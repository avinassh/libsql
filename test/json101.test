# 2015-08-12
#
# The author disclaims copyright to this source code.  In place of
# a legal notice, here is a blessing:
#
#    May you do good and not evil.
#    May you find forgiveness for yourself and forgive others.
#    May you share freely, never taking more than you give.
#
#***********************************************************************
# This file implements tests for JSON SQL functions extension to the
# SQLite library.
#

set testdir [file dirname $argv0]
source $testdir/tester.tcl

do_execsql_test json101-1.1.00 {
  SELECT json_array(1,2.5,null,'hello');
} {[1,2.5,null,"hello"]}
do_execsql_test json101-1.1.01 {
  SELECT json_array(1,'{"abc":2.5,"def":null,"ghi":hello}',99);
  -- the second term goes in as a string:
} {[1,"{\\"abc\\":2.5,\\"def\\":null,\\"ghi\\":hello}",99]}
do_execsql_test json101-1.1.02 {
  SELECT json_array(1,json('{"abc":2.5,"def":null,"ghi":"hello"}'),99);
  -- the second term goes in as JSON
} {[1,{"abc":2.5,"def":null,"ghi":"hello"},99]}
do_execsql_test json101-1.1.03 {
  SELECT json_array(1,json_object('abc',2.5,'def',null,'ghi','hello'),99);
  -- the second term goes in as JSON
} {[1,{"abc":2.5,"def":null,"ghi":"hello"},99]}
do_execsql_test json101-1.2 {
  SELECT hex(json_array('String "\ Test'));
} {5B22537472696E67205C225C5C2054657374225D}
do_catchsql_test json101-1.3 {
  SELECT json_array(1,printf('%.1000c','x'),x'abcd',3);
} {1 {JSON cannot hold BLOB values}}
do_catchsql_test json101-1.3b {
  SELECT jsonb_array(1,printf('%.1000c','x'),x'abcd',3);
} {1 {JSON cannot hold BLOB values}}
do_execsql_test json101-1.4 {
  SELECT json_array(-9223372036854775808,9223372036854775807,0,1,-1,
                    0.0, 1.0, -1.0, -1e99, +2e100,
                    'one','two','three',
                    4, 5, 6, 7, 8, 9, 10, 11, 12, 13, 14, 15, 16, 17, 18,
                    19, NULL, 21, 22, 23, 24, 25, 26, 27, 28, 29, 30, 31,
                    'abcdefghijklmnopqrstuvwyxzABCDEFGHIJKLMNOPQRSTUVWXYZ',
                    'abcdefghijklmnopqrstuvwyxzABCDEFGHIJKLMNOPQRSTUVWXYZ',
                    'abcdefghijklmnopqrstuvwyxzABCDEFGHIJKLMNOPQRSTUVWXYZ',
                    99);
} {[-9223372036854775808,9223372036854775807,0,1,-1,0.0,1.0,-1.0,-1.0e+99,2.0e+100,"one","two","three",4,5,6,7,8,9,10,11,12,13,14,15,16,17,18,19,null,21,22,23,24,25,26,27,28,29,30,31,"abcdefghijklmnopqrstuvwyxzABCDEFGHIJKLMNOPQRSTUVWXYZ","abcdefghijklmnopqrstuvwyxzABCDEFGHIJKLMNOPQRSTUVWXYZ","abcdefghijklmnopqrstuvwyxzABCDEFGHIJKLMNOPQRSTUVWXYZ",99]}
do_execsql_test json101-1.4b {
  SELECT json(jsonb_array(-9223372036854775808,9223372036854775807,0,1,-1,
                    0.0, 1.0, -1.0, -1e99, +2e100,
                    'one','two','three',
                    4, 5, 6, 7, 8, 9, 10, 11, 12, 13, 14, 15, 16, 17, 18,
                    19, NULL, 21, 22, 23, 24, 25, 26, 27, 28, 29, 30, 31,
                    'abcdefghijklmnopqrstuvwyxzABCDEFGHIJKLMNOPQRSTUVWXYZ',
                    'abcdefghijklmnopqrstuvwyxzABCDEFGHIJKLMNOPQRSTUVWXYZ',
                    'abcdefghijklmnopqrstuvwyxzABCDEFGHIJKLMNOPQRSTUVWXYZ',
                    99));
} {[-9223372036854775808,9223372036854775807,0,1,-1,0.0,1.0,-1.0,-1.0e+99,2.0e+100,"one","two","three",4,5,6,7,8,9,10,11,12,13,14,15,16,17,18,19,null,21,22,23,24,25,26,27,28,29,30,31,"abcdefghijklmnopqrstuvwyxzABCDEFGHIJKLMNOPQRSTUVWXYZ","abcdefghijklmnopqrstuvwyxzABCDEFGHIJKLMNOPQRSTUVWXYZ","abcdefghijklmnopqrstuvwyxzABCDEFGHIJKLMNOPQRSTUVWXYZ",99]}

do_execsql_test json101-2.1 {
  SELECT json_object('a',1,'b',2.5,'c',null,'d','String Test');
} {{{"a":1,"b":2.5,"c":null,"d":"String Test"}}}
do_execsql_test json101-2.1b {
  SELECT json(jsonb_object('a',1,'b',2.5,'c',null,'d','String Test'));
} {{{"a":1,"b":2.5,"c":null,"d":"String Test"}}}
do_catchsql_test json101-2.2 {
  SELECT json_object('a',printf('%.1000c','x'),2,2.5);
} {1 {json_object() labels must be TEXT}}
do_catchsql_test json101-2.2b {
  SELECT jsonb_object('a',printf('%.1000c','x'),2,2.5);
} {1 {json_object() labels must be TEXT}}
do_execsql_test json101-2.2.2 {
  SELECT json_object('a',json_array('xyx',77,4.5),'x',2.5);
} {{{"a":["xyx",77,4.5],"x":2.5}}}
do_execsql_test json101-2.2.2b {
  SELECT json(jsonb_object('a',json_array('xyx',77,4.5),'x',2.5));
} {{{"a":["xyx",77,4.5],"x":2.5}}}
do_execsql_test json101-2.2.3 {
  SELECT json_object('a',jsonb_array('xyx',77,4.5),'x',2.5);
} {{{"a":["xyx",77,4.5],"x":2.5}}}
do_execsql_test json101-2.2.3b {
  SELECT json(jsonb_object('a',jsonb_array('xyx',77,4.5),'x',2.5));
} {{{"a":["xyx",77,4.5],"x":2.5}}}
do_catchsql_test json101-2.3 {
  SELECT json_object('a',1,'b');
} {1 {json_object() requires an even number of arguments}}
do_catchsql_test json101-2.4 {
  SELECT json_object('a',printf('%.1000c','x'),'b',x'abcd');
} {1 {JSON cannot hold BLOB values}}
do_execsql_test json101-2.5 {
  SELECT json_object('a',printf('%.10c','x'),'b',jsonb_array(1,2,3));
} {{{"a":"xxxxxxxxxx","b":[1,2,3]}}}

do_execsql_test json101-3.1 {
  SELECT json_replace('{"a":1,"b":2}','$.a','[3,4,5]');
} {{{"a":"[3,4,5]","b":2}}}
do_execsql_test json101-3.1b {
  SELECT json(jsonb_replace('{"a":1,"b":2}','$.a','[3,4,5]'));
} {{{"a":"[3,4,5]","b":2}}}
do_execsql_test json101-3.2 {
  SELECT json_replace('{"a":1,"b":2}','$.a',json('[3,4,5]'));
} {{{"a":[3,4,5],"b":2}}}
do_execsql_test json101-3.2b {
  SELECT json_replace('{"a":1,"b":2}','$.a',jsonb('[3,4,5]'));
} {{{"a":[3,4,5],"b":2}}}
do_execsql_test json101-3.3 {
  SELECT json_type(json_set('{"a":1,"b":2}','$.b','{"x":3,"y":4}'),'$.b');
} {text}
do_execsql_test json101-3.3b {
  SELECT json_type(jsonb_set('{"a":1,"b":2}','$.b','{"x":3,"y":4}'),'$.b');
} {text}
do_execsql_test json101-3.4 {
  SELECT json_type(json_set('{"a":1,"b":2}','$.b',json('{"x":3,"y":4}')),'$.b');
} {object}
do_execsql_test json101-3.4b {
  SELECT json_type(jsonb_set('{"a":1,"b":2}','$.b',jsonb('{"x":3,"y":4}')),'$.b');
} {object}
ifcapable vtab {
  do_execsql_test json101-3.5 {
    SELECT fullkey, atom, '|' FROM json_tree(json_set('{}','$.x',123,'$.x',456));
  } {{$} {} | {$.x} 456 |}
  do_execsql_test json101-3.5b {
    SELECT fullkey, atom, '|' FROM json_tree(jsonb_set('{}','$.x',123,'$.x',456));
  } {{$} {} | {$.x} 456 |}
}

# Per rfc7159, any JSON value is allowed at the top level, and whitespace
# is permitting before and/or after that value.
#
do_execsql_test json101-4.1 {
  CREATE TABLE j1(x);
  INSERT INTO j1(x)
   VALUES('true'),('false'),('null'),('123'),('-234'),('34.5e+6'),
         ('""'),('"\""'),('"\\"'),('"abcdefghijlmnopqrstuvwxyz"'),
         ('[]'),('{}'),('[true,false,null,123,-234,34.5e+6,{},[]]'),
         ('{"a":true,"b":{"c":false}}');
  SELECT * FROM j1 WHERE NOT json_valid(x);
} {}
do_execsql_test json101-4.2 {
  SELECT * FROM j1 WHERE NOT json_valid(char(0x20,0x09,0x0a,0x0d)||x);
} {}
do_execsql_test json101-4.3 {
  SELECT * FROM j1 WHERE NOT json_valid(x||char(0x20,0x09,0x0a,0x0d));
} {}

# But an empty string, or a string of pure whitespace is not valid JSON.
#
do_execsql_test json101-4.4 {
  SELECT json_valid(''), json_valid(char(0x20,0x09,0x0a,0x0d));
} {0 0}

# json_remove() and similar functions with no edit operations return their
# input unchanged.
#
do_execsql_test json101-4.5 {
  SELECT x FROM j1 WHERE json_remove(x)<>x;
} {}
do_execsql_test json101-4.6 {
  SELECT x FROM j1 WHERE json_replace(x)<>x;
} {}
do_execsql_test json101-4.7 {
  SELECT x FROM j1 WHERE json_set(x)<>x;
} {}
do_execsql_test json101-4.8 {
  SELECT x FROM j1 WHERE json_insert(x)<>x;
} {}
do_execsql_test json101-4.9 {
  SELECT json_insert('{"a":1}','$.b',CAST(x'0000' AS text));
} {{{"a":1,"b":"\u0000\u0000"}}}

# json_extract(JSON,'$') will return objects and arrays without change.
#
do_execsql_test json101-4.10 {
  SELECT count(*) FROM j1 WHERE json_type(x) IN ('object','array');
  SELECT x FROM j1
   WHERE json_extract(x,'$')<>x
     AND json_type(x) IN ('object','array');
} {4}
do_execsql_test json101-4.10b {
  CREATE TABLE j1b AS SELECT jsonb(x) AS "x" FROM j1;
  SELECT count(*) FROM j1b WHERE json_type(x) IN ('object','array');
  SELECT json(x) FROM j1b
   WHERE json_extract(x,'$')<>json(x)
     AND json_type(x) IN ('object','array');
} {4}

do_execsql_test json101-5.1 {
  CREATE TABLE j2(id INTEGER PRIMARY KEY, json, src);
  INSERT INTO j2(id,json,src)
  VALUES(1,'{
    "firstName": "John",
    "lastName": "Smith",
    "isAlive": true,
    "age": 25,
    "address": {
      "streetAddress": "21 2nd Street",
      "city": "New York",
      "state": "NY",
      "postalCode": "10021-3100"
    },
    "phoneNumbers": [
      {
        "type": "home",
        "number": "212 555-1234"
      },
      {
        "type": "office",
        "number": "646 555-4567"
      }
    ],
    "children": [],
    "spouse": null
  }','https://en.wikipedia.org/wiki/JSON');
  INSERT INTO j2(id,json,src)
  VALUES(2, '{
	"id": "0001",
	"type": "donut",
	"name": "Cake",
	"ppu": 0.55,
	"batters":
		{
			"batter":
				[
					{ "id": "1001", "type": "Regular" },
					{ "id": "1002", "type": "Chocolate" },
					{ "id": "1003", "type": "Blueberry" },
					{ "id": "1004", "type": "Devil''s Food" }
				]
		},
	"topping":
		[
			{ "id": "5001", "type": "None" },
			{ "id": "5002", "type": "Glazed" },
			{ "id": "5005", "type": "Sugar" },
			{ "id": "5007", "type": "Powdered Sugar" },
			{ "id": "5006", "type": "Chocolate with Sprinkles" },
			{ "id": "5003", "type": "Chocolate" },
			{ "id": "5004", "type": "Maple" }
		]
   }','https://adobe.github.io/Spry/samples/data_region/JSONDataSetSample.html');
   INSERT INTO j2(id,json,src)
   VALUES(3,'[
	{
		"id": "0001",
		"type": "donut",
		"name": "Cake",
		"ppu": 0.55,
		"batters":
			{
				"batter":
					[
						{ "id": "1001", "type": "Regular" },
						{ "id": "1002", "type": "Chocolate" },
						{ "id": "1003", "type": "Blueberry" },
						{ "id": "1004", "type": "Devil''s Food" }
					]
			},
		"topping":
			[
				{ "id": "5001", "type": "None" },
				{ "id": "5002", "type": "Glazed" },
				{ "id": "5005", "type": "Sugar" },
				{ "id": "5007", "type": "Powdered Sugar" },
				{ "id": "5006", "type": "Chocolate with Sprinkles" },
				{ "id": "5003", "type": "Chocolate" },
				{ "id": "5004", "type": "Maple" }
			]
	},
	{
		"id": "0002",
		"type": "donut",
		"name": "Raised",
		"ppu": 0.55,
		"batters":
			{
				"batter":
					[
						{ "id": "1001", "type": "Regular" }
					]
			},
		"topping":
			[
				{ "id": "5001", "type": "None" },
				{ "id": "5002", "type": "Glazed" },
				{ "id": "5005", "type": "Sugar" },
				{ "id": "5003", "type": "Chocolate" },
				{ "id": "5004", "type": "Maple" }
			]
	},
	{
		"id": "0003",
		"type": "donut",
		"name": "Old Fashioned",
		"ppu": 0.55,
		"batters":
			{
				"batter":
					[
						{ "id": "1001", "type": "Regular" },
						{ "id": "1002", "type": "Chocolate" }
					]
			},
		"topping":
			[
				{ "id": "5001", "type": "None" },
				{ "id": "5002", "type": "Glazed" },
				{ "id": "5003", "type": "Chocolate" },
				{ "id": "5004", "type": "Maple" }
			]
	}
   ]','https://adobe.github.io/Spry/samples/data_region/JSONDataSetSample.html');
   SELECT count(*) FROM j2;
   CREATE TABLE j2b(id INTEGER PRIMARY KEY, json, src);
   INSERT INTO J2b(id,json,src) SELECT id, jsonb(json), src FROM j2;
   SELECT count(*) FROM j2b;
} {3 3}

do_execsql_test json101-5.2 {
  SELECT id, json_valid(json), json_type(json), '|' FROM j2 ORDER BY id;
} {1 1 object | 2 1 object | 3 1 array |}
do_execsql_test json101-5.2b {
  SELECT id, json_valid(json), json_type(json), '|' FROM j2b ORDER BY id;
} {1 1 object | 2 1 object | 3 1 array |}

ifcapable !vtab {
  finish_test
  return
}

# fullkey is always the same as path+key (with appropriate formatting)
#
do_execsql_test json101-5.3 {
  SELECT j2.rowid, jx.rowid, fullkey, path, key
    FROM j2, json_tree(j2.json) AS jx
   WHERE fullkey!=(path || CASE WHEN typeof(key)=='integer' THEN '['||key||']'
                                ELSE '.'||key END);
} {}
do_execsql_test json101-5.3b {
  SELECT j2b.rowid, jx.rowid, fullkey, path, key
    FROM j2b, json_tree(j2b.json) AS jx
   WHERE fullkey!=(path || CASE WHEN typeof(key)=='integer' THEN '['||key||']'
                                ELSE '.'||key END);
} {}
do_execsql_test json101-5.4 {
  SELECT j2.rowid, jx.rowid, fullkey, path, key
    FROM j2, json_each(j2.json) AS jx
   WHERE fullkey!=(path || CASE WHEN typeof(key)=='integer' THEN '['||key||']'
                                ELSE '.'||key END);
} {}


# Verify that the json_each.json and json_tree.json output is always the
# same as input.
#
do_execsql_test json101-5.5 {
  SELECT j2.rowid, jx.rowid, fullkey, path, key
    FROM j2, json_each(j2.json) AS jx
   WHERE jx.json<>j2.json;
} {}
do_execsql_test json101-5.6 {
  SELECT j2.rowid, jx.rowid, fullkey, path, key
    FROM j2, json_tree(j2.json) AS jx
   WHERE jx.json<>j2.json;
} {}
do_execsql_test json101-5.7 {
  SELECT j2.rowid, jx.rowid, fullkey, path, key
    FROM j2, json_each(j2.json) AS jx
   WHERE jx.value<>jx.atom AND type NOT IN ('array','object');
} {}
do_execsql_test json101-5.8 {
  SELECT j2.rowid, jx.rowid, fullkey, path, key
    FROM j2, json_tree(j2.json) AS jx
   WHERE jx.value<>jx.atom AND type NOT IN ('array','object');
} {}

do_execsql_test json101-6.1 {
  SELECT json_valid('{"a":55,"b":72,}');
} {0}
do_execsql_test json101-6.2 {
  SELECT json_error_position('{"a":55,"b":72,}');
} {0}
do_execsql_test json101-6.3 {
  SELECT json_valid(json('{"a":55,"b":72,}'));
} {1}
do_execsql_test json101-6.4 {
  SELECT json_valid('{"a":55,"b":72 , }');
} {0}
do_execsql_test json101-6.5 {
  SELECT json_error_position('{"a":55,"b":72 , }');
} {0}
do_execsql_test json101-6.6 {
  SELECT json_error_position('{"a":55,"b":72,,}');
} {16}
do_execsql_test json101-6.7 {
  SELECT json_valid('{"a":55,"b":72}');
} {1}
do_execsql_test json101-6.8 {
  SELECT json_error_position('["a",55,"b",72,]');
} {0}
do_execsql_test json101-6.9 {
  SELECT json_error_position('["a",55,"b",72 , ]');
} {0}
do_execsql_test json101-6.10 {
  SELECT json_error_position('["a",55,"b",72,,]');
} {16}
do_execsql_test json101-6.11 {
  SELECT json_valid('["a",55,"b",72]');
} {1}

# White-space tests.  Note that form-feed is not white-space in JSON.
# ticket [57eec374ae1d0a1d4a23077a95f4e173fe269113]
# 
foreach {tn isvalid ws} {
  7.1  1  char(0x20)
  7.2  1  char(0x09)
  7.3  1  char(0x0A)
  7.4  1  char(0x0D)
  7.5  0  char(0x0C)
  7.6  1  char(0x20,0x09,0x0a,0x0d,0x20)
  7.7  0  char(0x20,0x09,0x0a,0x0c,0x0d,0x20)
} {
  do_execsql_test json101-$tn.1 \
    "SELECT json_valid(printf('%s{%s\"x\"%s:%s9%s}%s',
         $::ws,$::ws,$::ws,$::ws,$::ws,$::ws));" \
  $isvalid
}

# Ticket https://www.sqlite.org/src/info/ad2559db380abf8e
# Control characters must be escaped in JSON strings.
#
do_execsql_test json101-8.1 {
  DROP TABLE IF EXISTS t8;
  CREATE TABLE t8(a,b);
  INSERT INTO t8(a) VALUES('abc' || char(1,2,3,4,5,6,7,8,9,10,11,12,13,14,15,16,17,18,19,20,21,22,23,24,25,26,27,28,29,30,31,32,33,34,35) || 'xyz');
  UPDATE t8 SET b=json_array(a);
  SELECT b FROM t8;
} {{["abc\u0001\u0002\u0003\u0004\u0005\u0006\u0007\b\t\n\u000b\f\r\u000e\u000f\u0010\u0011\u0012\u0013\u0014\u0015\u0016\u0017\u0018\u0019\u001a\u001b\u001c\u001d\u001e\u001f !\"#xyz"]}}
do_execsql_test json101-8.1b {
  DROP TABLE IF EXISTS t8;
  CREATE TABLE t8(a,b);
  INSERT INTO t8(a) VALUES('abc' || char(1,2,3,4,5,6,7,8,9,10,11,12,13,14,15,16,17,18,19,20,21,22,23,24,25,26,27,28,29,30,31,32,33,34,35) || 'xyz');
  UPDATE t8 SET b=jsonb_array(a);
  SELECT json(b) FROM t8;
} {{["abc\u0001\u0002\u0003\u0004\u0005\u0006\u0007\b\t\n\u000b\f\r\u000e\u000f\u0010\u0011\u0012\u0013\u0014\u0015\u0016\u0017\u0018\u0019\u001a\u001b\u001c\u001d\u001e\u001f !\"#xyz"]}}
do_execsql_test json101-8.2 {
  SELECT a=json_extract(b,'$[0]') FROM t8;
} {1}

# 2017-04-12.  Regression reported on the mailing list by Rolf Ade
#
do_execsql_test json101-8.3 {
  SELECT json_valid(char(0x22,0xe4,0x22));
} {1}
do_execsql_test json101-8.4 {
  SELECT unicode(json_extract(char(0x22,228,0x22),'$'));
} {228}

# The json_quote() function transforms an SQL value into a JSON value.
# String values are quoted and interior quotes are escaped.  NULL values
# are rendered as the unquoted string "null".
#
do_execsql_test json101-9.1 {
  SELECT json_quote('abc"xyz');
} {{"abc\"xyz"}}
do_execsql_test json101-9.2 {
  SELECT json_quote(3.14159);
} {3.14159}
do_execsql_test json101-9.3 {
  SELECT json_quote(12345);
} {12345}
do_execsql_test json101-9.4 {
  SELECT json_quote(null);
} {"null"}
do_catchsql_test json101-9.5 {
  SELECT json_quote(x'3031323334');
} {1 {JSON cannot hold BLOB values}}
do_catchsql_test json101-9.6 {
  SELECT json_quote(123,456)
} {1 {wrong number of arguments to function json_quote()}}
do_catchsql_test json101-9.7 {
  SELECT json_quote()
} {1 {wrong number of arguments to function json_quote()}}

# Make sure only valid backslash-escapes are accepted.
#
do_execsql_test json101-10.1 {
  SELECT json_valid('" \  "');
} {0}
do_execsql_test json101-10.2 {
  SELECT json_valid('" \! "');
} {0}
do_execsql_test json101-10.3 {
  SELECT json_valid('" \" "');
} {1}
do_execsql_test json101-10.4 {
  SELECT json_valid('" \# "');
} {0}
do_execsql_test json101-10.5 {
  SELECT json_valid('" \$ "');
} {0}
do_execsql_test json101-10.6 {
  SELECT json_valid('" \% "');
} {0}
do_execsql_test json101-10.7 {
  SELECT json_valid('" \& "');
} {0}
do_execsql_test json101-10.8 {
  SELECT json_valid('" \'' "');
} {0}
do_execsql_test json101-10.9 {
  SELECT json_valid('" \( "');
} {0}
do_execsql_test json101-10.10 {
  SELECT json_valid('" \) "');
} {0}
do_execsql_test json101-10.11 {
  SELECT json_valid('" \* "');
} {0}
do_execsql_test json101-10.12 {
  SELECT json_valid('" \+ "');
} {0}
do_execsql_test json101-10.13 {
  SELECT json_valid('" \, "');
} {0}
do_execsql_test json101-10.14 {
  SELECT json_valid('" \- "');
} {0}
do_execsql_test json101-10.15 {
  SELECT json_valid('" \. "');
} {0}
do_execsql_test json101-10.16 {
  SELECT json_valid('" \/ "');
} {1}
do_execsql_test json101-10.17 {
  SELECT json_valid('" \0 "');
} {0}
do_execsql_test json101-10.18 {
  SELECT json_valid('" \1 "');
} {0}
do_execsql_test json101-10.19 {
  SELECT json_valid('" \2 "');
} {0}
do_execsql_test json101-10.20 {
  SELECT json_valid('" \3 "');
} {0}
do_execsql_test json101-10.21 {
  SELECT json_valid('" \4 "');
} {0}
do_execsql_test json101-10.22 {
  SELECT json_valid('" \5 "');
} {0}
do_execsql_test json101-10.23 {
  SELECT json_valid('" \6 "');
} {0}
do_execsql_test json101-10.24 {
  SELECT json_valid('" \7 "');
} {0}
do_execsql_test json101-10.25 {
  SELECT json_valid('" \8 "');
} {0}
do_execsql_test json101-10.26 {
  SELECT json_valid('" \9 "');
} {0}
do_execsql_test json101-10.27 {
  SELECT json_valid('" \: "');
} {0}
do_execsql_test json101-10.28 {
  SELECT json_valid('" \; "');
} {0}
do_execsql_test json101-10.29 {
  SELECT json_valid('" \< "');
} {0}
do_execsql_test json101-10.30 {
  SELECT json_valid('" \= "');
} {0}
do_execsql_test json101-10.31 {
  SELECT json_valid('" \> "');
} {0}
do_execsql_test json101-10.32 {
  SELECT json_valid('" \? "');
} {0}
do_execsql_test json101-10.33 {
  SELECT json_valid('" \@ "');
} {0}
do_execsql_test json101-10.34 {
  SELECT json_valid('" \A "');
} {0}
do_execsql_test json101-10.35 {
  SELECT json_valid('" \B "');
} {0}
do_execsql_test json101-10.36 {
  SELECT json_valid('" \C "');
} {0}
do_execsql_test json101-10.37 {
  SELECT json_valid('" \D "');
} {0}
do_execsql_test json101-10.38 {
  SELECT json_valid('" \E "');
} {0}
do_execsql_test json101-10.39 {
  SELECT json_valid('" \F "');
} {0}
do_execsql_test json101-10.40 {
  SELECT json_valid('" \G "');
} {0}
do_execsql_test json101-10.41 {
  SELECT json_valid('" \H "');
} {0}
do_execsql_test json101-10.42 {
  SELECT json_valid('" \I "');
} {0}
do_execsql_test json101-10.43 {
  SELECT json_valid('" \J "');
} {0}
do_execsql_test json101-10.44 {
  SELECT json_valid('" \K "');
} {0}
do_execsql_test json101-10.45 {
  SELECT json_valid('" \L "');
} {0}
do_execsql_test json101-10.46 {
  SELECT json_valid('" \M "');
} {0}
do_execsql_test json101-10.47 {
  SELECT json_valid('" \N "');
} {0}
do_execsql_test json101-10.48 {
  SELECT json_valid('" \O "');
} {0}
do_execsql_test json101-10.49 {
  SELECT json_valid('" \P "');
} {0}
do_execsql_test json101-10.50 {
  SELECT json_valid('" \Q "');
} {0}
do_execsql_test json101-10.51 {
  SELECT json_valid('" \R "');
} {0}
do_execsql_test json101-10.52 {
  SELECT json_valid('" \S "');
} {0}
do_execsql_test json101-10.53 {
  SELECT json_valid('" \T "');
} {0}
do_execsql_test json101-10.54 {
  SELECT json_valid('" \U "');
} {0}
do_execsql_test json101-10.55 {
  SELECT json_valid('" \V "');
} {0}
do_execsql_test json101-10.56 {
  SELECT json_valid('" \W "');
} {0}
do_execsql_test json101-10.57 {
  SELECT json_valid('" \X "');
} {0}
do_execsql_test json101-10.58 {
  SELECT json_valid('" \Y "');
} {0}
do_execsql_test json101-10.59 {
  SELECT json_valid('" \Z "');
} {0}
do_execsql_test json101-10.60 {
  SELECT json_valid('" \[ "');
} {0}
do_execsql_test json101-10.61 {
  SELECT json_valid('" \\ "');
} {1}
do_execsql_test json101-10.62 {
  SELECT json_valid('" \] "');
} {0}
do_execsql_test json101-10.63 {
  SELECT json_valid('" \^ "');
} {0}
do_execsql_test json101-10.64 {
  SELECT json_valid('" \_ "');
} {0}
do_execsql_test json101-10.65 {
  SELECT json_valid('" \` "');
} {0}
do_execsql_test json101-10.66 {
  SELECT json_valid('" \a "');
} {0}
do_execsql_test json101-10.67 {
  SELECT json_valid('" \b "');
} {1}
do_execsql_test json101-10.68 {
  SELECT json_valid('" \c "');
} {0}
do_execsql_test json101-10.69 {
  SELECT json_valid('" \d "');
} {0}
do_execsql_test json101-10.70 {
  SELECT json_valid('" \e "');
} {0}
do_execsql_test json101-10.71 {
  SELECT json_valid('" \f "');
} {1}
do_execsql_test json101-10.72 {
  SELECT json_valid('" \g "');
} {0}
do_execsql_test json101-10.73 {
  SELECT json_valid('" \h "');
} {0}
do_execsql_test json101-10.74 {
  SELECT json_valid('" \i "');
} {0}
do_execsql_test json101-10.75 {
  SELECT json_valid('" \j "');
} {0}
do_execsql_test json101-10.76 {
  SELECT json_valid('" \k "');
} {0}
do_execsql_test json101-10.77 {
  SELECT json_valid('" \l "');
} {0}
do_execsql_test json101-10.78 {
  SELECT json_valid('" \m "');
} {0}
do_execsql_test json101-10.79 {
  SELECT json_valid('" \n "');
} {1}
do_execsql_test json101-10.80 {
  SELECT json_valid('" \o "');
} {0}
do_execsql_test json101-10.81 {
  SELECT json_valid('" \p "');
} {0}
do_execsql_test json101-10.82 {
  SELECT json_valid('" \q "');
} {0}
do_execsql_test json101-10.83 {
  SELECT json_valid('" \r "');
} {1}
do_execsql_test json101-10.84 {
  SELECT json_valid('" \s "');
} {0}
do_execsql_test json101-10.85 {
  SELECT json_valid('" \t "');
} {1}
do_execsql_test json101-10.86.0 {
  SELECT json_valid('" \u "');
} {0}
do_execsql_test json101-10.86.1 {
  SELECT json_valid('" \ua "');
} {0}
do_execsql_test json101-10.86.2 {
  SELECT json_valid('" \uab "');
} {0}
do_execsql_test json101-10.86.3 {
  SELECT json_valid('" \uabc "');
} {0}
do_execsql_test json101-10.86.4 {
  SELECT json_valid('" \uabcd "');
} {1}
do_execsql_test json101-10.86.5 {
  SELECT json_valid('" \uFEDC "');
} {1}
do_execsql_test json101-10.86.6 {
  SELECT json_valid('" \u1234 "');
} {1}
do_execsql_test json101-10.87 {
  SELECT json_valid('" \v "');
} {0}
do_execsql_test json101-10.88 {
  SELECT json_valid('" \w "');
} {0}
do_execsql_test json101-10.89 {
  SELECT json_valid('" \x "');
} {0}
do_execsql_test json101-10.90 {
  SELECT json_valid('" \y "');
} {0}
do_execsql_test json101-10.91 {
  SELECT json_valid('" \z "');
} {0}
do_execsql_test json101-10.92 {
  SELECT json_valid('" \{ "');
} {0}
do_execsql_test json101-10.93 {
  SELECT json_valid('" \| "');
} {0}
do_execsql_test json101-10.94 {
  SELECT json_valid('" \} "');
} {0}
do_execsql_test json101-10.95 {
  SELECT json_valid('" \~ "');
} {0}

#--------------------------------------------------------------------------
# 2017-04-11.  https://www.sqlite.org/src/info/981329adeef51011
# Stack overflow on deeply nested JSON.
#
# The following tests confirm that deeply nested JSON is considered invalid.
#
do_execsql_test json101-11.0 {
  /* Shallow enough to be parsed */
  SELECT json_valid(printf('%.1000c0%.1000c','[',']'));
} {1}
do_execsql_test json101-11.1 {
  /* Too deep by one */
  SELECT json_valid(printf('%.1001c0%.1001c','[',']'));
} {0}
do_execsql_test json101-11.2 {
  /* Shallow enough to be parsed { */
  SELECT json_valid(replace(printf('%.1000c0%.1000c','[','}'),'[','{"a":'));
  /* } */
} {1}
do_execsql_test json101-11.3 {
  /* Too deep by one { */
  SELECT json_valid(replace(printf('%.1001c0%.1001c','[','}'),'[','{"a":'));
  /* } */
} {0}

# 2017-10-27.  Demonstrate the ability to access an element from
# a json structure even though the element name constains a "."
# character, by quoting the element name in the path.
#
do_execsql_test json101-12.100 {
  CREATE TABLE t12(x);
  INSERT INTO t12(x) VALUES(
    '{"settings":
        {"layer2":
           {"hapax.legomenon":
              {"forceDisplay":true,
               "transliterate":true,
               "add.footnote":true,
               "summary.report":true},
            "dis.legomenon":
              {"forceDisplay":true,
               "transliterate":false,
               "add.footnote":false,
               "summary.report":true},
            "tris.legomenon":
              {"forceDisplay":true,
               "transliterate":false,
               "add.footnote":false,
               "summary.report":false}
           }
        }
     }');
} {}

do_execsql_test json101-12.110 {
  SELECT json_remove(x, '$.settings.layer2."dis.legomenon".forceDisplay')
    FROM t12;
} {{{"settings":{"layer2":{"hapax.legomenon":{"forceDisplay":true,"transliterate":true,"add.footnote":true,"summary.report":true},"dis.legomenon":{"transliterate":false,"add.footnote":false,"summary.report":true},"tris.legomenon":{"forceDisplay":true,"transliterate":false,"add.footnote":false,"summary.report":false}}}}}}
do_execsql_test json101-12.110b {
  SELECT json_remove(jsonb(x), '$.settings.layer2."dis.legomenon".forceDisplay')
    FROM t12;
} {{{"settings":{"layer2":{"hapax.legomenon":{"forceDisplay":true,"transliterate":true,"add.footnote":true,"summary.report":true},"dis.legomenon":{"transliterate":false,"add.footnote":false,"summary.report":true},"tris.legomenon":{"forceDisplay":true,"transliterate":false,"add.footnote":false,"summary.report":false}}}}}}
do_execsql_test json101-12.120 {
  SELECT json_extract(x, '$.settings.layer2."tris.legomenon"."summary.report"')
    FROM t12;
} {0}
do_execsql_test json101-12.120b {
  SELECT json_extract(jsonb(x), '$.settings.layer2."tris.legomenon"."summary.report"')
    FROM t12;
} {0}

# 2018-01-26
# ticket https://www.sqlite.org/src/tktview/80177f0c226ff54f6ddd41
# Make sure the query planner knows about the arguments to table-valued functions.
#
do_execsql_test json101-13.100 {
  DROP TABLE IF EXISTS t1;
  DROP TABLE IF EXISTS t2;
  CREATE TABLE t1(id, json);
  INSERT INTO t1(id,json) VALUES(1,'{"items":[3,5]}');
  CREATE TABLE t2(id, json);
  INSERT INTO t2(id,json) VALUES(2,'{"value":2}');
  INSERT INTO t2(id,json) VALUES(3,'{"value":3}');
  INSERT INTO t2(id,json) VALUES(4,'{"value":4}');
  INSERT INTO t2(id,json) VALUES(5,'{"value":5}');
  INSERT INTO t2(id,json) VALUES(6,'{"value":6}');
  SELECT * FROM t1 CROSS JOIN t2
   WHERE EXISTS(SELECT 1 FROM json_each(t1.json,'$.items') AS Z
                 WHERE Z.value==t2.id);
} {1 {{"items":[3,5]}} 3 {{"value":3}} 1 {{"items":[3,5]}} 5 {{"value":5}}}
do_execsql_test json101-13.110 {
  SELECT * FROM t2 CROSS JOIN t1
   WHERE EXISTS(SELECT 1 FROM json_each(t1.json,'$.items') AS Z
                 WHERE Z.value==t2.id);
} {3 {{"value":3}} 1 {{"items":[3,5]}} 5 {{"value":5}} 1 {{"items":[3,5]}}}

# 2018-05-16
# Incorrect fullkey output from json_each()
# when the input JSON is not an array or object.
#
do_execsql_test json101-14.100 {
  SELECT fullkey FROM json_each('123');
} {$}
do_execsql_test json101-14.110 {
  SELECT fullkey FROM json_each('123.56');
} {$}
do_execsql_test json101-14.120 {
  SELECT fullkey FROM json_each('"hello"');
} {$}
do_execsql_test json101-14.130 {
  SELECT fullkey FROM json_each('null');
} {$}
do_execsql_test json101-14.140 {
  SELECT fullkey FROM json_tree('123');
} {$}
do_execsql_test json101-14.150 {
  SELECT fullkey FROM json_tree('123.56');
} {$}
do_execsql_test json101-14.160 {
  SELECT fullkey FROM json_tree('"hello"');
} {$}
do_execsql_test json101-14.170 {
  SELECT fullkey FROM json_tree('null');
} {$}

# 2018-12-03
# Make sure the table-valued functions contained within parentheses
# work correctly.
#
# Bug reported via private email. See TH3 for more information.
#
do_execsql_test json101-15.100 {
  SELECT * FROM JSON_EACH('{"a":1, "b":2}');
} {a 1 integer 1 2 {} {$.a} {$} b 2 integer 2 4 {} {$.b} {$}}
do_execsql_test json101-15.110 {
  SELECT xyz.* FROM JSON_EACH('{"a":1, "b":2}') AS xyz;
} {a 1 integer 1 2 {} {$.a} {$} b 2 integer 2 4 {} {$.b} {$}}
do_execsql_test json101-15.120 {
  SELECT * FROM (JSON_EACH('{"a":1, "b":2}'));
} {a 1 integer 1 2 {} {$.a} {$} b 2 integer 2 4 {} {$.b} {$}}
do_execsql_test json101-15.130 {
  SELECT xyz.* FROM (JSON_EACH('{"a":1, "b":2}')) AS xyz;
} {a 1 integer 1 2 {} {$.a} {$} b 2 integer 2 4 {} {$.b} {$}}

# 2019-11-10
# Mailing list bug report on the handling of surrogate pairs
# in JSON.
#
do_execsql_test json101-16.10 {
  SELECT length(json_extract('"abc\uD834\uDD1Exyz"','$'));
} {7}
do_execsql_test json101-16.20 {
  SELECT length(json_extract('"\uD834\uDD1E"','$'));
} {1}
do_execsql_test json101-16.30 {
  SELECT unicode(json_extract('"\uD834\uDD1E"','$'));
} {119070}

# 2022-01-30 dbsqlfuzz 4678cf825d27f87c9b8343720121e12cf944b71a
do_execsql_test json101-17.1 {
  DROP TABLE IF EXISTS t1;
  DROP TABLE IF EXISTS t2;
  CREATE TABLE t1(a,b,c);
  CREATE TABLE t2(d);
  SELECT * FROM t1 LEFT JOIN t2 ON (SELECT b FROM json_each ORDER BY 1);
} {}

# 2022-04-04 forum post https://sqlite.org/forum/forumpost/c082aeab43
do_execsql_test json101-18.1 {
  SELECT json_valid('{"":5}');
} {1}
do_execsql_test json101-18.2 {
  SELECT json_extract('{"":5}', '$.""');
} {5}
do_execsql_test json101-18.3 {
  SELECT json_extract('[3,{"a":4,"":[5,{"hi":6},7]},8]', '$[1].""[1].hi');
} {6}
do_execsql_test json101-18.4 {
  SELECT json_extract('[3,{"a":4,"":[5,{"hi":6},7]},8]', '$[1].""[1]."hi"');
} {6}
do_catchsql_test json101-18.5 {
  SELECT json_extract('{"":8}', '$.');
} {1 {JSON path error near ''}}

# 2022-08-29 https://sqlite.org/forum/forumpost/9b9e4716c0d7bbd1
# This is not a problem specifically with JSON functions.  It is
# a problem with transaction control.  But the json() function makes
# the problem more easily accessible, so it is tested here.
#
do_execsql_test json101-19.1 {
  DROP TABLE IF EXISTS t1;
  CREATE TABLE t1(x);
} {}
do_catchsql_test json101-19.2 {
  BEGIN;
  INSERT INTO t1 VALUES(0), (json('not-valid-json'));
} {1 {malformed JSON}}
do_execsql_test json101-19.3 {
  COMMIT;
  SELECT * FROM t1;
} {}

# 2023-03-17 positive and negative infinities
#
do_execsql_test json101-20.1 {
  SELECT json_object('a',2e370,'b',-3e380);
} {{{"a":9.0e+999,"b":-9.0e+999}}}
do_execsql_test json101-20.2 {
  SELECT json_object('a',2e370,'b',-3e380)->>'a';
} Inf
do_execsql_test json101-20.3 {
  SELECT json_object('a',2e370,'b',-3e380)->>'b';
} {-Inf}

# 2023-05-02 https://sqlite.org/forum/forumpost/06c6334412
# JSON functions should normally return NULL when given
# a NULL value as the JSON input.
#
db null NULL
if {[db exists {SELECT * FROM pragma_compile_options WHERE compile_options LIKE '%legacy_json_valid%'}]} {
  do_execsql_test json101-21.1-legacy {
    SELECT json_valid(NULL);
  } 0
} else {
  do_execsql_test json101-21.1-correct {
    SELECT json_valid(NULL);
  } NULL
}
do_execsql_test json101-21.2 {
  SELECT json_error_position(NULL);
} NULL
do_execsql_test json101-21.3 {
  SELECT json(NULL);
} NULL
do_execsql_test json101-21.4 {
  SELECT json_array(NULL);
} {[null]}
do_execsql_test json101-21.5 {
  SELECT json_extract(NULL);
} NULL
do_execsql_test json101-21.6 {
  SELECT json_insert(NULL,'$',123);
} NULL
do_execsql_test json101-21.7 {
  SELECT NULL->0;
} NULL
do_execsql_test json101-21.8 {
  SELECT NULL->>0;
} NULL
do_execsql_test json101-21.9 {
  SELECT '{a:5}'->NULL;
} NULL
do_execsql_test json101-21.10 {
  SELECT '{a:5}'->>NULL;
} NULL
do_catchsql_test json101-21.11 {
  SELECT json_object(NULL,5);
} {1 {json_object() labels must be TEXT}}
do_execsql_test json101-21.12 {
  SELECT json_patch(NULL,'{a:5}');
} NULL
do_execsql_test json101-21.13 {
  SELECT json_patch('{a:5}',NULL);
} NULL
do_execsql_test json101-21.14 {
  SELECT json_patch(NULL,NULL);
} NULL
do_execsql_test json101-21.15 {
  SELECT json_remove(NULL,'$');
} NULL
do_execsql_test json101-21.16 {
  SELECT json_remove('{a:5,b:7}',NULL);
} NULL
do_execsql_test json101-21.17 {
  SELECT json_replace(NULL,'$.a',123);
} NULL
do_execsql_test json101-21.18 {
  SELECT json_replace('{a:5,b:7}',NULL,NULL);
} {{{"a":5,"b":7}}}
do_execsql_test json101-21.19 {
  SELECT json_set(NULL,'$.a',123);
} NULL
do_execsql_test json101-21.20 {
  SELECT json_set('{a:5,b:7}',NULL,NULL);
} {{{"a":5,"b":7}}}
do_execsql_test json101-21.21 {
  SELECT json_type(NULL);
} NULL
do_execsql_test json101-21.22 {
  SELECT json_type('{a:5,b:7}',NULL);
} NULL
do_execsql_test json101-21.23 {
  SELECT json_quote(NULL);
} null
do_execsql_test json101-21.24 {
  SELECT count(*) FROM json_each(NULL);
} 0
do_execsql_test json101-21.25 {
  SELECT count(*) FROM json_tree(NULL);
} 0
do_execsql_test json101-21.26 {
  WITH c(x) AS (VALUES(1),(2.0),(NULL),('three'))
  SELECT json_group_array(x) FROM c;
} {[1,2.0,null,"three"]}
do_execsql_test json101-21.27 {
  WITH c(x,y) AS (VALUES('a',1),('b',2.0),('c',NULL),(NULL,'three'),('e','four'))
  SELECT json_group_object(x,y) FROM c;
} {{{"a":1,"b":2.0,"c":null,:"three","e":"four"}}}

# 2023-10-09 https://sqlite.org/forum/forumpost/b25edc1d46
# UAF due to JSON cache overflow
#
do_execsql_test json101-22.1 {
  SELECT json_set(
    '{}',
    '$.a', json('1'),
    '$.a', json('2'),
    '$.b', json('3'),
    '$.b', json('4'),
    '$.c', json('5'),
    '$.c', json('6')
  );
} {{{"a":2,"b":4,"c":6}}}
do_execsql_test json101-22.2 {
  SELECT json_replace(
    '{"a":7,"b":8,"c":9}',
    '$.a', json('1'),
    '$.a', json('2'),
    '$.b', json('3'),
    '$.b', json('4'),
    '$.c', json('5'),
    '$.c', json('6')
  );
} {{{"a":2,"b":4,"c":6}}}

<<<<<<< HEAD
=======
# 2023-10-17 https://sqlite.org/forum/forumpost/fc0e3f1e2a
# Incorrect accesss to '$[0]' in parsed + edited JSON.
#
do_execsql_test json101-23.1 {
  SELECT j, j->>0, j->>1
    FROM (SELECT json_set(json_set('[]','$[#]',0), '$[#]',1) AS j);
} {{[0,1]} 0 1}
do_execsql_test json101-23.2 {
  SELECT j, j->>0, j->>1
    FROM (SELECT json_set('[]','$[#]',0,'$[#]',1) AS j);
} {{[0,1]} 0 1}



>>>>>>> dcf76a8b
finish_test<|MERGE_RESOLUTION|>--- conflicted
+++ resolved
@@ -1127,8 +1127,6 @@
   );
 } {{{"a":2,"b":4,"c":6}}}
 
-<<<<<<< HEAD
-=======
 # 2023-10-17 https://sqlite.org/forum/forumpost/fc0e3f1e2a
 # Incorrect accesss to '$[0]' in parsed + edited JSON.
 #
@@ -1141,7 +1139,4 @@
     FROM (SELECT json_set('[]','$[#]',0,'$[#]',1) AS j);
 } {{[0,1]} 0 1}
 
-
-
->>>>>>> dcf76a8b
 finish_test