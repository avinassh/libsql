# 2016 June 17
#
# The author disclaims copyright to this source code.  In place of
# a legal notice, here is a blessing:
#
#    May you do good and not evil.
#    May you find forgiveness for yourself and forgive others.
#    May you share freely, never taking more than you give.
#
#***********************************************************************
# This file implements regression tests for SQLite library.  The
# focus of this file is testing the SELECT statement.
#


set testdir [file dirname $argv0]
source $testdir/tester.tcl
set ::testprefix rowvalue

do_execsql_test 0.0 {
  CREATE TABLE one(o);
  INSERT INTO one VALUES(1);
}

foreach {tn v1 v2 eq ne is isnot} {
  1 "1, 2, 3"    "1, 2, 3"                   1  0     1 0
  2 "1, 0, 3"    "1, 2, 3"                   0  1     0 1
  3 "1, 2, NULL" "1, 2, 3"                   {} {}    0 1
  4 "1, 2, NULL" "1, 2, NULL"                {} {}    1 0
  5 "NULL, NULL, NULL" "NULL, NULL, NULL"    {} {}    1 0

  6 "1, NULL, 1" "1, 1, 1"                   {} {}    0 1
  7 "1, NULL, 1" "1, 1, 2"                   0  1     0 1
} {
  do_execsql_test 1.$tn.eq "SELECT ($v1) == ($v2)" [list $eq]
  do_execsql_test 1.$tn.ne "SELECT ($v1) != ($v2)" [list $ne]

  do_execsql_test 1.$tn.is    "SELECT ($v1) IS ($v2)"     [list $is]
  do_execsql_test 1.$tn.isnot "SELECT ($v1) IS NOT ($v2)" [list $isnot]

  do_execsql_test 1.$tn.2.eq "SELECT (SELECT $v1) == (SELECT $v2)" [list $eq]
  do_execsql_test 1.$tn.2.ne "SELECT (SELECT $v1) != (SELECT $v2)" [list $ne]
}

foreach {tn v1 v2 lt gt le ge} {
  1 "(1, 1, 3)"    "(1, 2, 3)"                   1 0      1 0
  2 "(1, 2, 3)"    "(1, 2, 3)"                   0 0      1 1
  3 "(1, 3, 3)"    "(1, 2, 3)"                   0 1      0 1

  4 "(1, NULL, 3)"    "(1, 2, 3)"                {} {}      {} {}
  5 "(1, 3, 3)"    "(1, NULL, 3)"                {} {}      {} {}
  6 "(1, NULL, 3)"    "(1, NULL, 3)"             {} {}      {} {}
} {
  foreach {tn2 expr res} [list \
    2.$tn.lt "$v1 < $v2" $lt   \
    2.$tn.gt "$v1 > $v2" $gt   \
    2.$tn.le "$v1 <= $v2" $le   \
    2.$tn.ge "$v1 >= $v2" $ge   \
  ] {
    do_execsql_test $tn2 "SELECT $expr" [list $res]

    set map(0) [list]
    set map() [list]
    set map(1) [list 1]
    do_execsql_test $tn2.where1 "SELECT * FROM one WHERE $expr" $map($res)

    set map(0) [list 1]
    set map() [list]
    set map(1) [list]
    do_execsql_test $tn2.where2 "SELECT * FROM one WHERE NOT $expr" $map($res)
  }
}

do_execsql_test 3.0 {
  CREATE TABLE t1(x, y);
  INSERT INTO t1 VALUES(1, 1);
  INSERT INTO t1 VALUES(1, 2);
  INSERT INTO t1 VALUES(2, 3);
  INSERT INTO t1 VALUES(2, 4);
  INSERT INTO t1 VALUES(3, 5);
  INSERT INTO t1 VALUES(3, 6);
}

foreach {tn r order} {
  1 "(1, 1)"           "ORDER BY y"
  2 "(1, 1)"           "ORDER BY x, y"
  3 "(1, 2)"           "ORDER BY x, y DESC"
  4 "(3, 6)"           "ORDER BY x DESC, y DESC"
  5 "((3, 5))"         "ORDER BY x DESC, y"
  6 "(SELECT 3, 5)"    "ORDER BY x DESC, y"
} {
  do_execsql_test 3.$tn.1 "SELECT $r == (SELECT x,y FROM t1 $order)" 1
  do_execsql_test 3.$tn.2 "SELECT $r == (SELECT * FROM t1 $order)" 1

  do_execsql_test 3.$tn.3 "
    SELECT (SELECT * FROM t1 $order) == (SELECT * FROM t1 $order)
  " 1
  do_execsql_test 3.$tn.4 "
    SELECT (SELECT 0, 0) == (SELECT * FROM t1 $order)
  " 0
}

foreach {tn expr res} {
  1 {(2, 2) BETWEEN (2, 2) AND (3, 3)} 1
  2 {(2, 2) BETWEEN (2, NULL) AND (3, 3)} {}
  3 {(2, 2) BETWEEN (3, NULL) AND (3, 3)} 0
} {
  do_execsql_test 4.$tn "SELECT $expr" [list $res]
}

foreach {tn expr res} {
  1 {(2, 4) IN (SELECT * FROM t1)} 1
  2 {(3, 4) IN (SELECT * FROM t1)} 0

  3 {(NULL, 4) IN (SELECT * FROM t1)} {}
  4 {(NULL, 0) IN (SELECT * FROM t1)} 0

  5 {(NULL, 4) NOT IN (SELECT * FROM t1)} {}
  6 {(NULL, 0) NOT IN (SELECT * FROM t1)} 1
} {
  do_execsql_test 5.$tn "SELECT $expr" [list $res]
}

do_execsql_test 6.0 {
  CREATE TABLE hh(a, b, c);
  INSERT INTO hh VALUES('abc', 1, 'i');
  INSERT INTO hh VALUES('ABC', 1, 'ii');
  INSERT INTO hh VALUES('def', 2, 'iii');
  INSERT INTO hh VALUES('DEF', 2, 'iv');
  INSERT INTO hh VALUES('GHI', 3, 'v');
  INSERT INTO hh VALUES('ghi', 3, 'vi');

  CREATE INDEX hh_ab ON hh(a, b); 
}

do_execsql_test 6.1 {
  SELECT c FROM hh WHERE (a, b) = (SELECT 'abc', 1);
} {i}
do_execsql_test 6.2 {
  SELECT c FROM hh WHERE (a, b) = (SELECT 'abc' COLLATE nocase, 1);
} {i}
do_execsql_test 6.3 {
  SELECT c FROM hh WHERE a = (SELECT 'abc' COLLATE nocase) AND b = (SELECT 1);
} {i}
do_execsql_test 6.4 {
  SELECT c FROM hh WHERE +a = (SELECT 'abc' COLLATE nocase) AND b = (SELECT 1);
} {i}
do_execsql_test 6.5 {
  SELECT c FROM hh WHERE a = (SELECT 'abc') COLLATE nocase AND b = (SELECT 1);
} {i ii}
do_catchsql_test 6.6 {
  SELECT c FROM hh WHERE (a, b) = (SELECT 'abc', 1) COLLATE nocase;
} {1 {row value misused}}
do_catchsql_test 6.7 {
  SELECT c FROM hh WHERE (a, b) = 1;
} {1 {row value misused}}
do_execsql_test 6.8 {
  SELECT c FROM hh WHERE (a COLLATE nocase, b) = (SELECT 'def', 2);
} {iii iv}
do_execsql_test 6.9 {
  SELECT c FROM hh WHERE (a COLLATE nocase, b) IS NOT (SELECT 'def', 2);
} {i ii v vi}
do_execsql_test 6.10 {
  SELECT c FROM hh WHERE (b, a) = (SELECT 2, 'def');
} {iii}

do_execsql_test 7.0 {
  CREATE TABLE xy(i INTEGER PRIMARY KEY, j, k);
  INSERT INTO xy VALUES(1, 1, 1);
  INSERT INTO xy VALUES(2, 2, 2);
  INSERT INTO xy VALUES(3, 3, 3);
  INSERT INTO xy VALUES(4, 4, 4);
}


foreach {tn sql res eqp} {
  1 "SELECT * FROM xy WHERE (i, j) IS (2, 2)" {2 2 2} 
    "0 0 0 {SEARCH TABLE xy USING INTEGER PRIMARY KEY (rowid=?)}"

  2 "SELECT * FROM xy WHERE (k, j) < (2, 3)" {1 1 1 2 2 2}
    "0 0 0 {SCAN TABLE xy}"

  3 "SELECT * FROM xy WHERE (i, j) < (2, 3)" {1 1 1 2 2 2}
    "0 0 0 {SEARCH TABLE xy USING INTEGER PRIMARY KEY (rowid<?)}"

  4 "SELECT * FROM xy WHERE (i, j) > (2, 1)" {2 2 2 3 3 3 4 4 4}
    "0 0 0 {SEARCH TABLE xy USING INTEGER PRIMARY KEY (rowid>?)}"

  5 "SELECT * FROM xy WHERE (i, j) > ('2', 1)" {2 2 2 3 3 3 4 4 4}
    "0 0 0 {SEARCH TABLE xy USING INTEGER PRIMARY KEY (rowid>?)}"

} {
  do_eqp_test 7.$tn.1 $sql $eqp
  do_execsql_test 7.$tn.2 $sql $res
}

do_execsql_test 8.0 {
  CREATE TABLE j1(a);
}
do_execsql_test 8.1 {
  SELECT * FROM j1 WHERE (select min(a) FROM j1) IN (?, ?, ?)
}

do_execsql_test 9.0 {
  CREATE TABLE t2(a INTEGER PRIMARY KEY, b, c);
  INSERT INTO t2 VALUES(1, 1, 1);
  INSERT INTO t2 VALUES(2, 2, 2);
  INSERT INTO t2 VALUES(3, 3, 3);
  INSERT INTO t2 VALUES(4, 4, 4);
  INSERT INTO t2 VALUES(5, 5, 5);
}

foreach {tn q res} {
  1 "(a, b) > (2, 1)" {2 3 4 5}
  2 "(a, b) > (2, 2)" {3 4 5}
  3 "(a, b) < (4, 5)" {1 2 3 4}
  4 "(a, b) < (4, 3)" {1 2 3}
} {
  do_execsql_test 9.$tn "SELECT c FROM t2 WHERE $q" $res
} 

do_execsql_test 10.0 {
  CREATE TABLE dual(dummy); INSERT INTO dual(dummy) VALUES('X');
  CREATE TABLE t3(a TEXT,b TEXT,c TEXT,d TEXT,e TEXT,f TEXT);
  CREATE INDEX t3x ON t3(b,c,d,e,f);

  SELECT a FROM t3
    WHERE (c,d) IN (SELECT 'c','d' FROM dual)
    AND (a,b,e) IN (SELECT 'a','b','d' FROM dual);
}

do_catchsql_test 11.1 {
  CREATE TABLE t11(a);
  SELECT * FROM t11 WHERE (a,a)<=1;
} {1 {row value misused}}
do_catchsql_test 11.2 {
  SELECT * FROM t11 WHERE (a,a)<1;
} {1 {row value misused}}
do_catchsql_test 11.3 {
  SELECT * FROM t11 WHERE (a,a)>=1;
} {1 {row value misused}}
do_catchsql_test 11.4 {
  SELECT * FROM t11 WHERE (a,a)>1;
} {1 {row value misused}}
do_catchsql_test 11.5 {
  SELECT * FROM t11 WHERE (a,a)==1;
} {1 {row value misused}}
do_catchsql_test 11.6 {
  SELECT * FROM t11 WHERE (a,a)<>1;
} {1 {row value misused}}
do_catchsql_test 11.7 {
  SELECT * FROM t11 WHERE (a,a) IS 1;
} {1 {row value misused}}
do_catchsql_test 11.8 {
  SELECT * FROM t11 WHERE (a,a) IS NOT 1;
} {1 {row value misused}}

# 2016-10-27: https://www.sqlite.org/src/tktview/fef4bb4bd9185ec8f
# Incorrect result from a LEFT JOIN with a row-value constraint
#
do_execsql_test 12.1 {
  DROP TABLE IF EXISTS t1;
  CREATE TABLE t1(a,b); INSERT INTO t1 VALUES(1,2);
  DROP TABLE IF EXISTS t2;
  CREATE TABLE t2(x,y); INSERT INTO t2 VALUES(3,4);
  SELECT *,'x' FROM t1 LEFT JOIN t2 ON (a,b)=(x,y);
} {1 2 {} {} x}


foreach {tn sql} {
  0 "SELECT (1,2) AS x WHERE x=3"
  1 "SELECT (1,2) BETWEEN 1 AND 2"
  2 "SELECT 1 BETWEEN (1,2) AND 2"
  3 "SELECT 2 BETWEEN 1 AND (1,2)"
  4 "SELECT (1,2) FROM (SELECT 1) ORDER BY 1"
  5 "SELECT (1,2) FROM (SELECT 1) GROUP BY 1"
} {
  do_catchsql_test 13.$tn $sql {1 {row value misused}}
}

do_execsql_test 14.0 {
  CREATE TABLE t12(x);
  INSERT INTO t12 VALUES(2), (4);
}
do_execsql_test 14.1 "SELECT 1 WHERE (2,2) BETWEEN (1,1) AND (3,3)" 1
do_execsql_test 14.2 "SELECT CASE (2,2) WHEN (1, 1) THEN 2 ELSE 1 END" 1
do_execsql_test 14.3 "SELECT CASE (SELECT 2,2) WHEN (1, 1) THEN 2 ELSE 1 END" 1
do_execsql_test 14.4 "SELECT 1 WHERE (SELECT 2,2) BETWEEN (1,1) AND (3,3)" 1
do_execsql_test 14.5 "SELECT 1 FROM t12 WHERE (x,1) BETWEEN (1,1) AND (3,3)" 1
do_execsql_test 14.6 {
  SELECT 1 FROM t12 WHERE (1,x) BETWEEN (1,1) AND (3,3)
} {1 1}

#-------------------------------------------------------------------------
# Test that errors are not concealed by the SELECT flattening or
# WHERE-clause push-down optimizations.
do_execsql_test 14.1 {
  CREATE TABLE x1(a PRIMARY KEY, b);
  CREATE TABLE x2(a INTEGER PRIMARY KEY, b);
}

foreach {tn n sql} {
  1 0 "SELECT * FROM (SELECT (1, 1) AS c FROM x1) WHERE c=1"
  2 2 "SELECT * FROM (SELECT 1 AS x, (SELECT 8,9) AS y) WHERE y<1"
  3 3 "SELECT * FROM (SELECT 1 AS x, (SELECT 8,9,10) AS y) WHERE y<1"
  4 0 "SELECT * FROM (SELECT (a, b) AS c FROM x1), x2 WHERE c=a"
  5 0 "SELECT * FROM (SELECT a AS c, (1, 2, 3) FROM x1), x2 WHERE c=a"
  6 0 "SELECT * FROM (SELECT 1 AS c, (1, 2, 3) FROM x1) WHERE c=1"
} {
  if {$n==0} {
    set err "row value misused"
  } else {
    set err "sub-select returns $n columns - expected 1"
  }
  do_catchsql_test 14.2.$tn $sql [list 1 $err]
}

#--------------------------------------------------------------------------
# Test for vector size mismatches concealed by unexpanded subqueries.
#
do_catchsql_test 15.1 {
  DETACH (SELECT * FROM (SELECT 1,2))<3;
} {1 {row value misused}}
do_catchsql_test 15.2 {
  UPDATE x1 SET a=(SELECT * FROM (SELECT b,2))<3;
} {1 {row value misused}}
do_catchsql_test 15.3 {
  UPDATE x1 SET a=NULL WHERE  a<(SELECT * FROM (SELECT b,2));
} {1 {sub-select returns 2 columns - expected 1}}
do_catchsql_test 15.4 {
  DELETE FROM x1 WHERE  a<(SELECT * FROM (SELECT b,2));
} {1 {sub-select returns 2 columns - expected 1}}
do_catchsql_test 15.5 {
  INSERT INTO x1(a,b) VALUES(1,(SELECT * FROM (SELECT 1,2))<3);
} {1 {row value misused}}

#-------------------------------------------------------------------------
# Row-values used in UPDATE statements within TRIGGERs
#
# Ticket https://www.sqlite.org/src/info/8c9458e703666e1a
#
do_execsql_test 16.1 {
  CREATE TABLE t16a(a,b,c);
  INSERT INTO t16a VALUES(1,2,3);
  CREATE TABLE t16b(x);
  INSERT INTO t16b(x) VALUES(1);
  CREATE TRIGGER t16r AFTER UPDATE ON t16b BEGIN
     UPDATE t16a SET (a,b,c)=(SELECT new.x,new.x+1,new.x+2);
  END;
  UPDATE t16b SET x=7;
  SELECT * FROM t16a;
} {7 8 9}
do_execsql_test 16.2 {
  UPDATE t16b SET x=97;
  SELECT * FROM t16a;
} {97 98 99}

<<<<<<< HEAD
=======
do_execsql_test 16.3 {
  CREATE TABLE t16c(a, b, c, d, e);
  INSERT INTO t16c VALUES(1, 'a', 'b', 'c', 'd');
  CREATE TRIGGER t16c1 AFTER INSERT ON t16c BEGIN
    UPDATE t16c SET (c, d) = (SELECT 'A', 'B'), (e, b) = (SELECT 'C', 'D')
      WHERE a = new.a-1;
  END;

  SELECT * FROM t16c;
} {1 a b c d}

do_execsql_test 16.4 {
  INSERT INTO t16c VALUES(2, 'w', 'x', 'y', 'z');
  SELECT * FROM t16c;
} {
  1 D A B C 
  2 w x y z
}

do_execsql_test 16.5 {
  DROP TRIGGER t16c1;
  PRAGMA recursive_triggers = 1;
  INSERT INTO t16c VALUES(3, 'i', 'ii', 'iii', 'iv');
  CREATE TRIGGER t16c1 AFTER UPDATE ON t16c WHEN new.a>1 BEGIN
    UPDATE t16c SET (e, d) = (
      SELECT b, c FROM t16c WHERE a = new.a-1
    ), (c, b) = (
      SELECT d, e FROM t16c WHERE a = new.a-1
    ) WHERE a = new.a-1;
  END;

  UPDATE t16c SET a=a WHERE a=3;
  SELECT * FROM t16c;
} {
  1 C B A D
  2 z y x w
  3 i ii iii iv
}

>>>>>>> 9ec82ff2
finish_test<|MERGE_RESOLUTION|>--- conflicted
+++ resolved
@@ -355,8 +355,6 @@
   SELECT * FROM t16a;
 } {97 98 99}
 
-<<<<<<< HEAD
-=======
 do_execsql_test 16.3 {
   CREATE TABLE t16c(a, b, c, d, e);
   INSERT INTO t16c VALUES(1, 'a', 'b', 'c', 'd');
@@ -396,5 +394,4 @@
   3 i ii iii iv
 }
 
->>>>>>> 9ec82ff2
 finish_test