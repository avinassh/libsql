--- conflicted
+++ resolved
@@ -406,7 +406,6 @@
 
 # Test that auto-vacuum works with in-memory databases.
 # 
-<<<<<<< HEAD
 set msize [sqlite3_status SQLITE_STATUS_MALLOC_SIZE 0]
 if {[lindex $msize 2]!=0} {
   ifcapable autovacuum {
@@ -421,32 +420,12 @@
         INSERT INTO t1 VALUES(randstr(1000,1000));
         INSERT INTO t1 VALUES(randstr(1000,1000));
       }
-      set memused [lindex [sqlite3_status SQLITE_STATUS_MEMORY_USED 0] 1]
-      set pgovfl [lindex [sqlite3_status SQLITE_STATUS_PAGECACHE_OVERFLOW 0] 1]
+      set before [db one {PRAGMA page_count}]
       execsql { DELETE FROM t1 }
-      set memused2 [lindex [sqlite3_status SQLITE_STATUS_MEMORY_USED 0] 1]
-      expr {($memused2 + 2048 < $memused) || $pgovfl==0}
+      set after [db one {PRAGMA page_count}]
+      expr {$before>$after}
     } {1}
   }
-=======
-ifcapable autovacuum {
-  do_test memdb-9.1 {
-    db close
-    sqlite3 db test.db
-    db cache size 0
-    execsql {
-      PRAGMA auto_vacuum = full;
-      CREATE TABLE t1(a);
-      INSERT INTO t1 VALUES(randstr(1000,1000));
-      INSERT INTO t1 VALUES(randstr(1000,1000));
-      INSERT INTO t1 VALUES(randstr(1000,1000));
-    }
-    set before [db one {PRAGMA page_count}]
-    execsql { DELETE FROM t1 }
-    set after [db one {PRAGMA page_count}]
-    expr {$before>$after}
-  } {1}
->>>>>>> 2dc29293
 }
 
 } ;# ifcapable memorydb
