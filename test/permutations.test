--- conflicted
+++ resolved
@@ -966,7 +966,6 @@
   All R-tree related tests. Provides coverage of source file rtree.c.
 } -files [glob -nocomplain $::testdir/../ext/rtree/*.test]
 
-<<<<<<< HEAD
 test_suite "session" -description {
   All session module related tests. 
 } -files [glob -nocomplain $::testdir/../ext/session/*.test]
@@ -987,12 +986,8 @@
   set ::sqlite3session_streams 1
 }
 
-test_suite "ota" -description {
-  OTA tests.
-=======
 test_suite "rbu" -description {
   RBU tests.
->>>>>>> cfb8f8d6
 } -files [
   test_set [glob -nocomplain $::testdir/../ext/rbu/*.test] -exclude rbu.test
 ]
