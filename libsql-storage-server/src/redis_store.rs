use crate::store::FrameStore;
use async_trait::async_trait;
use bytes::Bytes;
use libsql_storage::rpc::Frame;
use redis::{Client, Commands, RedisResult};
use tracing::error;

pub struct RedisFrameStore {
    client: Client,
}

impl RedisFrameStore {
    pub fn new(redis_addr: String) -> Self {
        let client = Client::open(redis_addr).unwrap();
        Self { client }
    }
}

#[async_trait]
impl FrameStore for RedisFrameStore {
    async fn insert_frames(&self, namespace: &str, _max_frame_no: u64, frames: Vec<Frame>) -> u64 {
        let mut max_frame_no = 0;
        let max_frame_key = format!("{}/max_frame_no", namespace);
        let mut con = self.client.get_connection().unwrap();
        // max_frame_key might change if another client inserts a frame, so do
        // all this in a transaction!
        let (max_frame_no,): (u64,) =
            redis::transaction(&mut con, &[&max_frame_key], |con, pipe| {
                let result: RedisResult<u64> = con.get(max_frame_key.clone());
                if result.is_err() && !is_nil_response(result.as_ref().err().unwrap()) {
                    return Err(result.err().unwrap());
                }
                max_frame_no = result.unwrap_or(0);
                for frame in &frames {
                    let max_frame_no = max_frame_no + 1;
                    let frame_key = format!("f/{}/{}", namespace, max_frame_no);
                    let page_key = format!("p/{}/{}", namespace, frame.page_no);

                    pipe.hset::<String, &str, Vec<u8>>(frame_key.clone(), "f", frame.data.to_vec())
                        .ignore()
                        .hset::<String, &str, u32>(frame_key.clone(), "p", frame.page_no)
                        .ignore()
                        .set::<String, u64>(page_key, max_frame_no)
                        .ignore()
                        .set::<String, u64>(max_frame_key.clone(), max_frame_no)
                        .ignore();
                }
                pipe.get(max_frame_key.clone()).query(con)
            })
            .unwrap();
        max_frame_no
    }

<<<<<<< HEAD
    async fn insert_frames(&self, namespace: &str, _max_frame_no: u64, frames: Vec<Frame>) -> u64 {
        let mut max_frame_no = 0;
        let max_frame_key = format!("{}/max_frame_no", namespace);
        let mut con = self.client.get_connection().unwrap();
        // max_frame_key might change if another client inserts a frame, so do
        // all this in a transaction!
        let (max_frame_no,): (u64,) =
            redis::transaction(&mut con, &[&max_frame_key], |con, pipe| {
                let result: RedisResult<u64> = con.get(max_frame_key.clone());
                if result.is_err() && !is_nil_response(result.as_ref().err().unwrap()) {
                    return Err(result.err().unwrap());
                }
                max_frame_no = result.unwrap_or(0);
                for frame in &frames {
                    let max_frame_no = max_frame_no + 1;
                    let frame_key = format!("f/{}/{}", namespace, max_frame_no);
                    let page_key = format!("p/{}/{}", namespace, frame.page_no);

                    pipe.hset::<String, &str, Vec<u8>>(frame_key.clone(), "f", frame.data.to_vec())
                        .ignore()
                        .hset::<String, &str, u32>(frame_key.clone(), "p", frame.page_no)
                        .ignore()
                        .set::<String, u64>(page_key, max_frame_no)
                        .ignore()
                        .set::<String, u64>(max_frame_key.clone(), max_frame_no)
                        .ignore()
                        .get(max_frame_key.clone());
                }
                pipe.query(con)
            })
            .unwrap();
        max_frame_no
    }

=======
>>>>>>> 66854f4b
    async fn read_frame(&self, namespace: &str, frame_no: u64) -> Option<Bytes> {
        let frame_key = format!("f/{}/{}", namespace, frame_no);
        let mut con = self.client.get_connection().unwrap();
        let result = con.hget::<String, &str, Vec<u8>>(frame_key.clone(), "f");
        match result {
            Ok(frame) => Some(Bytes::from(frame)),
            Err(e) => {
                if !is_nil_response(&e) {
                    error!(
                        "read_frame() failed for frame_no={} with err={}",
                        frame_no, e
                    );
                }
                None
            }
        }
    }

    async fn find_frame(&self, namespace: &str, page_no: u32, _max_frame_no: u64) -> Option<u64> {
        let page_key = format!("p/{}/{}", namespace, page_no);
        let mut con = self.client.get_connection().unwrap();
        let frame_no = con.get::<String, u64>(page_key.clone());
        match frame_no {
            Ok(frame_no) => Some(frame_no),
            Err(e) => {
                if !is_nil_response(&e) {
                    error!("find_frame() failed for page_no={} with err={}", page_no, e);
                }
                None
            }
        }
    }

    async fn frame_page_no(&self, namespace: &str, frame_no: u64) -> Option<u32> {
        let frame_key = format!("f/{}/{}", namespace, frame_no);
        let mut con = self.client.get_connection().unwrap();
        let result = con.hget::<String, &str, u32>(frame_key.clone(), "p");
        match result {
            Ok(page_no) => Some(page_no),
            Err(e) => {
                if !is_nil_response(&e) {
                    error!(
                        "frame_page_no() failed for frame_no={} with err={}",
                        frame_no, e
                    );
                }
                None
            }
        }
    }

    async fn frames_in_wal(&self, namespace: &str) -> u64 {
        let max_frame_key = format!("{}/max_frame_no", namespace);
        let mut con = self.client.get_connection().unwrap();
        let result = con.get::<String, u64>(max_frame_key.clone());
        result.unwrap_or_else(|e| {
            if !is_nil_response(&e) {
                error!("frames_in_wal() failed with err={}", e);
            }
            0
        })
    }

    async fn destroy(&self, _namespace: &str) {
        // remove all the keys in redis
        let mut con = self.client.get_connection().unwrap();
        // send a FLUSHALL request
        let _: () = redis::cmd("FLUSHALL").query(&mut con).unwrap();
    }
}

fn is_nil_response(e: &redis::RedisError) -> bool {
    e.to_string().contains("response was nil")
}<|MERGE_RESOLUTION|>--- conflicted
+++ resolved
@@ -43,40 +43,6 @@
                         .set::<String, u64>(page_key, max_frame_no)
                         .ignore()
                         .set::<String, u64>(max_frame_key.clone(), max_frame_no)
-                        .ignore();
-                }
-                pipe.get(max_frame_key.clone()).query(con)
-            })
-            .unwrap();
-        max_frame_no
-    }
-
-<<<<<<< HEAD
-    async fn insert_frames(&self, namespace: &str, _max_frame_no: u64, frames: Vec<Frame>) -> u64 {
-        let mut max_frame_no = 0;
-        let max_frame_key = format!("{}/max_frame_no", namespace);
-        let mut con = self.client.get_connection().unwrap();
-        // max_frame_key might change if another client inserts a frame, so do
-        // all this in a transaction!
-        let (max_frame_no,): (u64,) =
-            redis::transaction(&mut con, &[&max_frame_key], |con, pipe| {
-                let result: RedisResult<u64> = con.get(max_frame_key.clone());
-                if result.is_err() && !is_nil_response(result.as_ref().err().unwrap()) {
-                    return Err(result.err().unwrap());
-                }
-                max_frame_no = result.unwrap_or(0);
-                for frame in &frames {
-                    let max_frame_no = max_frame_no + 1;
-                    let frame_key = format!("f/{}/{}", namespace, max_frame_no);
-                    let page_key = format!("p/{}/{}", namespace, frame.page_no);
-
-                    pipe.hset::<String, &str, Vec<u8>>(frame_key.clone(), "f", frame.data.to_vec())
-                        .ignore()
-                        .hset::<String, &str, u32>(frame_key.clone(), "p", frame.page_no)
-                        .ignore()
-                        .set::<String, u64>(page_key, max_frame_no)
-                        .ignore()
-                        .set::<String, u64>(max_frame_key.clone(), max_frame_no)
                         .ignore()
                         .get(max_frame_key.clone());
                 }
@@ -86,8 +52,6 @@
         max_frame_no
     }
 
-=======
->>>>>>> 66854f4b
     async fn read_frame(&self, namespace: &str, frame_no: u64) -> Option<Bytes> {
         let frame_key = format!("f/{}/{}", namespace, frame_no);
         let mut con = self.client.get_connection().unwrap();
