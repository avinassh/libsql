--- conflicted
+++ resolved
@@ -43,16 +43,9 @@
                         .set::<String, u64>(page_key, max_frame_no)
                         .ignore()
                         .set::<String, u64>(max_frame_key.clone(), max_frame_no)
-<<<<<<< HEAD
-                        .ignore()
-                        .get(max_frame_key.clone());
-                }
-                pipe.query(con)
-=======
                         .ignore();
                 }
                 pipe.get(max_frame_key.clone()).query(con)
->>>>>>> d765413f
             })
             .unwrap();
         max_frame_no
