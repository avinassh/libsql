use crate::store::FrameStore;
use async_trait::async_trait;
use foundationdb::api::NetworkAutoStop;
use foundationdb::tuple::pack;
use foundationdb::tuple::unpack;
use foundationdb::{KeySelector, Transaction};
use libsql_storage::rpc::Frame;
use tracing::error;

pub struct FDBFrameStore {
    _network: NetworkAutoStop,
}

impl FDBFrameStore {
    pub fn new() -> Self {
        println!("I was called");
        let _network = unsafe { foundationdb::boot() };
        Self { _network }
    }

    async fn get_max_frame_no(&self, txn: &Transaction, namespace: &str) -> u64 {
        let max_frame_key = format!("{}/max_frame_no", namespace);
        let result = txn.get(&max_frame_key.as_bytes(), false).await;
        if let Err(e) = result {
            error!("get failed: {:?}", e);
            return 0;
        }
        if let Ok(None) = result {
            error!("page not found");
            return 0;
        }
        let frame_no: u64 = unpack(&result.unwrap().unwrap()).expect("failed to decode u64");
        tracing::info!("max_frame_no ({}) = {}", max_frame_key, frame_no);
        frame_no
    }

    async fn insert_with_tx(
        &self,
        namespace: &str,
        txn: &Transaction,
        frame_no: u64,
        frame: Frame,
    ) {
        let frame_data_key = format!("{}/f/{}/f", namespace, frame_no);
        let frame_page_key = format!("{}/f/{}/p", namespace, frame_no);
        let page_key = format!("{}/p/{}", namespace, frame.page_no);
        let page_frame_idx = format!("{}/pf/{}/{}", namespace, frame.page_no, frame_no);

        txn.set(&frame_data_key.as_bytes(), &frame.data);
        txn.set(&frame_page_key.as_bytes(), &pack(&frame.page_no));
        txn.set(&page_key.as_bytes(), &pack(&frame_no));
        txn.set(&page_frame_idx.as_bytes(), &pack(&frame_no));
    }
}

#[async_trait]
impl FrameStore for FDBFrameStore {
    async fn insert_frames(&self, namespace: &str, _max_frame_no: u64, frames: Vec<Frame>) -> u64 {
        let max_frame_key = format!("{}/max_frame_no", namespace);
        let db = foundationdb::Database::default().unwrap();
        let txn = db.create_trx().expect("unable to create transaction");
        let mut frame_no = self.get_max_frame_no(&txn, namespace).await;

        for f in frames {
            frame_no += 1;
<<<<<<< HEAD
            self.insert_with_tx(
                namespace,
                &txn,
                frame_no,
                FrameData {
                    page_no: f.page_no,
                    data: f.data.into(),
                },
            )
            .await;
=======
            self.insert_with_tx(namespace, &txn, frame_no, f).await;
>>>>>>> 66854f4b
        }
        txn.set(&max_frame_key.as_bytes(), &pack(&(frame_no)));
        txn.commit().await.expect("commit failed");
        frame_no
    }

    async fn read_frame(&self, namespace: &str, frame_no: u64) -> Option<bytes::Bytes> {
        let frame_key = format!("{}/f/{}/f", namespace, frame_no);

        let db = foundationdb::Database::default().unwrap();
        let txn = db.create_trx().expect("unable to create transaction");
        let frame = txn.get(frame_key.as_bytes(), false).await;
        if let Ok(Some(data)) = frame {
            return Some(data.to_vec().into());
        }
        None
    }

    async fn find_frame(&self, namespace: &str, page_no: u32, max_frame_no: u64) -> Option<u64> {
        let db = foundationdb::Database::default().unwrap();
        let txn = db.create_trx().expect("unable to create transaction");

        let page_key = format!("{}/pf/{}/{}", namespace, page_no, max_frame_no);
        let result = txn
            .get(
                KeySelector::last_less_or_equal(page_key.as_bytes()).key(),
                false,
            )
            .await;
        // if let Err(e) = result {
        //     error!("get failed: {:?}", e);
        //     return None;
        // }
        // if let Ok(None) = result {
        //     error!("page not found (with max)");
        //     return None;
        // }
        if let Ok(result) = result {
            if let Some(frame_no) = result {
                let frame_no: u64 = unpack(&frame_no).expect("failed to decode u64");
                tracing::trace!("got the frame_no = {} (with max)", frame_no);
            };
        };

        let page_key = format!("{}/p/{}", namespace, page_no);

        let result = txn.get(&page_key.as_bytes(), false).await;
        if let Err(e) = result {
            error!("get failed: {:?}", e);
            return None;
        }
        if let Ok(None) = result {
            error!("page not found");
            return None;
        }
        let frame_no: u64 = unpack(&result.unwrap().unwrap()).expect("failed to decode u64");
        tracing::trace!("got the frame_no = {} (without max)", frame_no);
        Some(frame_no)
    }

    async fn frame_page_no(&self, namespace: &str, frame_no: u64) -> Option<u32> {
        let frame_key = format!("{}/f/{}/p", namespace, frame_no);

        let db = foundationdb::Database::default().unwrap();
        let txn = db.create_trx().expect("unable to create transaction");
        let page_no: u32 = unpack(
            &txn.get(&frame_key.as_bytes(), true)
                .await
                .expect("get failed")
                .expect("frame not found"),
        )
        .expect("failed to decode u64");

        Some(page_no)
    }

    async fn frames_in_wal(&self, namespace: &str) -> u64 {
        let db = foundationdb::Database::default().unwrap();
        let txn = db.create_trx().expect("unable to create transaction");
        self.get_max_frame_no(&txn, namespace).await
    }

    async fn destroy(&self, _namespace: &str) {}
}<|MERGE_RESOLUTION|>--- conflicted
+++ resolved
@@ -63,20 +63,7 @@
 
         for f in frames {
             frame_no += 1;
-<<<<<<< HEAD
-            self.insert_with_tx(
-                namespace,
-                &txn,
-                frame_no,
-                FrameData {
-                    page_no: f.page_no,
-                    data: f.data.into(),
-                },
-            )
-            .await;
-=======
             self.insert_with_tx(namespace, &txn, frame_no, f).await;
->>>>>>> 66854f4b
         }
         txn.set(&max_frame_key.as_bytes(), &pack(&(frame_no)));
         txn.commit().await.expect("commit failed");
