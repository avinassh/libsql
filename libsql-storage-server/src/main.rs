<<<<<<< HEAD
=======
#[cfg(feature = "foundation-db")]
>>>>>>> 473bed64
mod fdb_store;
mod memory_store;
mod redis_store;
mod service;
mod store;

<<<<<<< HEAD
use std::net::SocketAddr;

=======
#[cfg(feature = "foundation-db")]
>>>>>>> 473bed64
use crate::fdb_store::FDBFrameStore;
use crate::redis_store::RedisFrameStore;
use anyhow::Result;
use clap::Parser;
use libsql_storage::rpc::storage_server::StorageServer;
use libsql_storage_server::version::Version;
use redis::Client;
use service::Service;
use std::net::SocketAddr;
use tonic::transport::Server;
use tracing::trace;
use tracing_subscriber::{EnvFilter, FmtSubscriber};

#[derive(clap::ValueEnum, Clone, Debug)]
enum StorageType {
    InMemory,
    Redis,
    FoundationDB,
}

#[derive(Debug, Parser)]
#[command(name = "libsql-storage-server")]
#[command(about = "libSQL Storage Server", version = Version::default(), long_about = None)]
struct Cli {
    /// The address and port the storage RPC protocol listens to. Example: `127.0.0.1:5002`.
    #[clap(long, env = "LIBSQL_STORAGE_LISTEN_ADDR", default_value = "[::]:5002")]
    listen_addr: SocketAddr,

    /// The type of storage backend to use. Example: `redis`
    #[clap(value_enum, long, default_value = "in-memory")]
    storage_type: StorageType,
}

#[tokio::main]
async fn main() -> Result<()> {
    let filter = EnvFilter::try_from_default_env()
        .unwrap_or_else(|_| EnvFilter::new("libsql_storage_server=trace"));
    tracing::subscriber::set_global_default(
        FmtSubscriber::builder().with_env_filter(filter).finish(),
    )
    .expect("setting default subscriber failed");

    let args = Cli::parse();
    let service = match args.storage_type {
        StorageType::Redis => {
            // export REDIS_ADDR=http://libsql-storage-server.internal:5002
            let redis_addr =
<<<<<<< HEAD
                std::env::var("REDIS_ADDR").unwrap_or("redis://127.0.0.1/".to_string());
            let client = Client::open(redis_addr).unwrap();
            Service::with_store(Box::new(RedisFrameStore::new(client)))
        }
=======
                std::env::var("REDIS_ADDRESS").unwrap_or("redis://127.0.0.1/".to_string());
            Service::with_store(Box::new(RedisFrameStore::new(redis_addr)))
        }
        #[cfg(feature = "foundation-db")]
>>>>>>> 473bed64
        StorageType::FoundationDB => Service::with_store(Box::new(FDBFrameStore::new())),
        _ => Service::new(),
    };

    trace!(
        "Starting libSQL storage server (with type {:?}) on {}",
        args.storage_type,
        args.listen_addr
    );
    Server::builder()
        .add_service(StorageServer::new(service))
        .serve(args.listen_addr)
        .await?;
    Ok(())
}<|MERGE_RESOLUTION|>--- conflicted
+++ resolved
@@ -1,26 +1,17 @@
-<<<<<<< HEAD
-=======
 #[cfg(feature = "foundation-db")]
->>>>>>> 473bed64
 mod fdb_store;
 mod memory_store;
 mod redis_store;
 mod service;
 mod store;
 
-<<<<<<< HEAD
-use std::net::SocketAddr;
-
-=======
 #[cfg(feature = "foundation-db")]
->>>>>>> 473bed64
 use crate::fdb_store::FDBFrameStore;
 use crate::redis_store::RedisFrameStore;
 use anyhow::Result;
 use clap::Parser;
 use libsql_storage::rpc::storage_server::StorageServer;
 use libsql_storage_server::version::Version;
-use redis::Client;
 use service::Service;
 use std::net::SocketAddr;
 use tonic::transport::Server;
@@ -61,17 +52,10 @@
         StorageType::Redis => {
             // export REDIS_ADDR=http://libsql-storage-server.internal:5002
             let redis_addr =
-<<<<<<< HEAD
-                std::env::var("REDIS_ADDR").unwrap_or("redis://127.0.0.1/".to_string());
-            let client = Client::open(redis_addr).unwrap();
-            Service::with_store(Box::new(RedisFrameStore::new(client)))
-        }
-=======
                 std::env::var("REDIS_ADDRESS").unwrap_or("redis://127.0.0.1/".to_string());
             Service::with_store(Box::new(RedisFrameStore::new(redis_addr)))
         }
         #[cfg(feature = "foundation-db")]
->>>>>>> 473bed64
         StorageType::FoundationDB => Service::with_store(Box::new(FDBFrameStore::new())),
         _ => Service::new(),
     };
