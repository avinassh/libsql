--- conflicted
+++ resolved
@@ -156,13 +156,11 @@
 /* Return the sqlite3_file object for the WAL file */
 sqlite3_file *sqlite3WalFile(Wal *pWal);
 
-<<<<<<< HEAD
+/* Return the journal mode (WAL or WAL2) used by this Wal object. */
+int sqlite3WalJournalMode(Wal *pWal);
+
 /* sqlite3_wal_info() data */
 int sqlite3WalInfo(Wal *pWal, u32 *pnPrior, u32 *pnFrame);
-=======
-/* Return the journal mode (WAL or WAL2) used by this Wal object. */
-int sqlite3WalJournalMode(Wal *pWal);
->>>>>>> e05f9225
 
 #endif /* ifndef SQLITE_OMIT_WAL */
 #endif /* SQLITE_WAL_H */