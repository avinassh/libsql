/*
** 2001 September 15
**
** The author disclaims copyright to this source code.  In place of
** a legal notice, here is a blessing:
**
**    May you do good and not evil.
**    May you find forgiveness for yourself and forgive others.
**    May you share freely, never taking more than you give.
**
*************************************************************************
** The code in this file implements the function that runs the
** bytecode of a prepared statement.
**
** Various scripts scan this source file in order to generate HTML
** documentation, headers files, or other derived files.  The formatting
** of the code in this file is, therefore, important.  See other comments
** in this file for details.  If in doubt, do not deviate from existing
** commenting and indentation practices when changing or adding code.
*/
#include "sqliteInt.h"
#include "vdbeInt.h"

/*
** Invoke this macro on memory cells just prior to changing the
** value of the cell.  This macro verifies that shallow copies are
** not misused.  A shallow copy of a string or blob just copies a
** pointer to the string or blob, not the content.  If the original
** is changed while the copy is still in use, the string or blob might
** be changed out from under the copy.  This macro verifies that nothing
** like that ever happens.
*/
#ifdef SQLITE_DEBUG
# define memAboutToChange(P,M) sqlite3VdbeMemAboutToChange(P,M)
#else
# define memAboutToChange(P,M)
#endif

/*
** The following global variable is incremented every time a cursor
** moves, either by the OP_SeekXX, OP_Next, or OP_Prev opcodes.  The test
** procedures use this information to make sure that indices are
** working correctly.  This variable has no function other than to
** help verify the correct operation of the library.
*/
#ifdef SQLITE_TEST
int sqlite3_search_count = 0;
#endif

/*
** When this global variable is positive, it gets decremented once before
** each instruction in the VDBE.  When it reaches zero, the u1.isInterrupted
** field of the sqlite3 structure is set in order to simulate an interrupt.
**
** This facility is used for testing purposes only.  It does not function
** in an ordinary build.
*/
#ifdef SQLITE_TEST
int sqlite3_interrupt_count = 0;
#endif

/*
** The next global variable is incremented each type the OP_Sort opcode
** is executed.  The test procedures use this information to make sure that
** sorting is occurring or not occurring at appropriate times.   This variable
** has no function other than to help verify the correct operation of the
** library.
*/
#ifdef SQLITE_TEST
int sqlite3_sort_count = 0;
#endif

/*
** The next global variable records the size of the largest MEM_Blob
** or MEM_Str that has been used by a VDBE opcode.  The test procedures
** use this information to make sure that the zero-blob functionality
** is working correctly.   This variable has no function other than to
** help verify the correct operation of the library.
*/
#ifdef SQLITE_TEST
int sqlite3_max_blobsize = 0;
static void updateMaxBlobsize(Mem *p){
  if( (p->flags & (MEM_Str|MEM_Blob))!=0 && p->n>sqlite3_max_blobsize ){
    sqlite3_max_blobsize = p->n;
  }
}
#endif

/*
** This macro evaluates to true if either the update hook or the preupdate
** hook are enabled for database connect DB.
*/
#ifdef SQLITE_ENABLE_PREUPDATE_HOOK
# define HAS_UPDATE_HOOK(DB) ((DB)->xPreUpdateCallback||(DB)->xUpdateCallback)
#else
# define HAS_UPDATE_HOOK(DB) ((DB)->xUpdateCallback)
#endif

/*
** The next global variable is incremented each time the OP_Found opcode
** is executed. This is used to test whether or not the foreign key
** operation implemented using OP_FkIsZero is working. This variable
** has no function other than to help verify the correct operation of the
** library.
*/
#ifdef SQLITE_TEST
int sqlite3_found_count = 0;
#endif

/*
** Test a register to see if it exceeds the current maximum blob size.
** If it does, record the new maximum blob size.
*/
#if defined(SQLITE_TEST) && !defined(SQLITE_UNTESTABLE)
# define UPDATE_MAX_BLOBSIZE(P)  updateMaxBlobsize(P)
#else
# define UPDATE_MAX_BLOBSIZE(P)
#endif

/*
** Invoke the VDBE coverage callback, if that callback is defined.  This
** feature is used for test suite validation only and does not appear an
** production builds.
**
** M is an integer, 2 or 3, that indices how many different ways the
** branch can go.  It is usually 2.  "I" is the direction the branch
** goes.  0 means falls through.  1 means branch is taken.  2 means the
** second alternative branch is taken.
**
** iSrcLine is the source code line (from the __LINE__ macro) that
** generated the VDBE instruction.  This instrumentation assumes that all
** source code is in a single file (the amalgamation).  Special values 1
** and 2 for the iSrcLine parameter mean that this particular branch is
** always taken or never taken, respectively.
*/
#if !defined(SQLITE_VDBE_COVERAGE)
# define VdbeBranchTaken(I,M)
#else
# define VdbeBranchTaken(I,M) vdbeTakeBranch(pOp->iSrcLine,I,M)
  static void vdbeTakeBranch(int iSrcLine, u8 I, u8 M){
    if( iSrcLine<=2 && ALWAYS(iSrcLine>0) ){
      M = iSrcLine;
      /* Assert the truth of VdbeCoverageAlwaysTaken() and 
      ** VdbeCoverageNeverTaken() */
      assert( (M & I)==I );
    }else{
      if( sqlite3GlobalConfig.xVdbeBranch==0 ) return;  /*NO_TEST*/
      sqlite3GlobalConfig.xVdbeBranch(sqlite3GlobalConfig.pVdbeBranchArg,
                                      iSrcLine,I,M);
    }
  }
#endif

/*
** Convert the given register into a string if it isn't one
** already. Return non-zero if a malloc() fails.
*/
#define Stringify(P, enc) \
   if(((P)->flags&(MEM_Str|MEM_Blob))==0 && sqlite3VdbeMemStringify(P,enc,0)) \
     { goto no_mem; }

/*
** An ephemeral string value (signified by the MEM_Ephem flag) contains
** a pointer to a dynamically allocated string where some other entity
** is responsible for deallocating that string.  Because the register
** does not control the string, it might be deleted without the register
** knowing it.
**
** This routine converts an ephemeral string into a dynamically allocated
** string that the register itself controls.  In other words, it
** converts an MEM_Ephem string into a string with P.z==P.zMalloc.
*/
#define Deephemeralize(P) \
   if( ((P)->flags&MEM_Ephem)!=0 \
       && sqlite3VdbeMemMakeWriteable(P) ){ goto no_mem;}

/* Return true if the cursor was opened using the OP_OpenSorter opcode. */
#define isSorter(x) ((x)->eCurType==CURTYPE_SORTER)

/*
** Allocate VdbeCursor number iCur.  Return a pointer to it.  Return NULL
** if we run out of memory.
*/
static VdbeCursor *allocateCursor(
  Vdbe *p,              /* The virtual machine */
  int iCur,             /* Index of the new VdbeCursor */
  int nField,           /* Number of fields in the table or index */
  int iDb,              /* Database the cursor belongs to, or -1 */
  u8 eCurType           /* Type of the new cursor */
){
  /* Find the memory cell that will be used to store the blob of memory
  ** required for this VdbeCursor structure. It is convenient to use a 
  ** vdbe memory cell to manage the memory allocation required for a
  ** VdbeCursor structure for the following reasons:
  **
  **   * Sometimes cursor numbers are used for a couple of different
  **     purposes in a vdbe program. The different uses might require
  **     different sized allocations. Memory cells provide growable
  **     allocations.
  **
  **   * When using ENABLE_MEMORY_MANAGEMENT, memory cell buffers can
  **     be freed lazily via the sqlite3_release_memory() API. This
  **     minimizes the number of malloc calls made by the system.
  **
  ** The memory cell for cursor 0 is aMem[0]. The rest are allocated from
  ** the top of the register space.  Cursor 1 is at Mem[p->nMem-1].
  ** Cursor 2 is at Mem[p->nMem-2]. And so forth.
  */
  Mem *pMem = iCur>0 ? &p->aMem[p->nMem-iCur] : p->aMem;

  int nByte;
  VdbeCursor *pCx = 0;
  nByte = 
      ROUND8(sizeof(VdbeCursor)) + 2*sizeof(u32)*nField + 
      (eCurType==CURTYPE_BTREE?sqlite3BtreeCursorSize():0);

  assert( iCur>=0 && iCur<p->nCursor );
  if( p->apCsr[iCur] ){ /*OPTIMIZATION-IF-FALSE*/
    sqlite3VdbeFreeCursor(p, p->apCsr[iCur]);
    p->apCsr[iCur] = 0;
  }
  if( SQLITE_OK==sqlite3VdbeMemClearAndResize(pMem, nByte) ){
    p->apCsr[iCur] = pCx = (VdbeCursor*)pMem->z;
    memset(pCx, 0, offsetof(VdbeCursor,pAltCursor));
    pCx->eCurType = eCurType;
    pCx->iDb = iDb;
    pCx->nField = nField;
    pCx->aOffset = &pCx->aType[nField];
    if( eCurType==CURTYPE_BTREE ){
      pCx->uc.pCursor = (BtCursor*)
          &pMem->z[ROUND8(sizeof(VdbeCursor))+2*sizeof(u32)*nField];
      sqlite3BtreeCursorZero(pCx->uc.pCursor);
    }
  }
  return pCx;
}

/*
** Try to convert a value into a numeric representation if we can
** do so without loss of information.  In other words, if the string
** looks like a number, convert it into a number.  If it does not
** look like a number, leave it alone.
**
** If the bTryForInt flag is true, then extra effort is made to give
** an integer representation.  Strings that look like floating point
** values but which have no fractional component (example: '48.00')
** will have a MEM_Int representation when bTryForInt is true.
**
** If bTryForInt is false, then if the input string contains a decimal
** point or exponential notation, the result is only MEM_Real, even
** if there is an exact integer representation of the quantity.
*/
static void applyNumericAffinity(Mem *pRec, int bTryForInt){
  double rValue;
  i64 iValue;
  u8 enc = pRec->enc;
  assert( (pRec->flags & (MEM_Str|MEM_Int|MEM_Real))==MEM_Str );
  if( sqlite3AtoF(pRec->z, &rValue, pRec->n, enc)==0 ) return;
  if( 0==sqlite3Atoi64(pRec->z, &iValue, pRec->n, enc) ){
    pRec->u.i = iValue;
    pRec->flags |= MEM_Int;
  }else{
    pRec->u.r = rValue;
    pRec->flags |= MEM_Real;
    if( bTryForInt ) sqlite3VdbeIntegerAffinity(pRec);
  }
  /* TEXT->NUMERIC is many->one.  Hence, it is important to invalidate the
  ** string representation after computing a numeric equivalent, because the
  ** string representation might not be the canonical representation for the
  ** numeric value.  Ticket [343634942dd54ab57b7024] 2018-01-31. */
  pRec->flags &= ~MEM_Str;
}

/*
** Processing is determine by the affinity parameter:
**
** SQLITE_AFF_INTEGER:
** SQLITE_AFF_REAL:
** SQLITE_AFF_NUMERIC:
**    Try to convert pRec to an integer representation or a 
**    floating-point representation if an integer representation
**    is not possible.  Note that the integer representation is
**    always preferred, even if the affinity is REAL, because
**    an integer representation is more space efficient on disk.
**
** SQLITE_AFF_TEXT:
**    Convert pRec to a text representation.
**
** SQLITE_AFF_BLOB:
**    No-op.  pRec is unchanged.
*/
static void applyAffinity(
  Mem *pRec,          /* The value to apply affinity to */
  char affinity,      /* The affinity to be applied */
  u8 enc              /* Use this text encoding */
){
  if( affinity>=SQLITE_AFF_NUMERIC ){
    assert( affinity==SQLITE_AFF_INTEGER || affinity==SQLITE_AFF_REAL
             || affinity==SQLITE_AFF_NUMERIC );
    if( (pRec->flags & MEM_Int)==0 ){ /*OPTIMIZATION-IF-FALSE*/
      if( (pRec->flags & MEM_Real)==0 ){
        if( pRec->flags & MEM_Str ) applyNumericAffinity(pRec,1);
      }else{
        sqlite3VdbeIntegerAffinity(pRec);
      }
    }
  }else if( affinity==SQLITE_AFF_TEXT ){
    /* Only attempt the conversion to TEXT if there is an integer or real
    ** representation (blob and NULL do not get converted) but no string
    ** representation.  It would be harmless to repeat the conversion if 
    ** there is already a string rep, but it is pointless to waste those
    ** CPU cycles. */
    if( 0==(pRec->flags&MEM_Str) ){ /*OPTIMIZATION-IF-FALSE*/
      if( (pRec->flags&(MEM_Real|MEM_Int)) ){
        sqlite3VdbeMemStringify(pRec, enc, 1);
      }
    }
    pRec->flags &= ~(MEM_Real|MEM_Int);
  }
}

/*
** Try to convert the type of a function argument or a result column
** into a numeric representation.  Use either INTEGER or REAL whichever
** is appropriate.  But only do the conversion if it is possible without
** loss of information and return the revised type of the argument.
*/
int sqlite3_value_numeric_type(sqlite3_value *pVal){
  int eType = sqlite3_value_type(pVal);
  if( eType==SQLITE_TEXT ){
    Mem *pMem = (Mem*)pVal;
    applyNumericAffinity(pMem, 0);
    eType = sqlite3_value_type(pVal);
  }
  return eType;
}

/*
** Exported version of applyAffinity(). This one works on sqlite3_value*, 
** not the internal Mem* type.
*/
void sqlite3ValueApplyAffinity(
  sqlite3_value *pVal, 
  u8 affinity, 
  u8 enc
){
  applyAffinity((Mem *)pVal, affinity, enc);
}

/*
** pMem currently only holds a string type (or maybe a BLOB that we can
** interpret as a string if we want to).  Compute its corresponding
** numeric type, if has one.  Set the pMem->u.r and pMem->u.i fields
** accordingly.
*/
static u16 SQLITE_NOINLINE computeNumericType(Mem *pMem){
  assert( (pMem->flags & (MEM_Int|MEM_Real))==0 );
  assert( (pMem->flags & (MEM_Str|MEM_Blob))!=0 );
  if( sqlite3AtoF(pMem->z, &pMem->u.r, pMem->n, pMem->enc)==0 ){
    return 0;
  }
  if( sqlite3Atoi64(pMem->z, &pMem->u.i, pMem->n, pMem->enc)==0 ){
    return MEM_Int;
  }
  return MEM_Real;
}

/*
** Return the numeric type for pMem, either MEM_Int or MEM_Real or both or
** none.  
**
** Unlike applyNumericAffinity(), this routine does not modify pMem->flags.
** But it does set pMem->u.r and pMem->u.i appropriately.
*/
static u16 numericType(Mem *pMem){
  if( pMem->flags & (MEM_Int|MEM_Real) ){
    return pMem->flags & (MEM_Int|MEM_Real);
  }
  if( pMem->flags & (MEM_Str|MEM_Blob) ){
    return computeNumericType(pMem);
  }
  return 0;
}

#ifdef SQLITE_DEBUG
/*
** Write a nice string representation of the contents of cell pMem
** into buffer zBuf, length nBuf.
*/
void sqlite3VdbeMemPrettyPrint(Mem *pMem, char *zBuf){
  char *zCsr = zBuf;
  int f = pMem->flags;

  static const char *const encnames[] = {"(X)", "(8)", "(16LE)", "(16BE)"};

  if( f&MEM_Blob ){
    int i;
    char c;
    if( f & MEM_Dyn ){
      c = 'z';
      assert( (f & (MEM_Static|MEM_Ephem))==0 );
    }else if( f & MEM_Static ){
      c = 't';
      assert( (f & (MEM_Dyn|MEM_Ephem))==0 );
    }else if( f & MEM_Ephem ){
      c = 'e';
      assert( (f & (MEM_Static|MEM_Dyn))==0 );
    }else{
      c = 's';
    }
    *(zCsr++) = c;
    sqlite3_snprintf(100, zCsr, "%d[", pMem->n);
    zCsr += sqlite3Strlen30(zCsr);
    for(i=0; i<16 && i<pMem->n; i++){
      sqlite3_snprintf(100, zCsr, "%02X", ((int)pMem->z[i] & 0xFF));
      zCsr += sqlite3Strlen30(zCsr);
    }
    for(i=0; i<16 && i<pMem->n; i++){
      char z = pMem->z[i];
      if( z<32 || z>126 ) *zCsr++ = '.';
      else *zCsr++ = z;
    }
    *(zCsr++) = ']';
    if( f & MEM_Zero ){
      sqlite3_snprintf(100, zCsr,"+%dz",pMem->u.nZero);
      zCsr += sqlite3Strlen30(zCsr);
    }
    *zCsr = '\0';
  }else if( f & MEM_Str ){
    int j, k;
    zBuf[0] = ' ';
    if( f & MEM_Dyn ){
      zBuf[1] = 'z';
      assert( (f & (MEM_Static|MEM_Ephem))==0 );
    }else if( f & MEM_Static ){
      zBuf[1] = 't';
      assert( (f & (MEM_Dyn|MEM_Ephem))==0 );
    }else if( f & MEM_Ephem ){
      zBuf[1] = 'e';
      assert( (f & (MEM_Static|MEM_Dyn))==0 );
    }else{
      zBuf[1] = 's';
    }
    k = 2;
    sqlite3_snprintf(100, &zBuf[k], "%d", pMem->n);
    k += sqlite3Strlen30(&zBuf[k]);
    zBuf[k++] = '[';
    for(j=0; j<15 && j<pMem->n; j++){
      u8 c = pMem->z[j];
      if( c>=0x20 && c<0x7f ){
        zBuf[k++] = c;
      }else{
        zBuf[k++] = '.';
      }
    }
    zBuf[k++] = ']';
    sqlite3_snprintf(100,&zBuf[k], encnames[pMem->enc]);
    k += sqlite3Strlen30(&zBuf[k]);
    zBuf[k++] = 0;
  }
}
#endif

#ifdef SQLITE_DEBUG
/*
** Print the value of a register for tracing purposes:
*/
static void memTracePrint(Mem *p){
  if( p->flags & MEM_Undefined ){
    printf(" undefined");
  }else if( p->flags & MEM_Null ){
    printf(p->flags & MEM_Zero ? " NULL-nochng" : " NULL");
  }else if( (p->flags & (MEM_Int|MEM_Str))==(MEM_Int|MEM_Str) ){
    printf(" si:%lld", p->u.i);
  }else if( p->flags & MEM_Int ){
    printf(" i:%lld", p->u.i);
#ifndef SQLITE_OMIT_FLOATING_POINT
  }else if( p->flags & MEM_Real ){
    printf(" r:%g", p->u.r);
#endif
  }else if( p->flags & MEM_RowSet ){
    printf(" (rowset)");
  }else{
    char zBuf[200];
    sqlite3VdbeMemPrettyPrint(p, zBuf);
    printf(" %s", zBuf);
  }
  if( p->flags & MEM_Subtype ) printf(" subtype=0x%02x", p->eSubtype);
}
static void registerTrace(int iReg, Mem *p){
  printf("REG[%d] = ", iReg);
  memTracePrint(p);
  printf("\n");
  sqlite3VdbeCheckMemInvariants(p);
}
#endif

#ifdef SQLITE_DEBUG
#  define REGISTER_TRACE(R,M) if(db->flags&SQLITE_VdbeTrace)registerTrace(R,M)
#else
#  define REGISTER_TRACE(R,M)
#endif


#ifdef VDBE_PROFILE

/* 
** hwtime.h contains inline assembler code for implementing 
** high-performance timing routines.
*/
#include "hwtime.h"

#endif

#ifndef NDEBUG
/*
** This function is only called from within an assert() expression. It
** checks that the sqlite3.nTransaction variable is correctly set to
** the number of non-transaction savepoints currently in the 
** linked list starting at sqlite3.pSavepoint.
** 
** Usage:
**
**     assert( checkSavepointCount(db) );
*/
static int checkSavepointCount(sqlite3 *db){
  int n = 0;
  Savepoint *p;
  for(p=db->pSavepoint; p; p=p->pNext) n++;
  assert( n==(db->nSavepoint + db->isTransactionSavepoint) );
  return 1;
}
#endif

/*
** Return the register of pOp->p2 after first preparing it to be
** overwritten with an integer value.
*/
static SQLITE_NOINLINE Mem *out2PrereleaseWithClear(Mem *pOut){
  sqlite3VdbeMemSetNull(pOut);
  pOut->flags = MEM_Int;
  return pOut;
}
static Mem *out2Prerelease(Vdbe *p, VdbeOp *pOp){
  Mem *pOut;
  assert( pOp->p2>0 );
  assert( pOp->p2<=(p->nMem+1 - p->nCursor) );
  pOut = &p->aMem[pOp->p2];
  memAboutToChange(p, pOut);
  if( VdbeMemDynamic(pOut) ){ /*OPTIMIZATION-IF-FALSE*/
    return out2PrereleaseWithClear(pOut);
  }else{
    pOut->flags = MEM_Int;
    return pOut;
  }
}


/*
** Execute as much of a VDBE program as we can.
** This is the core of sqlite3_step().  
*/
int sqlite3VdbeExec(
  Vdbe *p                    /* The VDBE */
){
  Op *aOp = p->aOp;          /* Copy of p->aOp */
  Op *pOp = aOp;             /* Current operation */
#if defined(SQLITE_DEBUG) || defined(VDBE_PROFILE)
  Op *pOrigOp;               /* Value of pOp at the top of the loop */
#endif
#ifdef SQLITE_DEBUG
  int nExtraDelete = 0;      /* Verifies FORDELETE and AUXDELETE flags */
#endif
  int rc = SQLITE_OK;        /* Value to return */
  sqlite3 *db = p->db;       /* The database */
  u8 resetSchemaOnFault = 0; /* Reset schema after an error if positive */
  u8 encoding = ENC(db);     /* The database encoding */
  int iCompare = 0;          /* Result of last comparison */
  unsigned nVmStep = 0;      /* Number of virtual machine steps */
#ifndef SQLITE_OMIT_PROGRESS_CALLBACK
  unsigned nProgressLimit;   /* Invoke xProgress() when nVmStep reaches this */
#endif
  Mem *aMem = p->aMem;       /* Copy of p->aMem */
  Mem *pIn1 = 0;             /* 1st input operand */
  Mem *pIn2 = 0;             /* 2nd input operand */
  Mem *pIn3 = 0;             /* 3rd input operand */
  Mem *pOut = 0;             /* Output operand */
#ifdef VDBE_PROFILE
  u64 start;                 /* CPU clock count at start of opcode */
#endif
  /*** INSERT STACK UNION HERE ***/

  assert( p->magic==VDBE_MAGIC_RUN );  /* sqlite3_step() verifies this */
  sqlite3VdbeEnter(p);
  if( p->rc==SQLITE_NOMEM ){
    /* This happens if a malloc() inside a call to sqlite3_column_text() or
    ** sqlite3_column_text16() failed.  */
    goto no_mem;
  }
  assert( p->rc==SQLITE_OK || (p->rc&0xff)==SQLITE_BUSY );
  assert( p->bIsReader || p->readOnly!=0 );
  p->iCurrentTime = 0;
  assert( p->explain==0 );
  p->pResultSet = 0;
  db->busyHandler.nBusy = 0;
  if( db->u1.isInterrupted ) goto abort_due_to_interrupt;
  sqlite3VdbeIOTraceSql(p);
#ifndef SQLITE_OMIT_PROGRESS_CALLBACK
  if( db->xProgress ){
    u32 iPrior = p->aCounter[SQLITE_STMTSTATUS_VM_STEP];
    assert( 0 < db->nProgressOps );
    nProgressLimit = db->nProgressOps - (iPrior % db->nProgressOps);
  }else{
    nProgressLimit = 0xffffffff;
  }
#endif
#ifdef SQLITE_DEBUG
  sqlite3BeginBenignMalloc();
  if( p->pc==0
   && (p->db->flags & (SQLITE_VdbeListing|SQLITE_VdbeEQP|SQLITE_VdbeTrace))!=0
  ){
    int i;
    int once = 1;
    sqlite3VdbePrintSql(p);
    if( p->db->flags & SQLITE_VdbeListing ){
      printf("VDBE Program Listing:\n");
      for(i=0; i<p->nOp; i++){
        sqlite3VdbePrintOp(stdout, i, &aOp[i]);
      }
    }
    if( p->db->flags & SQLITE_VdbeEQP ){
      for(i=0; i<p->nOp; i++){
        if( aOp[i].opcode==OP_Explain ){
          if( once ) printf("VDBE Query Plan:\n");
          printf("%s\n", aOp[i].p4.z);
          once = 0;
        }
      }
    }
    if( p->db->flags & SQLITE_VdbeTrace )  printf("VDBE Trace:\n");
  }
  sqlite3EndBenignMalloc();
#endif
  for(pOp=&aOp[p->pc]; 1; pOp++){
    /* Errors are detected by individual opcodes, with an immediate
    ** jumps to abort_due_to_error. */
    assert( rc==SQLITE_OK );

    assert( pOp>=aOp && pOp<&aOp[p->nOp]);
#ifdef VDBE_PROFILE
    start = sqlite3NProfileCnt ? sqlite3NProfileCnt : sqlite3Hwtime();
#endif
    nVmStep++;
#ifdef SQLITE_ENABLE_STMT_SCANSTATUS
    if( p->anExec ) p->anExec[(int)(pOp-aOp)]++;
#endif

    /* Only allow tracing if SQLITE_DEBUG is defined.
    */
#ifdef SQLITE_DEBUG
    if( db->flags & SQLITE_VdbeTrace ){
      sqlite3VdbePrintOp(stdout, (int)(pOp - aOp), pOp);
    }
#endif
      

    /* Check to see if we need to simulate an interrupt.  This only happens
    ** if we have a special test build.
    */
#ifdef SQLITE_TEST
    if( sqlite3_interrupt_count>0 ){
      sqlite3_interrupt_count--;
      if( sqlite3_interrupt_count==0 ){
        sqlite3_interrupt(db);
      }
    }
#endif

    /* Sanity checking on other operands */
#ifdef SQLITE_DEBUG
    {
      u8 opProperty = sqlite3OpcodeProperty[pOp->opcode];
      if( (opProperty & OPFLG_IN1)!=0 ){
        assert( pOp->p1>0 );
        assert( pOp->p1<=(p->nMem+1 - p->nCursor) );
        assert( memIsValid(&aMem[pOp->p1]) );
        assert( sqlite3VdbeCheckMemInvariants(&aMem[pOp->p1]) );
        REGISTER_TRACE(pOp->p1, &aMem[pOp->p1]);
      }
      if( (opProperty & OPFLG_IN2)!=0 ){
        assert( pOp->p2>0 );
        assert( pOp->p2<=(p->nMem+1 - p->nCursor) );
        assert( memIsValid(&aMem[pOp->p2]) );
        assert( sqlite3VdbeCheckMemInvariants(&aMem[pOp->p2]) );
        REGISTER_TRACE(pOp->p2, &aMem[pOp->p2]);
      }
      if( (opProperty & OPFLG_IN3)!=0 ){
        assert( pOp->p3>0 );
        assert( pOp->p3<=(p->nMem+1 - p->nCursor) );
        assert( memIsValid(&aMem[pOp->p3]) );
        assert( sqlite3VdbeCheckMemInvariants(&aMem[pOp->p3]) );
        REGISTER_TRACE(pOp->p3, &aMem[pOp->p3]);
      }
      if( (opProperty & OPFLG_OUT2)!=0 ){
        assert( pOp->p2>0 );
        assert( pOp->p2<=(p->nMem+1 - p->nCursor) );
        memAboutToChange(p, &aMem[pOp->p2]);
      }
      if( (opProperty & OPFLG_OUT3)!=0 ){
        assert( pOp->p3>0 );
        assert( pOp->p3<=(p->nMem+1 - p->nCursor) );
        memAboutToChange(p, &aMem[pOp->p3]);
      }
    }
#endif
#if defined(SQLITE_DEBUG) || defined(VDBE_PROFILE)
    pOrigOp = pOp;
#endif
  
    switch( pOp->opcode ){

/*****************************************************************************
** What follows is a massive switch statement where each case implements a
** separate instruction in the virtual machine.  If we follow the usual
** indentation conventions, each case should be indented by 6 spaces.  But
** that is a lot of wasted space on the left margin.  So the code within
** the switch statement will break with convention and be flush-left. Another
** big comment (similar to this one) will mark the point in the code where
** we transition back to normal indentation.
**
** The formatting of each case is important.  The makefile for SQLite
** generates two C files "opcodes.h" and "opcodes.c" by scanning this
** file looking for lines that begin with "case OP_".  The opcodes.h files
** will be filled with #defines that give unique integer values to each
** opcode and the opcodes.c file is filled with an array of strings where
** each string is the symbolic name for the corresponding opcode.  If the
** case statement is followed by a comment of the form "/# same as ... #/"
** that comment is used to determine the particular value of the opcode.
**
** Other keywords in the comment that follows each case are used to
** construct the OPFLG_INITIALIZER value that initializes opcodeProperty[].
** Keywords include: in1, in2, in3, out2, out3.  See
** the mkopcodeh.awk script for additional information.
**
** Documentation about VDBE opcodes is generated by scanning this file
** for lines of that contain "Opcode:".  That line and all subsequent
** comment lines are used in the generation of the opcode.html documentation
** file.
**
** SUMMARY:
**
**     Formatting is important to scripts that scan this file.
**     Do not deviate from the formatting style currently in use.
**
*****************************************************************************/

/* Opcode:  Goto * P2 * * *
**
** An unconditional jump to address P2.
** The next instruction executed will be 
** the one at index P2 from the beginning of
** the program.
**
** The P1 parameter is not actually used by this opcode.  However, it
** is sometimes set to 1 instead of 0 as a hint to the command-line shell
** that this Goto is the bottom of a loop and that the lines from P2 down
** to the current line should be indented for EXPLAIN output.
*/
case OP_Goto: {             /* jump */
jump_to_p2_and_check_for_interrupt:
  pOp = &aOp[pOp->p2 - 1];

  /* Opcodes that are used as the bottom of a loop (OP_Next, OP_Prev,
  ** OP_VNext, or OP_SorterNext) all jump here upon
  ** completion.  Check to see if sqlite3_interrupt() has been called
  ** or if the progress callback needs to be invoked. 
  **
  ** This code uses unstructured "goto" statements and does not look clean.
  ** But that is not due to sloppy coding habits. The code is written this
  ** way for performance, to avoid having to run the interrupt and progress
  ** checks on every opcode.  This helps sqlite3_step() to run about 1.5%
  ** faster according to "valgrind --tool=cachegrind" */
check_for_interrupt:
  if( db->u1.isInterrupted ) goto abort_due_to_interrupt;
#ifndef SQLITE_OMIT_PROGRESS_CALLBACK
  /* Call the progress callback if it is configured and the required number
  ** of VDBE ops have been executed (either since this invocation of
  ** sqlite3VdbeExec() or since last time the progress callback was called).
  ** If the progress callback returns non-zero, exit the virtual machine with
  ** a return code SQLITE_ABORT.
  */
  if( nVmStep>=nProgressLimit && db->xProgress!=0 ){
    assert( db->nProgressOps!=0 );
    nProgressLimit = nVmStep + db->nProgressOps - (nVmStep%db->nProgressOps);
    if( db->xProgress(db->pProgressArg) ){
      rc = SQLITE_INTERRUPT;
      goto abort_due_to_error;
    }
  }
#endif
  
  break;
}

/* Opcode:  Gosub P1 P2 * * *
**
** Write the current address onto register P1
** and then jump to address P2.
*/
case OP_Gosub: {            /* jump */
  assert( pOp->p1>0 && pOp->p1<=(p->nMem+1 - p->nCursor) );
  pIn1 = &aMem[pOp->p1];
  assert( VdbeMemDynamic(pIn1)==0 );
  memAboutToChange(p, pIn1);
  pIn1->flags = MEM_Int;
  pIn1->u.i = (int)(pOp-aOp);
  REGISTER_TRACE(pOp->p1, pIn1);

  /* Most jump operations do a goto to this spot in order to update
  ** the pOp pointer. */
jump_to_p2:
  pOp = &aOp[pOp->p2 - 1];
  break;
}

/* Opcode:  Return P1 * * * *
**
** Jump to the next instruction after the address in register P1.  After
** the jump, register P1 becomes undefined.
*/
case OP_Return: {           /* in1 */
  pIn1 = &aMem[pOp->p1];
  assert( pIn1->flags==MEM_Int );
  pOp = &aOp[pIn1->u.i];
  pIn1->flags = MEM_Undefined;
  break;
}

/* Opcode: InitCoroutine P1 P2 P3 * *
**
** Set up register P1 so that it will Yield to the coroutine
** located at address P3.
**
** If P2!=0 then the coroutine implementation immediately follows
** this opcode.  So jump over the coroutine implementation to
** address P2.
**
** See also: EndCoroutine
*/
case OP_InitCoroutine: {     /* jump */
  assert( pOp->p1>0 &&  pOp->p1<=(p->nMem+1 - p->nCursor) );
  assert( pOp->p2>=0 && pOp->p2<p->nOp );
  assert( pOp->p3>=0 && pOp->p3<p->nOp );
  pOut = &aMem[pOp->p1];
  assert( !VdbeMemDynamic(pOut) );
  pOut->u.i = pOp->p3 - 1;
  pOut->flags = MEM_Int;
  if( pOp->p2 ) goto jump_to_p2;
  break;
}

/* Opcode:  EndCoroutine P1 * * * *
**
** The instruction at the address in register P1 is a Yield.
** Jump to the P2 parameter of that Yield.
** After the jump, register P1 becomes undefined.
**
** See also: InitCoroutine
*/
case OP_EndCoroutine: {           /* in1 */
  VdbeOp *pCaller;
  pIn1 = &aMem[pOp->p1];
  assert( pIn1->flags==MEM_Int );
  assert( pIn1->u.i>=0 && pIn1->u.i<p->nOp );
  pCaller = &aOp[pIn1->u.i];
  assert( pCaller->opcode==OP_Yield );
  assert( pCaller->p2>=0 && pCaller->p2<p->nOp );
  pOp = &aOp[pCaller->p2 - 1];
  pIn1->flags = MEM_Undefined;
  break;
}

/* Opcode:  Yield P1 P2 * * *
**
** Swap the program counter with the value in register P1.  This
** has the effect of yielding to a coroutine.
**
** If the coroutine that is launched by this instruction ends with
** Yield or Return then continue to the next instruction.  But if
** the coroutine launched by this instruction ends with
** EndCoroutine, then jump to P2 rather than continuing with the
** next instruction.
**
** See also: InitCoroutine
*/
case OP_Yield: {            /* in1, jump */
  int pcDest;
  pIn1 = &aMem[pOp->p1];
  assert( VdbeMemDynamic(pIn1)==0 );
  pIn1->flags = MEM_Int;
  pcDest = (int)pIn1->u.i;
  pIn1->u.i = (int)(pOp - aOp);
  REGISTER_TRACE(pOp->p1, pIn1);
  pOp = &aOp[pcDest];
  break;
}

/* Opcode:  HaltIfNull  P1 P2 P3 P4 P5
** Synopsis: if r[P3]=null halt
**
** Check the value in register P3.  If it is NULL then Halt using
** parameter P1, P2, and P4 as if this were a Halt instruction.  If the
** value in register P3 is not NULL, then this routine is a no-op.
** The P5 parameter should be 1.
*/
case OP_HaltIfNull: {      /* in3 */
  pIn3 = &aMem[pOp->p3];
  if( (pIn3->flags & MEM_Null)==0 ) break;
  /* Fall through into OP_Halt */
}

/* Opcode:  Halt P1 P2 * P4 P5
**
** Exit immediately.  All open cursors, etc are closed
** automatically.
**
** P1 is the result code returned by sqlite3_exec(), sqlite3_reset(),
** or sqlite3_finalize().  For a normal halt, this should be SQLITE_OK (0).
** For errors, it can be some other value.  If P1!=0 then P2 will determine
** whether or not to rollback the current transaction.  Do not rollback
** if P2==OE_Fail. Do the rollback if P2==OE_Rollback.  If P2==OE_Abort,
** then back out all changes that have occurred during this execution of the
** VDBE, but do not rollback the transaction. 
**
** If P4 is not null then it is an error message string.
**
** P5 is a value between 0 and 4, inclusive, that modifies the P4 string.
**
**    0:  (no change)
**    1:  NOT NULL contraint failed: P4
**    2:  UNIQUE constraint failed: P4
**    3:  CHECK constraint failed: P4
**    4:  FOREIGN KEY constraint failed: P4
**
** If P5 is not zero and P4 is NULL, then everything after the ":" is
** omitted.
**
** There is an implied "Halt 0 0 0" instruction inserted at the very end of
** every program.  So a jump past the last instruction of the program
** is the same as executing Halt.
*/
case OP_Halt: {
  VdbeFrame *pFrame;
  int pcx;

  pcx = (int)(pOp - aOp);
  if( pOp->p1==SQLITE_OK && p->pFrame ){
    /* Halt the sub-program. Return control to the parent frame. */
    pFrame = p->pFrame;
    p->pFrame = pFrame->pParent;
    p->nFrame--;
    sqlite3VdbeSetChanges(db, p->nChange);
    pcx = sqlite3VdbeFrameRestore(pFrame);
    if( pOp->p2==OE_Ignore ){
      /* Instruction pcx is the OP_Program that invoked the sub-program 
      ** currently being halted. If the p2 instruction of this OP_Halt
      ** instruction is set to OE_Ignore, then the sub-program is throwing
      ** an IGNORE exception. In this case jump to the address specified
      ** as the p2 of the calling OP_Program.  */
      pcx = p->aOp[pcx].p2-1;
    }
    aOp = p->aOp;
    aMem = p->aMem;
    pOp = &aOp[pcx];
    break;
  }
  p->rc = pOp->p1;
  p->errorAction = (u8)pOp->p2;
  p->pc = pcx;
  assert( pOp->p5<=4 );
  if( p->rc ){
    if( pOp->p5 ){
      static const char * const azType[] = { "NOT NULL", "UNIQUE", "CHECK",
                                             "FOREIGN KEY" };
      testcase( pOp->p5==1 );
      testcase( pOp->p5==2 );
      testcase( pOp->p5==3 );
      testcase( pOp->p5==4 );
      sqlite3VdbeError(p, "%s constraint failed", azType[pOp->p5-1]);
      if( pOp->p4.z ){
        p->zErrMsg = sqlite3MPrintf(db, "%z: %s", p->zErrMsg, pOp->p4.z);
      }
    }else{
      sqlite3VdbeError(p, "%s", pOp->p4.z);
    }
    sqlite3_log(pOp->p1, "abort at %d in [%s]: %s", pcx, p->zSql, p->zErrMsg);
  }
  rc = sqlite3VdbeHalt(p);
  assert( rc==SQLITE_BUSY || rc==SQLITE_OK || rc==SQLITE_ERROR );
  if( rc==SQLITE_BUSY ){
    p->rc = SQLITE_BUSY;
  }else{
    assert( rc==SQLITE_OK || (p->rc&0xff)==SQLITE_CONSTRAINT );
    assert( rc==SQLITE_OK || db->nDeferredCons>0 || db->nDeferredImmCons>0 );
    rc = p->rc ? SQLITE_ERROR : SQLITE_DONE;
  }
  goto vdbe_return;
}

/* Opcode: Integer P1 P2 * * *
** Synopsis: r[P2]=P1
**
** The 32-bit integer value P1 is written into register P2.
*/
case OP_Integer: {         /* out2 */
  pOut = out2Prerelease(p, pOp);
  pOut->u.i = pOp->p1;
  break;
}

/* Opcode: Int64 * P2 * P4 *
** Synopsis: r[P2]=P4
**
** P4 is a pointer to a 64-bit integer value.
** Write that value into register P2.
*/
case OP_Int64: {           /* out2 */
  pOut = out2Prerelease(p, pOp);
  assert( pOp->p4.pI64!=0 );
  pOut->u.i = *pOp->p4.pI64;
  break;
}

#ifndef SQLITE_OMIT_FLOATING_POINT
/* Opcode: Real * P2 * P4 *
** Synopsis: r[P2]=P4
**
** P4 is a pointer to a 64-bit floating point value.
** Write that value into register P2.
*/
case OP_Real: {            /* same as TK_FLOAT, out2 */
  pOut = out2Prerelease(p, pOp);
  pOut->flags = MEM_Real;
  assert( !sqlite3IsNaN(*pOp->p4.pReal) );
  pOut->u.r = *pOp->p4.pReal;
  break;
}
#endif

/* Opcode: String8 * P2 * P4 *
** Synopsis: r[P2]='P4'
**
** P4 points to a nul terminated UTF-8 string. This opcode is transformed 
** into a String opcode before it is executed for the first time.  During
** this transformation, the length of string P4 is computed and stored
** as the P1 parameter.
*/
case OP_String8: {         /* same as TK_STRING, out2 */
  assert( pOp->p4.z!=0 );
  pOut = out2Prerelease(p, pOp);
  pOp->opcode = OP_String;
  pOp->p1 = sqlite3Strlen30(pOp->p4.z);

#ifndef SQLITE_OMIT_UTF16
  if( encoding!=SQLITE_UTF8 ){
    rc = sqlite3VdbeMemSetStr(pOut, pOp->p4.z, -1, SQLITE_UTF8, SQLITE_STATIC);
    assert( rc==SQLITE_OK || rc==SQLITE_TOOBIG );
    if( SQLITE_OK!=sqlite3VdbeChangeEncoding(pOut, encoding) ) goto no_mem;
    assert( pOut->szMalloc>0 && pOut->zMalloc==pOut->z );
    assert( VdbeMemDynamic(pOut)==0 );
    pOut->szMalloc = 0;
    pOut->flags |= MEM_Static;
    if( pOp->p4type==P4_DYNAMIC ){
      sqlite3DbFree(db, pOp->p4.z);
    }
    pOp->p4type = P4_DYNAMIC;
    pOp->p4.z = pOut->z;
    pOp->p1 = pOut->n;
  }
  testcase( rc==SQLITE_TOOBIG );
#endif
  if( pOp->p1>db->aLimit[SQLITE_LIMIT_LENGTH] ){
    goto too_big;
  }
  assert( rc==SQLITE_OK );
  /* Fall through to the next case, OP_String */
}
  
/* Opcode: String P1 P2 P3 P4 P5
** Synopsis: r[P2]='P4' (len=P1)
**
** The string value P4 of length P1 (bytes) is stored in register P2.
**
** If P3 is not zero and the content of register P3 is equal to P5, then
** the datatype of the register P2 is converted to BLOB.  The content is
** the same sequence of bytes, it is merely interpreted as a BLOB instead
** of a string, as if it had been CAST.  In other words:
**
** if( P3!=0 and reg[P3]==P5 ) reg[P2] := CAST(reg[P2] as BLOB)
*/
case OP_String: {          /* out2 */
  assert( pOp->p4.z!=0 );
  pOut = out2Prerelease(p, pOp);
  pOut->flags = MEM_Str|MEM_Static|MEM_Term;
  pOut->z = pOp->p4.z;
  pOut->n = pOp->p1;
  pOut->enc = encoding;
  UPDATE_MAX_BLOBSIZE(pOut);
#ifndef SQLITE_LIKE_DOESNT_MATCH_BLOBS
  if( pOp->p3>0 ){
    assert( pOp->p3<=(p->nMem+1 - p->nCursor) );
    pIn3 = &aMem[pOp->p3];
    assert( pIn3->flags & MEM_Int );
    if( pIn3->u.i==pOp->p5 ) pOut->flags = MEM_Blob|MEM_Static|MEM_Term;
  }
#endif
  break;
}

/* Opcode: Null P1 P2 P3 * *
** Synopsis: r[P2..P3]=NULL
**
** Write a NULL into registers P2.  If P3 greater than P2, then also write
** NULL into register P3 and every register in between P2 and P3.  If P3
** is less than P2 (typically P3 is zero) then only register P2 is
** set to NULL.
**
** If the P1 value is non-zero, then also set the MEM_Cleared flag so that
** NULL values will not compare equal even if SQLITE_NULLEQ is set on
** OP_Ne or OP_Eq.
*/
case OP_Null: {           /* out2 */
  int cnt;
  u16 nullFlag;
  pOut = out2Prerelease(p, pOp);
  cnt = pOp->p3-pOp->p2;
  assert( pOp->p3<=(p->nMem+1 - p->nCursor) );
  pOut->flags = nullFlag = pOp->p1 ? (MEM_Null|MEM_Cleared) : MEM_Null;
  pOut->n = 0;
  while( cnt>0 ){
    pOut++;
    memAboutToChange(p, pOut);
    sqlite3VdbeMemSetNull(pOut);
    pOut->flags = nullFlag;
    pOut->n = 0;
    cnt--;
  }
  break;
}

/* Opcode: SoftNull P1 * * * *
** Synopsis: r[P1]=NULL
**
** Set register P1 to have the value NULL as seen by the OP_MakeRecord
** instruction, but do not free any string or blob memory associated with
** the register, so that if the value was a string or blob that was
** previously copied using OP_SCopy, the copies will continue to be valid.
*/
case OP_SoftNull: {
  assert( pOp->p1>0 && pOp->p1<=(p->nMem+1 - p->nCursor) );
  pOut = &aMem[pOp->p1];
  pOut->flags = (pOut->flags&~(MEM_Undefined|MEM_AffMask))|MEM_Null;
  break;
}

/* Opcode: Blob P1 P2 * P4 *
** Synopsis: r[P2]=P4 (len=P1)
**
** P4 points to a blob of data P1 bytes long.  Store this
** blob in register P2.
*/
case OP_Blob: {                /* out2 */
  assert( pOp->p1 <= SQLITE_MAX_LENGTH );
  pOut = out2Prerelease(p, pOp);
  sqlite3VdbeMemSetStr(pOut, pOp->p4.z, pOp->p1, 0, 0);
  pOut->enc = encoding;
  UPDATE_MAX_BLOBSIZE(pOut);
  break;
}

/* Opcode: Variable P1 P2 * P4 *
** Synopsis: r[P2]=parameter(P1,P4)
**
** Transfer the values of bound parameter P1 into register P2
**
** If the parameter is named, then its name appears in P4.
** The P4 value is used by sqlite3_bind_parameter_name().
*/
case OP_Variable: {            /* out2 */
  Mem *pVar;       /* Value being transferred */

  assert( pOp->p1>0 && pOp->p1<=p->nVar );
  assert( pOp->p4.z==0 || pOp->p4.z==sqlite3VListNumToName(p->pVList,pOp->p1) );
  pVar = &p->aVar[pOp->p1 - 1];
  if( sqlite3VdbeMemTooBig(pVar) ){
    goto too_big;
  }
  pOut = &aMem[pOp->p2];
  sqlite3VdbeMemShallowCopy(pOut, pVar, MEM_Static);
  UPDATE_MAX_BLOBSIZE(pOut);
  break;
}

/* Opcode: Move P1 P2 P3 * *
** Synopsis: r[P2@P3]=r[P1@P3]
**
** Move the P3 values in register P1..P1+P3-1 over into
** registers P2..P2+P3-1.  Registers P1..P1+P3-1 are
** left holding a NULL.  It is an error for register ranges
** P1..P1+P3-1 and P2..P2+P3-1 to overlap.  It is an error
** for P3 to be less than 1.
*/
case OP_Move: {
  int n;           /* Number of registers left to copy */
  int p1;          /* Register to copy from */
  int p2;          /* Register to copy to */

  n = pOp->p3;
  p1 = pOp->p1;
  p2 = pOp->p2;
  assert( n>0 && p1>0 && p2>0 );
  assert( p1+n<=p2 || p2+n<=p1 );

  pIn1 = &aMem[p1];
  pOut = &aMem[p2];
  do{
    assert( pOut<=&aMem[(p->nMem+1 - p->nCursor)] );
    assert( pIn1<=&aMem[(p->nMem+1 - p->nCursor)] );
    assert( memIsValid(pIn1) );
    memAboutToChange(p, pOut);
    sqlite3VdbeMemMove(pOut, pIn1);
#ifdef SQLITE_DEBUG
    if( pOut->pScopyFrom>=&aMem[p1] && pOut->pScopyFrom<pOut ){
      pOut->pScopyFrom += pOp->p2 - p1;
    }
#endif
    Deephemeralize(pOut);
    REGISTER_TRACE(p2++, pOut);
    pIn1++;
    pOut++;
  }while( --n );
  break;
}

/* Opcode: Copy P1 P2 P3 * *
** Synopsis: r[P2@P3+1]=r[P1@P3+1]
**
** Make a copy of registers P1..P1+P3 into registers P2..P2+P3.
**
** This instruction makes a deep copy of the value.  A duplicate
** is made of any string or blob constant.  See also OP_SCopy.
*/
case OP_Copy: {
  int n;

  n = pOp->p3;
  pIn1 = &aMem[pOp->p1];
  pOut = &aMem[pOp->p2];
  assert( pOut!=pIn1 );
  while( 1 ){
    sqlite3VdbeMemShallowCopy(pOut, pIn1, MEM_Ephem);
    Deephemeralize(pOut);
#ifdef SQLITE_DEBUG
    pOut->pScopyFrom = 0;
#endif
    REGISTER_TRACE(pOp->p2+pOp->p3-n, pOut);
    if( (n--)==0 ) break;
    pOut++;
    pIn1++;
  }
  break;
}

/* Opcode: SCopy P1 P2 * * *
** Synopsis: r[P2]=r[P1]
**
** Make a shallow copy of register P1 into register P2.
**
** This instruction makes a shallow copy of the value.  If the value
** is a string or blob, then the copy is only a pointer to the
** original and hence if the original changes so will the copy.
** Worse, if the original is deallocated, the copy becomes invalid.
** Thus the program must guarantee that the original will not change
** during the lifetime of the copy.  Use OP_Copy to make a complete
** copy.
*/
case OP_SCopy: {            /* out2 */
  pIn1 = &aMem[pOp->p1];
  pOut = &aMem[pOp->p2];
  assert( pOut!=pIn1 );
  sqlite3VdbeMemShallowCopy(pOut, pIn1, MEM_Ephem);
#ifdef SQLITE_DEBUG
  if( pOut->pScopyFrom==0 ) pOut->pScopyFrom = pIn1;
#endif
  break;
}

/* Opcode: IntCopy P1 P2 * * *
** Synopsis: r[P2]=r[P1]
**
** Transfer the integer value held in register P1 into register P2.
**
** This is an optimized version of SCopy that works only for integer
** values.
*/
case OP_IntCopy: {            /* out2 */
  pIn1 = &aMem[pOp->p1];
  assert( (pIn1->flags & MEM_Int)!=0 );
  pOut = &aMem[pOp->p2];
  sqlite3VdbeMemSetInt64(pOut, pIn1->u.i);
  break;
}

/* Opcode: ResultRow P1 P2 * * *
** Synopsis: output=r[P1@P2]
**
** The registers P1 through P1+P2-1 contain a single row of
** results. This opcode causes the sqlite3_step() call to terminate
** with an SQLITE_ROW return code and it sets up the sqlite3_stmt
** structure to provide access to the r(P1)..r(P1+P2-1) values as
** the result row.
*/
case OP_ResultRow: {
  Mem *pMem;
  int i;
  assert( p->nResColumn==pOp->p2 );
  assert( pOp->p1>0 );
  assert( pOp->p1+pOp->p2<=(p->nMem+1 - p->nCursor)+1 );

#ifndef SQLITE_OMIT_PROGRESS_CALLBACK
  /* Run the progress counter just before returning.
  */
  if( db->xProgress!=0
   && nVmStep>=nProgressLimit 
   && db->xProgress(db->pProgressArg)!=0
  ){
    rc = SQLITE_INTERRUPT;
    goto abort_due_to_error;
  }
#endif

  /* If this statement has violated immediate foreign key constraints, do
  ** not return the number of rows modified. And do not RELEASE the statement
  ** transaction. It needs to be rolled back.  */
  if( SQLITE_OK!=(rc = sqlite3VdbeCheckFk(p, 0)) ){
    assert( db->flags&SQLITE_CountRows );
    assert( p->usesStmtJournal );
    goto abort_due_to_error;
  }

  /* If the SQLITE_CountRows flag is set in sqlite3.flags mask, then 
  ** DML statements invoke this opcode to return the number of rows 
  ** modified to the user. This is the only way that a VM that
  ** opens a statement transaction may invoke this opcode.
  **
  ** In case this is such a statement, close any statement transaction
  ** opened by this VM before returning control to the user. This is to
  ** ensure that statement-transactions are always nested, not overlapping.
  ** If the open statement-transaction is not closed here, then the user
  ** may step another VM that opens its own statement transaction. This
  ** may lead to overlapping statement transactions.
  **
  ** The statement transaction is never a top-level transaction.  Hence
  ** the RELEASE call below can never fail.
  */
  assert( p->iStatement==0 || db->flags&SQLITE_CountRows );
  rc = sqlite3VdbeCloseStatement(p, SAVEPOINT_RELEASE);
  assert( rc==SQLITE_OK );

  /* Invalidate all ephemeral cursor row caches */
  p->cacheCtr = (p->cacheCtr + 2)|1;

  /* Make sure the results of the current row are \000 terminated
  ** and have an assigned type.  The results are de-ephemeralized as
  ** a side effect.
  */
  pMem = p->pResultSet = &aMem[pOp->p1];
  for(i=0; i<pOp->p2; i++){
    assert( memIsValid(&pMem[i]) );
    Deephemeralize(&pMem[i]);
    assert( (pMem[i].flags & MEM_Ephem)==0
            || (pMem[i].flags & (MEM_Str|MEM_Blob))==0 );
    sqlite3VdbeMemNulTerminate(&pMem[i]);
    REGISTER_TRACE(pOp->p1+i, &pMem[i]);
  }
  if( db->mallocFailed ) goto no_mem;

  if( db->mTrace & SQLITE_TRACE_ROW ){
    db->xTrace(SQLITE_TRACE_ROW, db->pTraceArg, p, 0);
  }

  /* Return SQLITE_ROW
  */
  p->pc = (int)(pOp - aOp) + 1;
  rc = SQLITE_ROW;
  goto vdbe_return;
}

/* Opcode: Concat P1 P2 P3 * *
** Synopsis: r[P3]=r[P2]+r[P1]
**
** Add the text in register P1 onto the end of the text in
** register P2 and store the result in register P3.
** If either the P1 or P2 text are NULL then store NULL in P3.
**
**   P3 = P2 || P1
**
** It is illegal for P1 and P3 to be the same register. Sometimes,
** if P3 is the same register as P2, the implementation is able
** to avoid a memcpy().
*/
case OP_Concat: {           /* same as TK_CONCAT, in1, in2, out3 */
  i64 nByte;

  pIn1 = &aMem[pOp->p1];
  pIn2 = &aMem[pOp->p2];
  pOut = &aMem[pOp->p3];
  assert( pIn1!=pOut );
  if( (pIn1->flags | pIn2->flags) & MEM_Null ){
    sqlite3VdbeMemSetNull(pOut);
    break;
  }
  if( ExpandBlob(pIn1) || ExpandBlob(pIn2) ) goto no_mem;
  Stringify(pIn1, encoding);
  Stringify(pIn2, encoding);
  nByte = pIn1->n + pIn2->n;
  if( nByte>db->aLimit[SQLITE_LIMIT_LENGTH] ){
    goto too_big;
  }
  if( sqlite3VdbeMemGrow(pOut, (int)nByte+2, pOut==pIn2) ){
    goto no_mem;
  }
  MemSetTypeFlag(pOut, MEM_Str);
  if( pOut!=pIn2 ){
    memcpy(pOut->z, pIn2->z, pIn2->n);
  }
  memcpy(&pOut->z[pIn2->n], pIn1->z, pIn1->n);
  pOut->z[nByte]=0;
  pOut->z[nByte+1] = 0;
  pOut->flags |= MEM_Term;
  pOut->n = (int)nByte;
  pOut->enc = encoding;
  UPDATE_MAX_BLOBSIZE(pOut);
  break;
}

/* Opcode: Add P1 P2 P3 * *
** Synopsis: r[P3]=r[P1]+r[P2]
**
** Add the value in register P1 to the value in register P2
** and store the result in register P3.
** If either input is NULL, the result is NULL.
*/
/* Opcode: Multiply P1 P2 P3 * *
** Synopsis: r[P3]=r[P1]*r[P2]
**
**
** Multiply the value in register P1 by the value in register P2
** and store the result in register P3.
** If either input is NULL, the result is NULL.
*/
/* Opcode: Subtract P1 P2 P3 * *
** Synopsis: r[P3]=r[P2]-r[P1]
**
** Subtract the value in register P1 from the value in register P2
** and store the result in register P3.
** If either input is NULL, the result is NULL.
*/
/* Opcode: Divide P1 P2 P3 * *
** Synopsis: r[P3]=r[P2]/r[P1]
**
** Divide the value in register P1 by the value in register P2
** and store the result in register P3 (P3=P2/P1). If the value in 
** register P1 is zero, then the result is NULL. If either input is 
** NULL, the result is NULL.
*/
/* Opcode: Remainder P1 P2 P3 * *
** Synopsis: r[P3]=r[P2]%r[P1]
**
** Compute the remainder after integer register P2 is divided by 
** register P1 and store the result in register P3. 
** If the value in register P1 is zero the result is NULL.
** If either operand is NULL, the result is NULL.
*/
case OP_Add:                   /* same as TK_PLUS, in1, in2, out3 */
case OP_Subtract:              /* same as TK_MINUS, in1, in2, out3 */
case OP_Multiply:              /* same as TK_STAR, in1, in2, out3 */
case OP_Divide:                /* same as TK_SLASH, in1, in2, out3 */
case OP_Remainder: {           /* same as TK_REM, in1, in2, out3 */
  char bIntint;   /* Started out as two integer operands */
  u16 flags;      /* Combined MEM_* flags from both inputs */
  u16 type1;      /* Numeric type of left operand */
  u16 type2;      /* Numeric type of right operand */
  i64 iA;         /* Integer value of left operand */
  i64 iB;         /* Integer value of right operand */
  double rA;      /* Real value of left operand */
  double rB;      /* Real value of right operand */

  pIn1 = &aMem[pOp->p1];
  type1 = numericType(pIn1);
  pIn2 = &aMem[pOp->p2];
  type2 = numericType(pIn2);
  pOut = &aMem[pOp->p3];
  flags = pIn1->flags | pIn2->flags;
  if( (type1 & type2 & MEM_Int)!=0 ){
    iA = pIn1->u.i;
    iB = pIn2->u.i;
    bIntint = 1;
    switch( pOp->opcode ){
      case OP_Add:       if( sqlite3AddInt64(&iB,iA) ) goto fp_math;  break;
      case OP_Subtract:  if( sqlite3SubInt64(&iB,iA) ) goto fp_math;  break;
      case OP_Multiply:  if( sqlite3MulInt64(&iB,iA) ) goto fp_math;  break;
      case OP_Divide: {
        if( iA==0 ) goto arithmetic_result_is_null;
        if( iA==-1 && iB==SMALLEST_INT64 ) goto fp_math;
        iB /= iA;
        break;
      }
      default: {
        if( iA==0 ) goto arithmetic_result_is_null;
        if( iA==-1 ) iA = 1;
        iB %= iA;
        break;
      }
    }
    pOut->u.i = iB;
    MemSetTypeFlag(pOut, MEM_Int);
  }else if( (flags & MEM_Null)!=0 ){
    goto arithmetic_result_is_null;
  }else{
    bIntint = 0;
fp_math:
    rA = sqlite3VdbeRealValue(pIn1);
    rB = sqlite3VdbeRealValue(pIn2);
    switch( pOp->opcode ){
      case OP_Add:         rB += rA;       break;
      case OP_Subtract:    rB -= rA;       break;
      case OP_Multiply:    rB *= rA;       break;
      case OP_Divide: {
        /* (double)0 In case of SQLITE_OMIT_FLOATING_POINT... */
        if( rA==(double)0 ) goto arithmetic_result_is_null;
        rB /= rA;
        break;
      }
      default: {
        iA = (i64)rA;
        iB = (i64)rB;
        if( iA==0 ) goto arithmetic_result_is_null;
        if( iA==-1 ) iA = 1;
        rB = (double)(iB % iA);
        break;
      }
    }
#ifdef SQLITE_OMIT_FLOATING_POINT
    pOut->u.i = rB;
    MemSetTypeFlag(pOut, MEM_Int);
#else
    if( sqlite3IsNaN(rB) ){
      goto arithmetic_result_is_null;
    }
    pOut->u.r = rB;
    MemSetTypeFlag(pOut, MEM_Real);
    if( ((type1|type2)&MEM_Real)==0 && !bIntint ){
      sqlite3VdbeIntegerAffinity(pOut);
    }
#endif
  }
  break;

arithmetic_result_is_null:
  sqlite3VdbeMemSetNull(pOut);
  break;
}

/* Opcode: CollSeq P1 * * P4
**
** P4 is a pointer to a CollSeq object. If the next call to a user function
** or aggregate calls sqlite3GetFuncCollSeq(), this collation sequence will
** be returned. This is used by the built-in min(), max() and nullif()
** functions.
**
** If P1 is not zero, then it is a register that a subsequent min() or
** max() aggregate will set to 1 if the current row is not the minimum or
** maximum.  The P1 register is initialized to 0 by this instruction.
**
** The interface used by the implementation of the aforementioned functions
** to retrieve the collation sequence set by this opcode is not available
** publicly.  Only built-in functions have access to this feature.
*/
case OP_CollSeq: {
  assert( pOp->p4type==P4_COLLSEQ );
  if( pOp->p1 ){
    sqlite3VdbeMemSetInt64(&aMem[pOp->p1], 0);
  }
  break;
}

/* Opcode: BitAnd P1 P2 P3 * *
** Synopsis: r[P3]=r[P1]&r[P2]
**
** Take the bit-wise AND of the values in register P1 and P2 and
** store the result in register P3.
** If either input is NULL, the result is NULL.
*/
/* Opcode: BitOr P1 P2 P3 * *
** Synopsis: r[P3]=r[P1]|r[P2]
**
** Take the bit-wise OR of the values in register P1 and P2 and
** store the result in register P3.
** If either input is NULL, the result is NULL.
*/
/* Opcode: ShiftLeft P1 P2 P3 * *
** Synopsis: r[P3]=r[P2]<<r[P1]
**
** Shift the integer value in register P2 to the left by the
** number of bits specified by the integer in register P1.
** Store the result in register P3.
** If either input is NULL, the result is NULL.
*/
/* Opcode: ShiftRight P1 P2 P3 * *
** Synopsis: r[P3]=r[P2]>>r[P1]
**
** Shift the integer value in register P2 to the right by the
** number of bits specified by the integer in register P1.
** Store the result in register P3.
** If either input is NULL, the result is NULL.
*/
case OP_BitAnd:                 /* same as TK_BITAND, in1, in2, out3 */
case OP_BitOr:                  /* same as TK_BITOR, in1, in2, out3 */
case OP_ShiftLeft:              /* same as TK_LSHIFT, in1, in2, out3 */
case OP_ShiftRight: {           /* same as TK_RSHIFT, in1, in2, out3 */
  i64 iA;
  u64 uA;
  i64 iB;
  u8 op;

  pIn1 = &aMem[pOp->p1];
  pIn2 = &aMem[pOp->p2];
  pOut = &aMem[pOp->p3];
  if( (pIn1->flags | pIn2->flags) & MEM_Null ){
    sqlite3VdbeMemSetNull(pOut);
    break;
  }
  iA = sqlite3VdbeIntValue(pIn2);
  iB = sqlite3VdbeIntValue(pIn1);
  op = pOp->opcode;
  if( op==OP_BitAnd ){
    iA &= iB;
  }else if( op==OP_BitOr ){
    iA |= iB;
  }else if( iB!=0 ){
    assert( op==OP_ShiftRight || op==OP_ShiftLeft );

    /* If shifting by a negative amount, shift in the other direction */
    if( iB<0 ){
      assert( OP_ShiftRight==OP_ShiftLeft+1 );
      op = 2*OP_ShiftLeft + 1 - op;
      iB = iB>(-64) ? -iB : 64;
    }

    if( iB>=64 ){
      iA = (iA>=0 || op==OP_ShiftLeft) ? 0 : -1;
    }else{
      memcpy(&uA, &iA, sizeof(uA));
      if( op==OP_ShiftLeft ){
        uA <<= iB;
      }else{
        uA >>= iB;
        /* Sign-extend on a right shift of a negative number */
        if( iA<0 ) uA |= ((((u64)0xffffffff)<<32)|0xffffffff) << (64-iB);
      }
      memcpy(&iA, &uA, sizeof(iA));
    }
  }
  pOut->u.i = iA;
  MemSetTypeFlag(pOut, MEM_Int);
  break;
}

/* Opcode: AddImm  P1 P2 * * *
** Synopsis: r[P1]=r[P1]+P2
** 
** Add the constant P2 to the value in register P1.
** The result is always an integer.
**
** To force any register to be an integer, just add 0.
*/
case OP_AddImm: {            /* in1 */
  pIn1 = &aMem[pOp->p1];
  memAboutToChange(p, pIn1);
  sqlite3VdbeMemIntegerify(pIn1);
  pIn1->u.i += pOp->p2;
  break;
}

/* Opcode: MustBeInt P1 P2 * * *
** 
** Force the value in register P1 to be an integer.  If the value
** in P1 is not an integer and cannot be converted into an integer
** without data loss, then jump immediately to P2, or if P2==0
** raise an SQLITE_MISMATCH exception.
*/
case OP_MustBeInt: {            /* jump, in1 */
  pIn1 = &aMem[pOp->p1];
  if( (pIn1->flags & MEM_Int)==0 ){
    applyAffinity(pIn1, SQLITE_AFF_NUMERIC, encoding);
    VdbeBranchTaken((pIn1->flags&MEM_Int)==0, 2);
    if( (pIn1->flags & MEM_Int)==0 ){
      if( pOp->p2==0 ){
        rc = SQLITE_MISMATCH;
        goto abort_due_to_error;
      }else{
        goto jump_to_p2;
      }
    }
  }
  MemSetTypeFlag(pIn1, MEM_Int);
  break;
}

#ifndef SQLITE_OMIT_FLOATING_POINT
/* Opcode: RealAffinity P1 * * * *
**
** If register P1 holds an integer convert it to a real value.
**
** This opcode is used when extracting information from a column that
** has REAL affinity.  Such column values may still be stored as
** integers, for space efficiency, but after extraction we want them
** to have only a real value.
*/
case OP_RealAffinity: {                  /* in1 */
  pIn1 = &aMem[pOp->p1];
  if( pIn1->flags & MEM_Int ){
    sqlite3VdbeMemRealify(pIn1);
  }
  break;
}
#endif

#ifndef SQLITE_OMIT_CAST
/* Opcode: Cast P1 P2 * * *
** Synopsis: affinity(r[P1])
**
** Force the value in register P1 to be the type defined by P2.
** 
** <ul>
** <li> P2=='A' &rarr; BLOB
** <li> P2=='B' &rarr; TEXT
** <li> P2=='C' &rarr; NUMERIC
** <li> P2=='D' &rarr; INTEGER
** <li> P2=='E' &rarr; REAL
** </ul>
**
** A NULL value is not changed by this routine.  It remains NULL.
*/
case OP_Cast: {                  /* in1 */
  assert( pOp->p2>=SQLITE_AFF_BLOB && pOp->p2<=SQLITE_AFF_REAL );
  testcase( pOp->p2==SQLITE_AFF_TEXT );
  testcase( pOp->p2==SQLITE_AFF_BLOB );
  testcase( pOp->p2==SQLITE_AFF_NUMERIC );
  testcase( pOp->p2==SQLITE_AFF_INTEGER );
  testcase( pOp->p2==SQLITE_AFF_REAL );
  pIn1 = &aMem[pOp->p1];
  memAboutToChange(p, pIn1);
  rc = ExpandBlob(pIn1);
  sqlite3VdbeMemCast(pIn1, pOp->p2, encoding);
  UPDATE_MAX_BLOBSIZE(pIn1);
  if( rc ) goto abort_due_to_error;
  break;
}
#endif /* SQLITE_OMIT_CAST */

/* Opcode: Eq P1 P2 P3 P4 P5
** Synopsis: IF r[P3]==r[P1]
**
** Compare the values in register P1 and P3.  If reg(P3)==reg(P1) then
** jump to address P2.  Or if the SQLITE_STOREP2 flag is set in P5, then
** store the result of comparison in register P2.
**
** The SQLITE_AFF_MASK portion of P5 must be an affinity character -
** SQLITE_AFF_TEXT, SQLITE_AFF_INTEGER, and so forth. An attempt is made 
** to coerce both inputs according to this affinity before the
** comparison is made. If the SQLITE_AFF_MASK is 0x00, then numeric
** affinity is used. Note that the affinity conversions are stored
** back into the input registers P1 and P3.  So this opcode can cause
** persistent changes to registers P1 and P3.
**
** Once any conversions have taken place, and neither value is NULL, 
** the values are compared. If both values are blobs then memcmp() is
** used to determine the results of the comparison.  If both values
** are text, then the appropriate collating function specified in
** P4 is used to do the comparison.  If P4 is not specified then
** memcmp() is used to compare text string.  If both values are
** numeric, then a numeric comparison is used. If the two values
** are of different types, then numbers are considered less than
** strings and strings are considered less than blobs.
**
** If SQLITE_NULLEQ is set in P5 then the result of comparison is always either
** true or false and is never NULL.  If both operands are NULL then the result
** of comparison is true.  If either operand is NULL then the result is false.
** If neither operand is NULL the result is the same as it would be if
** the SQLITE_NULLEQ flag were omitted from P5.
**
** If both SQLITE_STOREP2 and SQLITE_KEEPNULL flags are set then the
** content of r[P2] is only changed if the new value is NULL or 0 (false).
** In other words, a prior r[P2] value will not be overwritten by 1 (true).
*/
/* Opcode: Ne P1 P2 P3 P4 P5
** Synopsis: IF r[P3]!=r[P1]
**
** This works just like the Eq opcode except that the jump is taken if
** the operands in registers P1 and P3 are not equal.  See the Eq opcode for
** additional information.
**
** If both SQLITE_STOREP2 and SQLITE_KEEPNULL flags are set then the
** content of r[P2] is only changed if the new value is NULL or 1 (true).
** In other words, a prior r[P2] value will not be overwritten by 0 (false).
*/
/* Opcode: Lt P1 P2 P3 P4 P5
** Synopsis: IF r[P3]<r[P1]
**
** Compare the values in register P1 and P3.  If reg(P3)<reg(P1) then
** jump to address P2.  Or if the SQLITE_STOREP2 flag is set in P5 store
** the result of comparison (0 or 1 or NULL) into register P2.
**
** If the SQLITE_JUMPIFNULL bit of P5 is set and either reg(P1) or
** reg(P3) is NULL then the take the jump.  If the SQLITE_JUMPIFNULL 
** bit is clear then fall through if either operand is NULL.
**
** The SQLITE_AFF_MASK portion of P5 must be an affinity character -
** SQLITE_AFF_TEXT, SQLITE_AFF_INTEGER, and so forth. An attempt is made 
** to coerce both inputs according to this affinity before the
** comparison is made. If the SQLITE_AFF_MASK is 0x00, then numeric
** affinity is used. Note that the affinity conversions are stored
** back into the input registers P1 and P3.  So this opcode can cause
** persistent changes to registers P1 and P3.
**
** Once any conversions have taken place, and neither value is NULL, 
** the values are compared. If both values are blobs then memcmp() is
** used to determine the results of the comparison.  If both values
** are text, then the appropriate collating function specified in
** P4 is  used to do the comparison.  If P4 is not specified then
** memcmp() is used to compare text string.  If both values are
** numeric, then a numeric comparison is used. If the two values
** are of different types, then numbers are considered less than
** strings and strings are considered less than blobs.
*/
/* Opcode: Le P1 P2 P3 P4 P5
** Synopsis: IF r[P3]<=r[P1]
**
** This works just like the Lt opcode except that the jump is taken if
** the content of register P3 is less than or equal to the content of
** register P1.  See the Lt opcode for additional information.
*/
/* Opcode: Gt P1 P2 P3 P4 P5
** Synopsis: IF r[P3]>r[P1]
**
** This works just like the Lt opcode except that the jump is taken if
** the content of register P3 is greater than the content of
** register P1.  See the Lt opcode for additional information.
*/
/* Opcode: Ge P1 P2 P3 P4 P5
** Synopsis: IF r[P3]>=r[P1]
**
** This works just like the Lt opcode except that the jump is taken if
** the content of register P3 is greater than or equal to the content of
** register P1.  See the Lt opcode for additional information.
*/
case OP_Eq:               /* same as TK_EQ, jump, in1, in3 */
case OP_Ne:               /* same as TK_NE, jump, in1, in3 */
case OP_Lt:               /* same as TK_LT, jump, in1, in3 */
case OP_Le:               /* same as TK_LE, jump, in1, in3 */
case OP_Gt:               /* same as TK_GT, jump, in1, in3 */
case OP_Ge: {             /* same as TK_GE, jump, in1, in3 */
  int res, res2;      /* Result of the comparison of pIn1 against pIn3 */
  char affinity;      /* Affinity to use for comparison */
  u16 flags1;         /* Copy of initial value of pIn1->flags */
  u16 flags3;         /* Copy of initial value of pIn3->flags */

  pIn1 = &aMem[pOp->p1];
  pIn3 = &aMem[pOp->p3];
  flags1 = pIn1->flags;
  flags3 = pIn3->flags;
  if( (flags1 | flags3)&MEM_Null ){
    /* One or both operands are NULL */
    if( pOp->p5 & SQLITE_NULLEQ ){
      /* If SQLITE_NULLEQ is set (which will only happen if the operator is
      ** OP_Eq or OP_Ne) then take the jump or not depending on whether
      ** or not both operands are null.
      */
      assert( pOp->opcode==OP_Eq || pOp->opcode==OP_Ne );
      assert( (flags1 & MEM_Cleared)==0 );
      assert( (pOp->p5 & SQLITE_JUMPIFNULL)==0 );
      if( (flags1&flags3&MEM_Null)!=0
       && (flags3&MEM_Cleared)==0
      ){
        res = 0;  /* Operands are equal */
      }else{
        res = 1;  /* Operands are not equal */
      }
    }else{
      /* SQLITE_NULLEQ is clear and at least one operand is NULL,
      ** then the result is always NULL.
      ** The jump is taken if the SQLITE_JUMPIFNULL bit is set.
      */
      if( pOp->p5 & SQLITE_STOREP2 ){
        pOut = &aMem[pOp->p2];
        iCompare = 1;    /* Operands are not equal */
        memAboutToChange(p, pOut);
        MemSetTypeFlag(pOut, MEM_Null);
        REGISTER_TRACE(pOp->p2, pOut);
      }else{
        VdbeBranchTaken(2,3);
        if( pOp->p5 & SQLITE_JUMPIFNULL ){
          goto jump_to_p2;
        }
      }
      break;
    }
  }else{
    /* Neither operand is NULL.  Do a comparison. */
    affinity = pOp->p5 & SQLITE_AFF_MASK;
    if( affinity>=SQLITE_AFF_NUMERIC ){
      if( (flags1 | flags3)&MEM_Str ){
        if( (flags1 & (MEM_Int|MEM_Real|MEM_Str))==MEM_Str ){
          applyNumericAffinity(pIn1,0);
          testcase( flags3!=pIn3->flags ); /* Possible if pIn1==pIn3 */
          flags3 = pIn3->flags;
        }
        if( (flags3 & (MEM_Int|MEM_Real|MEM_Str))==MEM_Str ){
          applyNumericAffinity(pIn3,0);
        }
      }
      /* Handle the common case of integer comparison here, as an
      ** optimization, to avoid a call to sqlite3MemCompare() */
      if( (pIn1->flags & pIn3->flags & MEM_Int)!=0 ){
        if( pIn3->u.i > pIn1->u.i ){ res = +1; goto compare_op; }
        if( pIn3->u.i < pIn1->u.i ){ res = -1; goto compare_op; }
        res = 0;
        goto compare_op;
      }
    }else if( affinity==SQLITE_AFF_TEXT ){
      if( (flags1 & MEM_Str)==0 && (flags1 & (MEM_Int|MEM_Real))!=0 ){
        testcase( pIn1->flags & MEM_Int );
        testcase( pIn1->flags & MEM_Real );
        sqlite3VdbeMemStringify(pIn1, encoding, 1);
        testcase( (flags1&MEM_Dyn) != (pIn1->flags&MEM_Dyn) );
        flags1 = (pIn1->flags & ~MEM_TypeMask) | (flags1 & MEM_TypeMask);
        assert( pIn1!=pIn3 );
      }
      if( (flags3 & MEM_Str)==0 && (flags3 & (MEM_Int|MEM_Real))!=0 ){
        testcase( pIn3->flags & MEM_Int );
        testcase( pIn3->flags & MEM_Real );
        sqlite3VdbeMemStringify(pIn3, encoding, 1);
        testcase( (flags3&MEM_Dyn) != (pIn3->flags&MEM_Dyn) );
        flags3 = (pIn3->flags & ~MEM_TypeMask) | (flags3 & MEM_TypeMask);
      }
    }
    assert( pOp->p4type==P4_COLLSEQ || pOp->p4.pColl==0 );
    res = sqlite3MemCompare(pIn3, pIn1, pOp->p4.pColl);
  }
compare_op:
  /* At this point, res is negative, zero, or positive if reg[P1] is
  ** less than, equal to, or greater than reg[P3], respectively.  Compute
  ** the answer to this operator in res2, depending on what the comparison
  ** operator actually is.  The next block of code depends on the fact
  ** that the 6 comparison operators are consecutive integers in this
  ** order:  NE, EQ, GT, LE, LT, GE */
  assert( OP_Eq==OP_Ne+1 ); assert( OP_Gt==OP_Ne+2 ); assert( OP_Le==OP_Ne+3 );
  assert( OP_Lt==OP_Ne+4 ); assert( OP_Ge==OP_Ne+5 );
  if( res<0 ){                        /* ne, eq, gt, le, lt, ge */
    static const unsigned char aLTb[] = { 1,  0,  0,  1,  1,  0 };
    res2 = aLTb[pOp->opcode - OP_Ne];
  }else if( res==0 ){
    static const unsigned char aEQb[] = { 0,  1,  0,  1,  0,  1 };
    res2 = aEQb[pOp->opcode - OP_Ne];
  }else{
    static const unsigned char aGTb[] = { 1,  0,  1,  0,  0,  1 };
    res2 = aGTb[pOp->opcode - OP_Ne];
  }

  /* Undo any changes made by applyAffinity() to the input registers. */
  assert( (pIn1->flags & MEM_Dyn) == (flags1 & MEM_Dyn) );
  pIn1->flags = flags1;
  assert( (pIn3->flags & MEM_Dyn) == (flags3 & MEM_Dyn) );
  pIn3->flags = flags3;

  if( pOp->p5 & SQLITE_STOREP2 ){
    pOut = &aMem[pOp->p2];
    iCompare = res;
    if( (pOp->p5 & SQLITE_KEEPNULL)!=0 ){
      /* The KEEPNULL flag prevents OP_Eq from overwriting a NULL with 1
      ** and prevents OP_Ne from overwriting NULL with 0.  This flag
      ** is only used in contexts where either:
      **   (1) op==OP_Eq && (r[P2]==NULL || r[P2]==0)
      **   (2) op==OP_Ne && (r[P2]==NULL || r[P2]==1)
      ** Therefore it is not necessary to check the content of r[P2] for
      ** NULL. */
      assert( pOp->opcode==OP_Ne || pOp->opcode==OP_Eq );
      assert( res2==0 || res2==1 );
      testcase( res2==0 && pOp->opcode==OP_Eq );
      testcase( res2==1 && pOp->opcode==OP_Eq );
      testcase( res2==0 && pOp->opcode==OP_Ne );
      testcase( res2==1 && pOp->opcode==OP_Ne );
      if( (pOp->opcode==OP_Eq)==res2 ) break;
    }
    memAboutToChange(p, pOut);
    MemSetTypeFlag(pOut, MEM_Int);
    pOut->u.i = res2;
    REGISTER_TRACE(pOp->p2, pOut);
  }else{
    VdbeBranchTaken(res!=0, (pOp->p5 & SQLITE_NULLEQ)?2:3);
    if( res2 ){
      goto jump_to_p2;
    }
  }
  break;
}

/* Opcode: ElseNotEq * P2 * * *
**
** This opcode must immediately follow an OP_Lt or OP_Gt comparison operator.
** If result of an OP_Eq comparison on the same two operands
** would have be NULL or false (0), then then jump to P2. 
** If the result of an OP_Eq comparison on the two previous operands
** would have been true (1), then fall through.
*/
case OP_ElseNotEq: {       /* same as TK_ESCAPE, jump */
  assert( pOp>aOp );
  assert( pOp[-1].opcode==OP_Lt || pOp[-1].opcode==OP_Gt );
  assert( pOp[-1].p5 & SQLITE_STOREP2 );
  VdbeBranchTaken(iCompare!=0, 2);
  if( iCompare!=0 ) goto jump_to_p2;
  break;
}


/* Opcode: Permutation * * * P4 *
**
** Set the permutation used by the OP_Compare operator in the next
** instruction.  The permutation is stored in the P4 operand.
**
** The permutation is only valid until the next OP_Compare that has
** the OPFLAG_PERMUTE bit set in P5. Typically the OP_Permutation should 
** occur immediately prior to the OP_Compare.
**
** The first integer in the P4 integer array is the length of the array
** and does not become part of the permutation.
*/
case OP_Permutation: {
  assert( pOp->p4type==P4_INTARRAY );
  assert( pOp->p4.ai );
  assert( pOp[1].opcode==OP_Compare );
  assert( pOp[1].p5 & OPFLAG_PERMUTE );
  break;
}

/* Opcode: Compare P1 P2 P3 P4 P5
** Synopsis: r[P1@P3] <-> r[P2@P3]
**
** Compare two vectors of registers in reg(P1)..reg(P1+P3-1) (call this
** vector "A") and in reg(P2)..reg(P2+P3-1) ("B").  Save the result of
** the comparison for use by the next OP_Jump instruct.
**
** If P5 has the OPFLAG_PERMUTE bit set, then the order of comparison is
** determined by the most recent OP_Permutation operator.  If the
** OPFLAG_PERMUTE bit is clear, then register are compared in sequential
** order.
**
** P4 is a KeyInfo structure that defines collating sequences and sort
** orders for the comparison.  The permutation applies to registers
** only.  The KeyInfo elements are used sequentially.
**
** The comparison is a sort comparison, so NULLs compare equal,
** NULLs are less than numbers, numbers are less than strings,
** and strings are less than blobs.
*/
case OP_Compare: {
  int n;
  int i;
  int p1;
  int p2;
  const KeyInfo *pKeyInfo;
  int idx;
  CollSeq *pColl;    /* Collating sequence to use on this term */
  int bRev;          /* True for DESCENDING sort order */
  int *aPermute;     /* The permutation */

  if( (pOp->p5 & OPFLAG_PERMUTE)==0 ){
    aPermute = 0;
  }else{
    assert( pOp>aOp );
    assert( pOp[-1].opcode==OP_Permutation );
    assert( pOp[-1].p4type==P4_INTARRAY );
    aPermute = pOp[-1].p4.ai + 1;
    assert( aPermute!=0 );
  }
  n = pOp->p3;
  pKeyInfo = pOp->p4.pKeyInfo;
  assert( n>0 );
  assert( pKeyInfo!=0 );
  p1 = pOp->p1;
  p2 = pOp->p2;
#ifdef SQLITE_DEBUG
  if( aPermute ){
    int k, mx = 0;
    for(k=0; k<n; k++) if( aPermute[k]>mx ) mx = aPermute[k];
    assert( p1>0 && p1+mx<=(p->nMem+1 - p->nCursor)+1 );
    assert( p2>0 && p2+mx<=(p->nMem+1 - p->nCursor)+1 );
  }else{
    assert( p1>0 && p1+n<=(p->nMem+1 - p->nCursor)+1 );
    assert( p2>0 && p2+n<=(p->nMem+1 - p->nCursor)+1 );
  }
#endif /* SQLITE_DEBUG */
  for(i=0; i<n; i++){
    idx = aPermute ? aPermute[i] : i;
    assert( memIsValid(&aMem[p1+idx]) );
    assert( memIsValid(&aMem[p2+idx]) );
    REGISTER_TRACE(p1+idx, &aMem[p1+idx]);
    REGISTER_TRACE(p2+idx, &aMem[p2+idx]);
    assert( i<pKeyInfo->nKeyField );
    pColl = pKeyInfo->aColl[i];
    bRev = pKeyInfo->aSortOrder[i];
    iCompare = sqlite3MemCompare(&aMem[p1+idx], &aMem[p2+idx], pColl);
    if( iCompare ){
      if( bRev ) iCompare = -iCompare;
      break;
    }
  }
  break;
}

/* Opcode: Jump P1 P2 P3 * *
**
** Jump to the instruction at address P1, P2, or P3 depending on whether
** in the most recent OP_Compare instruction the P1 vector was less than
** equal to, or greater than the P2 vector, respectively.
*/
case OP_Jump: {             /* jump */
  if( iCompare<0 ){
    VdbeBranchTaken(0,3); pOp = &aOp[pOp->p1 - 1];
  }else if( iCompare==0 ){
    VdbeBranchTaken(1,3); pOp = &aOp[pOp->p2 - 1];
  }else{
    VdbeBranchTaken(2,3); pOp = &aOp[pOp->p3 - 1];
  }
  break;
}

/* Opcode: And P1 P2 P3 * *
** Synopsis: r[P3]=(r[P1] && r[P2])
**
** Take the logical AND of the values in registers P1 and P2 and
** write the result into register P3.
**
** If either P1 or P2 is 0 (false) then the result is 0 even if
** the other input is NULL.  A NULL and true or two NULLs give
** a NULL output.
*/
/* Opcode: Or P1 P2 P3 * *
** Synopsis: r[P3]=(r[P1] || r[P2])
**
** Take the logical OR of the values in register P1 and P2 and
** store the answer in register P3.
**
** If either P1 or P2 is nonzero (true) then the result is 1 (true)
** even if the other input is NULL.  A NULL and false or two NULLs
** give a NULL output.
*/
case OP_And:              /* same as TK_AND, in1, in2, out3 */
case OP_Or: {             /* same as TK_OR, in1, in2, out3 */
  int v1;    /* Left operand:  0==FALSE, 1==TRUE, 2==UNKNOWN or NULL */
  int v2;    /* Right operand: 0==FALSE, 1==TRUE, 2==UNKNOWN or NULL */

  v1 = sqlite3VdbeBooleanValue(&aMem[pOp->p1], 2);
  v2 = sqlite3VdbeBooleanValue(&aMem[pOp->p2], 2);
  if( pOp->opcode==OP_And ){
    static const unsigned char and_logic[] = { 0, 0, 0, 0, 1, 2, 0, 2, 2 };
    v1 = and_logic[v1*3+v2];
  }else{
    static const unsigned char or_logic[] = { 0, 1, 2, 1, 1, 1, 2, 1, 2 };
    v1 = or_logic[v1*3+v2];
  }
  pOut = &aMem[pOp->p3];
  if( v1==2 ){
    MemSetTypeFlag(pOut, MEM_Null);
  }else{
    pOut->u.i = v1;
    MemSetTypeFlag(pOut, MEM_Int);
  }
  break;
}

/* Opcode: Not P1 P2 * * *
** Synopsis: r[P2]= !r[P1]
**
** Interpret the value in register P1 as a boolean value.  Store the
** boolean complement in register P2.  If the value in register P1 is 
** NULL, then a NULL is stored in P2.
*/
case OP_Not: {                /* same as TK_NOT, in1, out2 */
  pIn1 = &aMem[pOp->p1];
  pOut = &aMem[pOp->p2];
  if( (pIn1->flags & MEM_Null)==0 ){
<<<<<<< HEAD
    sqlite3VdbeMemSetInt64(pOut, !sqlite3VdbeIntValue(pIn1));
  }else{
    sqlite3VdbeMemSetNull(pOut);
=======
    pOut->flags = MEM_Int;
    pOut->u.i = !sqlite3VdbeBooleanValue(pIn1, 0);
>>>>>>> 1fcfa724
  }
  break;
}

/* Opcode: BitNot P1 P2 * * *
** Synopsis: r[P1]= ~r[P1]
**
** Interpret the content of register P1 as an integer.  Store the
** ones-complement of the P1 value into register P2.  If P1 holds
** a NULL then store a NULL in P2.
*/
case OP_BitNot: {             /* same as TK_BITNOT, in1, out2 */
  pIn1 = &aMem[pOp->p1];
  pOut = &aMem[pOp->p2];
  sqlite3VdbeMemSetNull(pOut);
  if( (pIn1->flags & MEM_Null)==0 ){
    pOut->flags = MEM_Int;
    pOut->u.i = ~sqlite3VdbeIntValue(pIn1);
  }
  break;
}

/* Opcode: Once P1 P2 * * *
**
** Fall through to the next instruction the first time this opcode is
** encountered on each invocation of the byte-code program.  Jump to P2
** on the second and all subsequent encounters during the same invocation.
**
** Top-level programs determine first invocation by comparing the P1
** operand against the P1 operand on the OP_Init opcode at the beginning
** of the program.  If the P1 values differ, then fall through and make
** the P1 of this opcode equal to the P1 of OP_Init.  If P1 values are
** the same then take the jump.
**
** For subprograms, there is a bitmask in the VdbeFrame that determines
** whether or not the jump should be taken.  The bitmask is necessary
** because the self-altering code trick does not work for recursive
** triggers.
*/
case OP_Once: {             /* jump */
  u32 iAddr;                /* Address of this instruction */
  assert( p->aOp[0].opcode==OP_Init );
  if( p->pFrame ){
    iAddr = (int)(pOp - p->aOp);
    if( (p->pFrame->aOnce[iAddr/8] & (1<<(iAddr & 7)))!=0 ){
      VdbeBranchTaken(1, 2);
      goto jump_to_p2;
    }
    p->pFrame->aOnce[iAddr/8] |= 1<<(iAddr & 7);
  }else{
    if( p->aOp[0].p1==pOp->p1 ){
      VdbeBranchTaken(1, 2);
      goto jump_to_p2;
    }
  }
  VdbeBranchTaken(0, 2);
  pOp->p1 = p->aOp[0].p1;
  break;
}

/* Opcode: If P1 P2 P3 * *
**
** Jump to P2 if the value in register P1 is true.  The value
** is considered true if it is numeric and non-zero.  If the value
** in P1 is NULL then take the jump if and only if P3 is non-zero.
*/
case OP_If:  {               /* jump, in1 */
  int c;
  c = sqlite3VdbeBooleanValue(&aMem[pOp->p1], pOp->p3);
  VdbeBranchTaken(c!=0, 2);
  if( c ) goto jump_to_p2;
  break;
}

/* Opcode: IfNot P1 P2 P3 * *
**
** Jump to P2 if the value in register P1 is False.  The value
** is considered false if it has a numeric value of zero.  If the value
** in P1 is NULL then take the jump if and only if P3 is non-zero.
*/
case OP_IfNot: {            /* jump, in1 */
  int c;
  c = !sqlite3VdbeBooleanValue(&aMem[pOp->p1], !pOp->p3);
  VdbeBranchTaken(c!=0, 2);
  if( c ) goto jump_to_p2;
  break;
}

/* Opcode: IsNull P1 P2 * * *
** Synopsis: if r[P1]==NULL goto P2
**
** Jump to P2 if the value in register P1 is NULL.
*/
case OP_IsNull: {            /* same as TK_ISNULL, jump, in1 */
  pIn1 = &aMem[pOp->p1];
  VdbeBranchTaken( (pIn1->flags & MEM_Null)!=0, 2);
  if( (pIn1->flags & MEM_Null)!=0 ){
    goto jump_to_p2;
  }
  break;
}

/* Opcode: NotNull P1 P2 * * *
** Synopsis: if r[P1]!=NULL goto P2
**
** Jump to P2 if the value in register P1 is not NULL.  
*/
case OP_NotNull: {            /* same as TK_NOTNULL, jump, in1 */
  pIn1 = &aMem[pOp->p1];
  VdbeBranchTaken( (pIn1->flags & MEM_Null)==0, 2);
  if( (pIn1->flags & MEM_Null)==0 ){
    goto jump_to_p2;
  }
  break;
}

/* Opcode: IfNullRow P1 P2 P3 * *
** Synopsis: if P1.nullRow then r[P3]=NULL, goto P2
**
** Check the cursor P1 to see if it is currently pointing at a NULL row.
** If it is, then set register P3 to NULL and jump immediately to P2.
** If P1 is not on a NULL row, then fall through without making any
** changes.
*/
case OP_IfNullRow: {         /* jump */
  assert( pOp->p1>=0 && pOp->p1<p->nCursor );
  assert( p->apCsr[pOp->p1]!=0 );
  if( p->apCsr[pOp->p1]->nullRow ){
    sqlite3VdbeMemSetNull(aMem + pOp->p3);
    goto jump_to_p2;
  }
  break;
}

#ifdef SQLITE_ENABLE_OFFSET_SQL_FUNC
/* Opcode: Offset P1 P2 P3 * *
** Synopsis: r[P3] = sqlite_offset(P1)
**
** Store in register r[P3] the byte offset into the database file that is the
** start of the payload for the record at which that cursor P1 is currently
** pointing.
**
** P2 is the column number for the argument to the sqlite_offset() function.
** This opcode does not use P2 itself, but the P2 value is used by the
** code generator.  The P1, P2, and P3 operands to this opcode are the
** as as for OP_Column.
**
** This opcode is only available if SQLite is compiled with the
** -DSQLITE_ENABLE_OFFSET_SQL_FUNC option.
*/
case OP_Offset: {          /* out3 */
  VdbeCursor *pC;    /* The VDBE cursor */
  assert( pOp->p1>=0 && pOp->p1<p->nCursor );
  pC = p->apCsr[pOp->p1];
  pOut = &p->aMem[pOp->p3];
  if( NEVER(pC==0) || pC->eCurType!=CURTYPE_BTREE ){
    sqlite3VdbeMemSetNull(pOut);
  }else{
    sqlite3VdbeMemSetInt64(pOut, sqlite3BtreeOffset(pC->uc.pCursor));
  }
  break;
}
#endif /* SQLITE_ENABLE_OFFSET_SQL_FUNC */

/* Opcode: Column P1 P2 P3 P4 P5
** Synopsis: r[P3]=PX
**
** Interpret the data that cursor P1 points to as a structure built using
** the MakeRecord instruction.  (See the MakeRecord opcode for additional
** information about the format of the data.)  Extract the P2-th column
** from this record.  If there are less that (P2+1) 
** values in the record, extract a NULL.
**
** The value extracted is stored in register P3.
**
** If the record contains fewer than P2 fields, then extract a NULL.  Or,
** if the P4 argument is a P4_MEM use the value of the P4 argument as
** the result.
**
** If the OPFLAG_CLEARCACHE bit is set on P5 and P1 is a pseudo-table cursor,
** then the cache of the cursor is reset prior to extracting the column.
** The first OP_Column against a pseudo-table after the value of the content
** register has changed should have this bit set.
**
** If the OPFLAG_LENGTHARG and OPFLAG_TYPEOFARG bits are set on P5 then
** the result is guaranteed to only be used as the argument of a length()
** or typeof() function, respectively.  The loading of large blobs can be
** skipped for length() and all content loading can be skipped for typeof().
*/
case OP_Column: {
  int p2;            /* column number to retrieve */
  VdbeCursor *pC;    /* The VDBE cursor */
  BtCursor *pCrsr;   /* The BTree cursor */
  u32 *aOffset;      /* aOffset[i] is offset to start of data for i-th column */
  int len;           /* The length of the serialized data for the column */
  int i;             /* Loop counter */
  Mem *pDest;        /* Where to write the extracted value */
  Mem sMem;          /* For storing the record being decoded */
  const u8 *zData;   /* Part of the record being decoded */
  const u8 *zHdr;    /* Next unparsed byte of the header */
  const u8 *zEndHdr; /* Pointer to first byte after the header */
  u64 offset64;      /* 64-bit offset */
  u32 t;             /* A type code from the record header */
  Mem *pReg;         /* PseudoTable input register */

  pC = p->apCsr[pOp->p1];
  p2 = pOp->p2;

  /* If the cursor cache is stale (meaning it is not currently point at
  ** the correct row) then bring it up-to-date by doing the necessary 
  ** B-Tree seek. */
  rc = sqlite3VdbeCursorMoveto(&pC, &p2);
  if( rc ) goto abort_due_to_error;

  assert( pOp->p3>0 && pOp->p3<=(p->nMem+1 - p->nCursor) );
  pDest = &aMem[pOp->p3];
  memAboutToChange(p, pDest);
  assert( pOp->p1>=0 && pOp->p1<p->nCursor );
  assert( pC!=0 );
  assert( p2<pC->nField );
  aOffset = pC->aOffset;
  assert( pC->eCurType!=CURTYPE_VTAB );
  assert( pC->eCurType!=CURTYPE_PSEUDO || pC->nullRow );
  assert( pC->eCurType!=CURTYPE_SORTER );

  if( pC->cacheStatus!=p->cacheCtr ){                /*OPTIMIZATION-IF-FALSE*/
    if( pC->nullRow ){
      if( pC->eCurType==CURTYPE_PSEUDO ){
        /* For the special case of as pseudo-cursor, the seekResult field
        ** identifies the register that holds the record */
        assert( pC->seekResult>0 );
        pReg = &aMem[pC->seekResult];
        assert( pReg->flags & MEM_Blob );
        assert( memIsValid(pReg) );
        pC->payloadSize = pC->szRow = pReg->n;
        pC->aRow = (u8*)pReg->z;
      }else{
        sqlite3VdbeMemSetNull(pDest);
        goto op_column_out;
      }
    }else{
      pCrsr = pC->uc.pCursor;
      assert( pC->eCurType==CURTYPE_BTREE );
      assert( pCrsr );
      assert( sqlite3BtreeCursorIsValid(pCrsr) );
      pC->payloadSize = sqlite3BtreePayloadSize(pCrsr);
      pC->aRow = sqlite3BtreePayloadFetch(pCrsr, &pC->szRow);
      assert( pC->szRow<=pC->payloadSize );
      assert( pC->szRow<=65536 );  /* Maximum page size is 64KiB */
      if( pC->payloadSize > (u32)db->aLimit[SQLITE_LIMIT_LENGTH] ){
        goto too_big;
      }
    }
    pC->cacheStatus = p->cacheCtr;
    pC->iHdrOffset = getVarint32(pC->aRow, aOffset[0]);
    pC->nHdrParsed = 0;


    if( pC->szRow<aOffset[0] ){      /*OPTIMIZATION-IF-FALSE*/
      /* pC->aRow does not have to hold the entire row, but it does at least
      ** need to cover the header of the record.  If pC->aRow does not contain
      ** the complete header, then set it to zero, forcing the header to be
      ** dynamically allocated. */
      pC->aRow = 0;
      pC->szRow = 0;

      /* Make sure a corrupt database has not given us an oversize header.
      ** Do this now to avoid an oversize memory allocation.
      **
      ** Type entries can be between 1 and 5 bytes each.  But 4 and 5 byte
      ** types use so much data space that there can only be 4096 and 32 of
      ** them, respectively.  So the maximum header length results from a
      ** 3-byte type for each of the maximum of 32768 columns plus three
      ** extra bytes for the header length itself.  32768*3 + 3 = 98307.
      */
      if( aOffset[0] > 98307 || aOffset[0] > pC->payloadSize ){
        goto op_column_corrupt;
      }
    }else{
      /* This is an optimization.  By skipping over the first few tests
      ** (ex: pC->nHdrParsed<=p2) in the next section, we achieve a
      ** measurable performance gain.
      **
      ** This branch is taken even if aOffset[0]==0.  Such a record is never
      ** generated by SQLite, and could be considered corruption, but we
      ** accept it for historical reasons.  When aOffset[0]==0, the code this
      ** branch jumps to reads past the end of the record, but never more
      ** than a few bytes.  Even if the record occurs at the end of the page
      ** content area, the "page header" comes after the page content and so
      ** this overread is harmless.  Similar overreads can occur for a corrupt
      ** database file.
      */
      zData = pC->aRow;
      assert( pC->nHdrParsed<=p2 );         /* Conditional skipped */
      testcase( aOffset[0]==0 );
      goto op_column_read_header;
    }
  }

  /* Make sure at least the first p2+1 entries of the header have been
  ** parsed and valid information is in aOffset[] and pC->aType[].
  */
  if( pC->nHdrParsed<=p2 ){
    /* If there is more header available for parsing in the record, try
    ** to extract additional fields up through the p2+1-th field 
    */
    if( pC->iHdrOffset<aOffset[0] ){
      /* Make sure zData points to enough of the record to cover the header. */
      if( pC->aRow==0 ){
        memset(&sMem, 0, sizeof(sMem));
        rc = sqlite3VdbeMemFromBtree(pC->uc.pCursor, 0, aOffset[0], &sMem);
        if( rc!=SQLITE_OK ) goto abort_due_to_error;
        zData = (u8*)sMem.z;
      }else{
        zData = pC->aRow;
      }
  
      /* Fill in pC->aType[i] and aOffset[i] values through the p2-th field. */
    op_column_read_header:
      i = pC->nHdrParsed;
      offset64 = aOffset[i];
      zHdr = zData + pC->iHdrOffset;
      zEndHdr = zData + aOffset[0];
      testcase( zHdr>=zEndHdr );
      do{
        if( (t = zHdr[0])<0x80 ){
          zHdr++;
          offset64 += sqlite3VdbeOneByteSerialTypeLen(t);
        }else{
          zHdr += sqlite3GetVarint32(zHdr, &t);
          offset64 += sqlite3VdbeSerialTypeLen(t);
        }
        pC->aType[i++] = t;
        aOffset[i] = (u32)(offset64 & 0xffffffff);
      }while( i<=p2 && zHdr<zEndHdr );

      /* The record is corrupt if any of the following are true:
      ** (1) the bytes of the header extend past the declared header size
      ** (2) the entire header was used but not all data was used
      ** (3) the end of the data extends beyond the end of the record.
      */
      if( (zHdr>=zEndHdr && (zHdr>zEndHdr || offset64!=pC->payloadSize))
       || (offset64 > pC->payloadSize)
      ){
        if( aOffset[0]==0 ){
          i = 0;
          zHdr = zEndHdr;
        }else{
          if( pC->aRow==0 ) sqlite3VdbeMemRelease(&sMem);
          goto op_column_corrupt;
        }
      }

      pC->nHdrParsed = i;
      pC->iHdrOffset = (u32)(zHdr - zData);
      if( pC->aRow==0 ) sqlite3VdbeMemRelease(&sMem);
    }else{
      t = 0;
    }

    /* If after trying to extract new entries from the header, nHdrParsed is
    ** still not up to p2, that means that the record has fewer than p2
    ** columns.  So the result will be either the default value or a NULL.
    */
    if( pC->nHdrParsed<=p2 ){
      if( pOp->p4type==P4_MEM ){
        sqlite3VdbeMemShallowCopy(pDest, pOp->p4.pMem, MEM_Static);
      }else{
        sqlite3VdbeMemSetNull(pDest);
      }
      goto op_column_out;
    }
  }else{
    t = pC->aType[p2];
  }

  /* Extract the content for the p2+1-th column.  Control can only
  ** reach this point if aOffset[p2], aOffset[p2+1], and pC->aType[p2] are
  ** all valid.
  */
  assert( p2<pC->nHdrParsed );
  assert( rc==SQLITE_OK );
  assert( sqlite3VdbeCheckMemInvariants(pDest) );
  if( VdbeMemDynamic(pDest) ){
    sqlite3VdbeMemSetNull(pDest);
  }
  assert( t==pC->aType[p2] );
  if( pC->szRow>=aOffset[p2+1] ){
    /* This is the common case where the desired content fits on the original
    ** page - where the content is not on an overflow page */
    zData = pC->aRow + aOffset[p2];
    if( t<12 ){
      sqlite3VdbeSerialGet(zData, t, pDest);
    }else{
      /* If the column value is a string, we need a persistent value, not
      ** a MEM_Ephem value.  This branch is a fast short-cut that is equivalent
      ** to calling sqlite3VdbeSerialGet() and sqlite3VdbeDeephemeralize().
      */
      static const u16 aFlag[] = { MEM_Blob, MEM_Str|MEM_Term };
      pDest->n = len = (t-12)/2;
      pDest->enc = encoding;
      if( pDest->szMalloc < len+2 ){
        pDest->flags = MEM_Null;
        if( sqlite3VdbeMemGrow(pDest, len+2, 0) ) goto no_mem;
      }else{
        pDest->z = pDest->zMalloc;
      }
      memcpy(pDest->z, zData, len);
      pDest->z[len] = 0;
      pDest->z[len+1] = 0;
      pDest->flags = aFlag[t&1];
    }
  }else{
    pDest->enc = encoding;
    /* This branch happens only when content is on overflow pages */
    if( ((pOp->p5 & (OPFLAG_LENGTHARG|OPFLAG_TYPEOFARG))!=0
          && ((t>=12 && (t&1)==0) || (pOp->p5 & OPFLAG_TYPEOFARG)!=0))
     || (len = sqlite3VdbeSerialTypeLen(t))==0
    ){
      /* Content is irrelevant for
      **    1. the typeof() function,
      **    2. the length(X) function if X is a blob, and
      **    3. if the content length is zero.
      ** So we might as well use bogus content rather than reading
      ** content from disk. 
      **
      ** Although sqlite3VdbeSerialGet() may read at most 8 bytes from the
      ** buffer passed to it, debugging function VdbeMemPrettyPrint() may
      ** read up to 16. So 16 bytes of bogus content is supplied.
      */
      static u8 aZero[16];  /* This is the bogus content */
      sqlite3VdbeSerialGet(aZero, t, pDest);
    }else{
      rc = sqlite3VdbeMemFromBtree(pC->uc.pCursor, aOffset[p2], len, pDest);
      if( rc!=SQLITE_OK ) goto abort_due_to_error;
      sqlite3VdbeSerialGet((const u8*)pDest->z, t, pDest);
      pDest->flags &= ~MEM_Ephem;
    }
  }

op_column_out:
  UPDATE_MAX_BLOBSIZE(pDest);
  REGISTER_TRACE(pOp->p3, pDest);
  break;

op_column_corrupt:
  if( aOp[0].p3>0 ){
    pOp = &aOp[aOp[0].p3-1];
    break;
  }else{
    rc = SQLITE_CORRUPT_BKPT;
    goto abort_due_to_error;
  }
}

/* Opcode: Affinity P1 P2 * P4 *
** Synopsis: affinity(r[P1@P2])
**
** Apply affinities to a range of P2 registers starting with P1.
**
** P4 is a string that is P2 characters long. The N-th character of the
** string indicates the column affinity that should be used for the N-th
** memory cell in the range.
*/
case OP_Affinity: {
  const char *zAffinity;   /* The affinity to be applied */

  zAffinity = pOp->p4.z;
  assert( zAffinity!=0 );
  assert( pOp->p2>0 );
  assert( zAffinity[pOp->p2]==0 );
  pIn1 = &aMem[pOp->p1];
  do{
    assert( pIn1 <= &p->aMem[(p->nMem+1 - p->nCursor)] );
    assert( memIsValid(pIn1) );
    applyAffinity(pIn1, *(zAffinity++), encoding);
    pIn1++;
  }while( zAffinity[0] );
  break;
}

/* Opcode: MakeRecord P1 P2 P3 P4 *
** Synopsis: r[P3]=mkrec(r[P1@P2])
**
** Convert P2 registers beginning with P1 into the [record format]
** use as a data record in a database table or as a key
** in an index.  The OP_Column opcode can decode the record later.
**
** P4 may be a string that is P2 characters long.  The N-th character of the
** string indicates the column affinity that should be used for the N-th
** field of the index key.
**
** The mapping from character to affinity is given by the SQLITE_AFF_
** macros defined in sqliteInt.h.
**
** If P4 is NULL then all index fields have the affinity BLOB.
*/
case OP_MakeRecord: {
  u8 *zNewRecord;        /* A buffer to hold the data for the new record */
  Mem *pRec;             /* The new record */
  u64 nData;             /* Number of bytes of data space */
  int nHdr;              /* Number of bytes of header space */
  i64 nByte;             /* Data space required for this record */
  i64 nZero;             /* Number of zero bytes at the end of the record */
  int nVarint;           /* Number of bytes in a varint */
  u32 serial_type;       /* Type field */
  Mem *pData0;           /* First field to be combined into the record */
  Mem *pLast;            /* Last field of the record */
  int nField;            /* Number of fields in the record */
  char *zAffinity;       /* The affinity string for the record */
  int file_format;       /* File format to use for encoding */
  int i;                 /* Space used in zNewRecord[] header */
  int j;                 /* Space used in zNewRecord[] content */
  u32 len;               /* Length of a field */

  /* Assuming the record contains N fields, the record format looks
  ** like this:
  **
  ** ------------------------------------------------------------------------
  ** | hdr-size | type 0 | type 1 | ... | type N-1 | data0 | ... | data N-1 | 
  ** ------------------------------------------------------------------------
  **
  ** Data(0) is taken from register P1.  Data(1) comes from register P1+1
  ** and so forth.
  **
  ** Each type field is a varint representing the serial type of the 
  ** corresponding data element (see sqlite3VdbeSerialType()). The
  ** hdr-size field is also a varint which is the offset from the beginning
  ** of the record to data0.
  */
  nData = 0;         /* Number of bytes of data space */
  nHdr = 0;          /* Number of bytes of header space */
  nZero = 0;         /* Number of zero bytes at the end of the record */
  nField = pOp->p1;
  zAffinity = pOp->p4.z;
  assert( nField>0 && pOp->p2>0 && pOp->p2+nField<=(p->nMem+1 - p->nCursor)+1 );
  pData0 = &aMem[nField];
  nField = pOp->p2;
  pLast = &pData0[nField-1];
  file_format = p->minWriteFileFormat;

  /* Identify the output register */
  assert( pOp->p3<pOp->p1 || pOp->p3>=pOp->p1+pOp->p2 );
  pOut = &aMem[pOp->p3];
  memAboutToChange(p, pOut);

  /* Apply the requested affinity to all inputs
  */
  assert( pData0<=pLast );
  if( zAffinity ){
    pRec = pData0;
    do{
      applyAffinity(pRec++, *(zAffinity++), encoding);
      assert( zAffinity[0]==0 || pRec<=pLast );
    }while( zAffinity[0] );
  }

#ifdef SQLITE_ENABLE_NULL_TRIM
  /* NULLs can be safely trimmed from the end of the record, as long as
  ** as the schema format is 2 or more and none of the omitted columns
  ** have a non-NULL default value.  Also, the record must be left with
  ** at least one field.  If P5>0 then it will be one more than the
  ** index of the right-most column with a non-NULL default value */
  if( pOp->p5 ){
    while( (pLast->flags & MEM_Null)!=0 && nField>pOp->p5 ){
      pLast--;
      nField--;
    }
  }
#endif

  /* Loop through the elements that will make up the record to figure
  ** out how much space is required for the new record.
  */
  pRec = pLast;
  do{
    assert( memIsValid(pRec) );
    serial_type = sqlite3VdbeSerialType(pRec, file_format, &len);
    if( pRec->flags & MEM_Zero ){
      if( serial_type==0 ){
        /* Values with MEM_Null and MEM_Zero are created by xColumn virtual
        ** table methods that never invoke sqlite3_result_xxxxx() while
        ** computing an unchanging column value in an UPDATE statement.
        ** Give such values a special internal-use-only serial-type of 10
        ** so that they can be passed through to xUpdate and have
        ** a true sqlite3_value_nochange(). */
        assert( pOp->p5==OPFLAG_NOCHNG_MAGIC || CORRUPT_DB );
        serial_type = 10;
      }else if( nData ){
        if( sqlite3VdbeMemExpandBlob(pRec) ) goto no_mem;
      }else{
        nZero += pRec->u.nZero;
        len -= pRec->u.nZero;
      }
    }
    nData += len;
    testcase( serial_type==127 );
    testcase( serial_type==128 );
    nHdr += serial_type<=127 ? 1 : sqlite3VarintLen(serial_type);
    pRec->uTemp = serial_type;
    if( pRec==pData0 ) break;
    pRec--;
  }while(1);

  /* EVIDENCE-OF: R-22564-11647 The header begins with a single varint
  ** which determines the total number of bytes in the header. The varint
  ** value is the size of the header in bytes including the size varint
  ** itself. */
  testcase( nHdr==126 );
  testcase( nHdr==127 );
  if( nHdr<=126 ){
    /* The common case */
    nHdr += 1;
  }else{
    /* Rare case of a really large header */
    nVarint = sqlite3VarintLen(nHdr);
    nHdr += nVarint;
    if( nVarint<sqlite3VarintLen(nHdr) ) nHdr++;
  }
  nByte = nHdr+nData;
  if( nByte+nZero>db->aLimit[SQLITE_LIMIT_LENGTH] ){
    goto too_big;
  }

  /* Make sure the output register has a buffer large enough to store 
  ** the new record. The output register (pOp->p3) is not allowed to
  ** be one of the input registers (because the following call to
  ** sqlite3VdbeMemClearAndResize() could clobber the value before it is used).
  */
  if( sqlite3VdbeMemClearAndResize(pOut, (int)nByte) ){
    goto no_mem;
  }
  zNewRecord = (u8 *)pOut->z;

  /* Write the record */
  i = putVarint32(zNewRecord, nHdr);
  j = nHdr;
  assert( pData0<=pLast );
  pRec = pData0;
  do{
    serial_type = pRec->uTemp;
    /* EVIDENCE-OF: R-06529-47362 Following the size varint are one or more
    ** additional varints, one per column. */
    i += putVarint32(&zNewRecord[i], serial_type);            /* serial type */
    /* EVIDENCE-OF: R-64536-51728 The values for each column in the record
    ** immediately follow the header. */
    j += sqlite3VdbeSerialPut(&zNewRecord[j], pRec, serial_type); /* content */
  }while( (++pRec)<=pLast );
  assert( i==nHdr );
  assert( j==nByte );

  assert( pOp->p3>0 && pOp->p3<=(p->nMem+1 - p->nCursor) );
  pOut->n = (int)nByte;
  pOut->flags = MEM_Blob;
  if( nZero ){
    pOut->u.nZero = nZero;
    pOut->flags |= MEM_Zero;
  }
  REGISTER_TRACE(pOp->p3, pOut);
  UPDATE_MAX_BLOBSIZE(pOut);
  break;
}

/* Opcode: Count P1 P2 * * *
** Synopsis: r[P2]=count()
**
** Store the number of entries (an integer value) in the table or index 
** opened by cursor P1 in register P2
*/
#ifndef SQLITE_OMIT_BTREECOUNT
case OP_Count: {         /* out2 */
  i64 nEntry;
  BtCursor *pCrsr;

  assert( p->apCsr[pOp->p1]->eCurType==CURTYPE_BTREE );
  pCrsr = p->apCsr[pOp->p1]->uc.pCursor;
  assert( pCrsr );
  nEntry = 0;  /* Not needed.  Only used to silence a warning. */
  rc = sqlite3BtreeCount(pCrsr, &nEntry);
  if( rc ) goto abort_due_to_error;
  pOut = out2Prerelease(p, pOp);
  pOut->u.i = nEntry;
  break;
}
#endif

/* Opcode: Savepoint P1 * * P4 *
**
** Open, release or rollback the savepoint named by parameter P4, depending
** on the value of P1. To open a new savepoint, P1==0. To release (commit) an
** existing savepoint, P1==1, or to rollback an existing savepoint P1==2.
*/
case OP_Savepoint: {
  int p1;                         /* Value of P1 operand */
  char *zName;                    /* Name of savepoint */
  int nName;
  Savepoint *pNew;
  Savepoint *pSavepoint;
  Savepoint *pTmp;
  int iSavepoint;
  int ii;

  p1 = pOp->p1;
  zName = pOp->p4.z;

  /* Assert that the p1 parameter is valid. Also that if there is no open
  ** transaction, then there cannot be any savepoints. 
  */
  assert( db->pSavepoint==0 || db->autoCommit==0 );
  assert( p1==SAVEPOINT_BEGIN||p1==SAVEPOINT_RELEASE||p1==SAVEPOINT_ROLLBACK );
  assert( db->pSavepoint || db->isTransactionSavepoint==0 );
  assert( checkSavepointCount(db) );
  assert( p->bIsReader );

  if( p1==SAVEPOINT_BEGIN ){
    if( db->nVdbeWrite>0 ){
      /* A new savepoint cannot be created if there are active write 
      ** statements (i.e. open read/write incremental blob handles).
      */
      sqlite3VdbeError(p, "cannot open savepoint - SQL statements in progress");
      rc = SQLITE_BUSY;
    }else{
      nName = sqlite3Strlen30(zName);

#ifndef SQLITE_OMIT_VIRTUALTABLE
      /* This call is Ok even if this savepoint is actually a transaction
      ** savepoint (and therefore should not prompt xSavepoint()) callbacks.
      ** If this is a transaction savepoint being opened, it is guaranteed
      ** that the db->aVTrans[] array is empty.  */
      assert( db->autoCommit==0 || db->nVTrans==0 );
      rc = sqlite3VtabSavepoint(db, SAVEPOINT_BEGIN,
                                db->nStatement+db->nSavepoint);
      if( rc!=SQLITE_OK ) goto abort_due_to_error;
#endif

      /* Create a new savepoint structure. */
      pNew = sqlite3DbMallocRawNN(db, sizeof(Savepoint)+nName+1);
      if( pNew ){
        pNew->zName = (char *)&pNew[1];
        memcpy(pNew->zName, zName, nName+1);
    
        /* If there is no open transaction, then mark this as a special
        ** "transaction savepoint". */
        if( db->autoCommit ){
          db->autoCommit = 0;
          db->isTransactionSavepoint = 1;
        }else{
          db->nSavepoint++;
        }

        /* Link the new savepoint into the database handle's list. */
        pNew->pNext = db->pSavepoint;
        db->pSavepoint = pNew;
        pNew->nDeferredCons = db->nDeferredCons;
        pNew->nDeferredImmCons = db->nDeferredImmCons;
      }
    }
  }else{
    iSavepoint = 0;

    /* Find the named savepoint. If there is no such savepoint, then an
    ** an error is returned to the user.  */
    for(
      pSavepoint = db->pSavepoint; 
      pSavepoint && sqlite3StrICmp(pSavepoint->zName, zName);
      pSavepoint = pSavepoint->pNext
    ){
      iSavepoint++;
    }
    if( !pSavepoint ){
      sqlite3VdbeError(p, "no such savepoint: %s", zName);
      rc = SQLITE_ERROR;
    }else if( db->nVdbeWrite>0 && p1==SAVEPOINT_RELEASE ){
      /* It is not possible to release (commit) a savepoint if there are 
      ** active write statements.
      */
      sqlite3VdbeError(p, "cannot release savepoint - "
                          "SQL statements in progress");
      rc = SQLITE_BUSY;
    }else{

      /* Determine whether or not this is a transaction savepoint. If so,
      ** and this is a RELEASE command, then the current transaction 
      ** is committed. 
      */
      int isTransaction = pSavepoint->pNext==0 && db->isTransactionSavepoint;
      if( isTransaction && p1==SAVEPOINT_RELEASE ){
        if( (rc = sqlite3VdbeCheckFk(p, 1))!=SQLITE_OK ){
          goto vdbe_return;
        }
        db->autoCommit = 1;
        if( sqlite3VdbeHalt(p)==SQLITE_BUSY ){
          p->pc = (int)(pOp - aOp);
          db->autoCommit = 0;
          p->rc = rc = SQLITE_BUSY;
          goto vdbe_return;
        }
        db->isTransactionSavepoint = 0;
        rc = p->rc;
      }else{
        int isSchemaChange;
        iSavepoint = db->nSavepoint - iSavepoint - 1;
        if( p1==SAVEPOINT_ROLLBACK ){
          isSchemaChange = (db->mDbFlags & DBFLAG_SchemaChange)!=0;
          for(ii=0; ii<db->nDb; ii++){
            rc = sqlite3BtreeTripAllCursors(db->aDb[ii].pBt,
                                       SQLITE_ABORT_ROLLBACK,
                                       isSchemaChange==0);
            if( rc!=SQLITE_OK ) goto abort_due_to_error;
          }
        }else{
          isSchemaChange = 0;
        }
        for(ii=0; ii<db->nDb; ii++){
          rc = sqlite3BtreeSavepoint(db->aDb[ii].pBt, p1, iSavepoint);
          if( rc!=SQLITE_OK ){
            goto abort_due_to_error;
          }
        }
        if( isSchemaChange ){
          sqlite3ExpirePreparedStatements(db);
          sqlite3ResetAllSchemasOfConnection(db);
          db->mDbFlags |= DBFLAG_SchemaChange;
        }
      }
  
      /* Regardless of whether this is a RELEASE or ROLLBACK, destroy all 
      ** savepoints nested inside of the savepoint being operated on. */
      while( db->pSavepoint!=pSavepoint ){
        pTmp = db->pSavepoint;
        db->pSavepoint = pTmp->pNext;
        sqlite3DbFree(db, pTmp);
        db->nSavepoint--;
      }

      /* If it is a RELEASE, then destroy the savepoint being operated on 
      ** too. If it is a ROLLBACK TO, then set the number of deferred 
      ** constraint violations present in the database to the value stored
      ** when the savepoint was created.  */
      if( p1==SAVEPOINT_RELEASE ){
        assert( pSavepoint==db->pSavepoint );
        db->pSavepoint = pSavepoint->pNext;
        sqlite3DbFree(db, pSavepoint);
        if( !isTransaction ){
          db->nSavepoint--;
        }
      }else{
        db->nDeferredCons = pSavepoint->nDeferredCons;
        db->nDeferredImmCons = pSavepoint->nDeferredImmCons;
      }

      if( !isTransaction || p1==SAVEPOINT_ROLLBACK ){
        rc = sqlite3VtabSavepoint(db, p1, iSavepoint);
        if( rc!=SQLITE_OK ) goto abort_due_to_error;
      }
    }
  }
  if( rc ) goto abort_due_to_error;

  break;
}

/* Opcode: AutoCommit P1 P2 * * *
**
** Set the database auto-commit flag to P1 (1 or 0). If P2 is true, roll
** back any currently active btree transactions. If there are any active
** VMs (apart from this one), then a ROLLBACK fails.  A COMMIT fails if
** there are active writing VMs or active VMs that use shared cache.
**
** This instruction causes the VM to halt.
*/
case OP_AutoCommit: {
  int desiredAutoCommit;
  int iRollback;

  desiredAutoCommit = pOp->p1;
  iRollback = pOp->p2;
  assert( desiredAutoCommit==1 || desiredAutoCommit==0 );
  assert( desiredAutoCommit==1 || iRollback==0 );
  assert( db->nVdbeActive>0 );  /* At least this one VM is active */
  assert( p->bIsReader );

  if( desiredAutoCommit!=db->autoCommit ){
    if( iRollback ){
      assert( desiredAutoCommit==1 );
      sqlite3RollbackAll(db, SQLITE_ABORT_ROLLBACK);
      db->autoCommit = 1;
    }else if( desiredAutoCommit && db->nVdbeWrite>0 ){
      /* If this instruction implements a COMMIT and other VMs are writing
      ** return an error indicating that the other VMs must complete first. 
      */
      sqlite3VdbeError(p, "cannot commit transaction - "
                          "SQL statements in progress");
      rc = SQLITE_BUSY;
      goto abort_due_to_error;
    }else if( (rc = sqlite3VdbeCheckFk(p, 1))!=SQLITE_OK ){
      goto vdbe_return;
    }else{
      db->autoCommit = (u8)desiredAutoCommit;
    }
    if( sqlite3VdbeHalt(p)==SQLITE_BUSY ){
      p->pc = (int)(pOp - aOp);
      db->autoCommit = (u8)(1-desiredAutoCommit);
      p->rc = rc = SQLITE_BUSY;
      goto vdbe_return;
    }
    assert( db->nStatement==0 );
    sqlite3CloseSavepoints(db);
    if( p->rc==SQLITE_OK ){
      rc = SQLITE_DONE;
    }else{
      rc = SQLITE_ERROR;
    }
    goto vdbe_return;
  }else{
    sqlite3VdbeError(p,
        (!desiredAutoCommit)?"cannot start a transaction within a transaction":(
        (iRollback)?"cannot rollback - no transaction is active":
                   "cannot commit - no transaction is active"));
         
    rc = SQLITE_ERROR;
    goto abort_due_to_error;
  }
  break;
}

/* Opcode: Transaction P1 P2 P3 P4 P5
**
** Begin a transaction on database P1 if a transaction is not already
** active.
** If P2 is non-zero, then a write-transaction is started, or if a 
** read-transaction is already active, it is upgraded to a write-transaction.
** If P2 is zero, then a read-transaction is started.
**
** P1 is the index of the database file on which the transaction is
** started.  Index 0 is the main database file and index 1 is the
** file used for temporary tables.  Indices of 2 or more are used for
** attached databases.
**
** If a write-transaction is started and the Vdbe.usesStmtJournal flag is
** true (this flag is set if the Vdbe may modify more than one row and may
** throw an ABORT exception), a statement transaction may also be opened.
** More specifically, a statement transaction is opened iff the database
** connection is currently not in autocommit mode, or if there are other
** active statements. A statement transaction allows the changes made by this
** VDBE to be rolled back after an error without having to roll back the
** entire transaction. If no error is encountered, the statement transaction
** will automatically commit when the VDBE halts.
**
** If P5!=0 then this opcode also checks the schema cookie against P3
** and the schema generation counter against P4.
** The cookie changes its value whenever the database schema changes.
** This operation is used to detect when that the cookie has changed
** and that the current process needs to reread the schema.  If the schema
** cookie in P3 differs from the schema cookie in the database header or
** if the schema generation counter in P4 differs from the current
** generation counter, then an SQLITE_SCHEMA error is raised and execution
** halts.  The sqlite3_step() wrapper function might then reprepare the
** statement and rerun it from the beginning.
*/
case OP_Transaction: {
  Btree *pBt;
  int iMeta;
  int iGen;

  assert( p->bIsReader );
  assert( p->readOnly==0 || pOp->p2==0 );
  assert( pOp->p1>=0 && pOp->p1<db->nDb );
  assert( DbMaskTest(p->btreeMask, pOp->p1) );
  if( pOp->p2 && (db->flags & SQLITE_QueryOnly)!=0 ){
    rc = SQLITE_READONLY;
    goto abort_due_to_error;
  }
  pBt = db->aDb[pOp->p1].pBt;

  if( pBt ){
    rc = sqlite3BtreeBeginTrans(pBt, pOp->p2);
    testcase( rc==SQLITE_BUSY_SNAPSHOT );
    testcase( rc==SQLITE_BUSY_RECOVERY );
    if( rc!=SQLITE_OK ){
      if( (rc&0xff)==SQLITE_BUSY ){
        p->pc = (int)(pOp - aOp);
        p->rc = rc;
        goto vdbe_return;
      }
      goto abort_due_to_error;
    }

    if( pOp->p2 && p->usesStmtJournal 
     && (db->autoCommit==0 || db->nVdbeRead>1) 
    ){
      assert( sqlite3BtreeIsInTrans(pBt) );
      if( p->iStatement==0 ){
        assert( db->nStatement>=0 && db->nSavepoint>=0 );
        db->nStatement++; 
        p->iStatement = db->nSavepoint + db->nStatement;
      }

      rc = sqlite3VtabSavepoint(db, SAVEPOINT_BEGIN, p->iStatement-1);
      if( rc==SQLITE_OK ){
        rc = sqlite3BtreeBeginStmt(pBt, p->iStatement);
      }

      /* Store the current value of the database handles deferred constraint
      ** counter. If the statement transaction needs to be rolled back,
      ** the value of this counter needs to be restored too.  */
      p->nStmtDefCons = db->nDeferredCons;
      p->nStmtDefImmCons = db->nDeferredImmCons;
    }

    /* Gather the schema version number for checking:
    ** IMPLEMENTATION-OF: R-03189-51135 As each SQL statement runs, the schema
    ** version is checked to ensure that the schema has not changed since the
    ** SQL statement was prepared.
    */
    sqlite3BtreeGetMeta(pBt, BTREE_SCHEMA_VERSION, (u32 *)&iMeta);
    iGen = db->aDb[pOp->p1].pSchema->iGeneration;
  }else{
    iGen = iMeta = 0;
  }
  assert( pOp->p5==0 || pOp->p4type==P4_INT32 );
  if( pOp->p5 && (iMeta!=pOp->p3 || iGen!=pOp->p4.i) ){
    sqlite3DbFree(db, p->zErrMsg);
    p->zErrMsg = sqlite3DbStrDup(db, "database schema has changed");
    /* If the schema-cookie from the database file matches the cookie 
    ** stored with the in-memory representation of the schema, do
    ** not reload the schema from the database file.
    **
    ** If virtual-tables are in use, this is not just an optimization.
    ** Often, v-tables store their data in other SQLite tables, which
    ** are queried from within xNext() and other v-table methods using
    ** prepared queries. If such a query is out-of-date, we do not want to
    ** discard the database schema, as the user code implementing the
    ** v-table would have to be ready for the sqlite3_vtab structure itself
    ** to be invalidated whenever sqlite3_step() is called from within 
    ** a v-table method.
    */
    if( db->aDb[pOp->p1].pSchema->schema_cookie!=iMeta ){
      sqlite3ResetOneSchema(db, pOp->p1);
    }
    p->expired = 1;
    rc = SQLITE_SCHEMA;
  }
  if( rc ) goto abort_due_to_error;
  break;
}

/* Opcode: ReadCookie P1 P2 P3 * *
**
** Read cookie number P3 from database P1 and write it into register P2.
** P3==1 is the schema version.  P3==2 is the database format.
** P3==3 is the recommended pager cache size, and so forth.  P1==0 is
** the main database file and P1==1 is the database file used to store
** temporary tables.
**
** There must be a read-lock on the database (either a transaction
** must be started or there must be an open cursor) before
** executing this instruction.
*/
case OP_ReadCookie: {               /* out2 */
  int iMeta;
  int iDb;
  int iCookie;

  assert( p->bIsReader );
  iDb = pOp->p1;
  iCookie = pOp->p3;
  assert( pOp->p3<SQLITE_N_BTREE_META );
  assert( iDb>=0 && iDb<db->nDb );
  assert( db->aDb[iDb].pBt!=0 );
  assert( DbMaskTest(p->btreeMask, iDb) );

  sqlite3BtreeGetMeta(db->aDb[iDb].pBt, iCookie, (u32 *)&iMeta);
  pOut = out2Prerelease(p, pOp);
  pOut->u.i = iMeta;
  break;
}

/* Opcode: SetCookie P1 P2 P3 * *
**
** Write the integer value P3 into cookie number P2 of database P1.
** P2==1 is the schema version.  P2==2 is the database format.
** P2==3 is the recommended pager cache 
** size, and so forth.  P1==0 is the main database file and P1==1 is the 
** database file used to store temporary tables.
**
** A transaction must be started before executing this opcode.
*/
case OP_SetCookie: {
  Db *pDb;
  assert( pOp->p2<SQLITE_N_BTREE_META );
  assert( pOp->p1>=0 && pOp->p1<db->nDb );
  assert( DbMaskTest(p->btreeMask, pOp->p1) );
  assert( p->readOnly==0 );
  pDb = &db->aDb[pOp->p1];
  assert( pDb->pBt!=0 );
  assert( sqlite3SchemaMutexHeld(db, pOp->p1, 0) );
  /* See note about index shifting on OP_ReadCookie */
  rc = sqlite3BtreeUpdateMeta(pDb->pBt, pOp->p2, pOp->p3);
  if( pOp->p2==BTREE_SCHEMA_VERSION ){
    /* When the schema cookie changes, record the new cookie internally */
    pDb->pSchema->schema_cookie = pOp->p3;
    db->mDbFlags |= DBFLAG_SchemaChange;
  }else if( pOp->p2==BTREE_FILE_FORMAT ){
    /* Record changes in the file format */
    pDb->pSchema->file_format = pOp->p3;
  }
  if( pOp->p1==1 ){
    /* Invalidate all prepared statements whenever the TEMP database
    ** schema is changed.  Ticket #1644 */
    sqlite3ExpirePreparedStatements(db);
    p->expired = 0;
  }
  if( rc ) goto abort_due_to_error;
  break;
}

/* Opcode: OpenRead P1 P2 P3 P4 P5
** Synopsis: root=P2 iDb=P3
**
** Open a read-only cursor for the database table whose root page is
** P2 in a database file.  The database file is determined by P3. 
** P3==0 means the main database, P3==1 means the database used for 
** temporary tables, and P3>1 means used the corresponding attached
** database.  Give the new cursor an identifier of P1.  The P1
** values need not be contiguous but all P1 values should be small integers.
** It is an error for P1 to be negative.
**
** If P5!=0 then use the content of register P2 as the root page, not
** the value of P2 itself.
**
** There will be a read lock on the database whenever there is an
** open cursor.  If the database was unlocked prior to this instruction
** then a read lock is acquired as part of this instruction.  A read
** lock allows other processes to read the database but prohibits
** any other process from modifying the database.  The read lock is
** released when all cursors are closed.  If this instruction attempts
** to get a read lock but fails, the script terminates with an
** SQLITE_BUSY error code.
**
** The P4 value may be either an integer (P4_INT32) or a pointer to
** a KeyInfo structure (P4_KEYINFO). If it is a pointer to a KeyInfo 
** structure, then said structure defines the content and collating 
** sequence of the index being opened. Otherwise, if P4 is an integer 
** value, it is set to the number of columns in the table.
**
** See also: OpenWrite, ReopenIdx
*/
/* Opcode: ReopenIdx P1 P2 P3 P4 P5
** Synopsis: root=P2 iDb=P3
**
** The ReopenIdx opcode works exactly like ReadOpen except that it first
** checks to see if the cursor on P1 is already open with a root page
** number of P2 and if it is this opcode becomes a no-op.  In other words,
** if the cursor is already open, do not reopen it.
**
** The ReopenIdx opcode may only be used with P5==0 and with P4 being
** a P4_KEYINFO object.  Furthermore, the P3 value must be the same as
** every other ReopenIdx or OpenRead for the same cursor number.
**
** See the OpenRead opcode documentation for additional information.
*/
/* Opcode: OpenWrite P1 P2 P3 P4 P5
** Synopsis: root=P2 iDb=P3
**
** Open a read/write cursor named P1 on the table or index whose root
** page is P2.  Or if P5!=0 use the content of register P2 to find the
** root page.
**
** The P4 value may be either an integer (P4_INT32) or a pointer to
** a KeyInfo structure (P4_KEYINFO). If it is a pointer to a KeyInfo 
** structure, then said structure defines the content and collating 
** sequence of the index being opened. Otherwise, if P4 is an integer 
** value, it is set to the number of columns in the table, or to the
** largest index of any column of the table that is actually used.
**
** This instruction works just like OpenRead except that it opens the cursor
** in read/write mode.  For a given table, there can be one or more read-only
** cursors or a single read/write cursor but not both.
**
** See also OpenRead.
*/
case OP_ReopenIdx: {
  int nField;
  KeyInfo *pKeyInfo;
  int p2;
  int iDb;
  int wrFlag;
  Btree *pX;
  VdbeCursor *pCur;
  Db *pDb;

  assert( pOp->p5==0 || pOp->p5==OPFLAG_SEEKEQ );
  assert( pOp->p4type==P4_KEYINFO );
  pCur = p->apCsr[pOp->p1];
  if( pCur && pCur->pgnoRoot==(u32)pOp->p2 ){
    assert( pCur->iDb==pOp->p3 );      /* Guaranteed by the code generator */
    goto open_cursor_set_hints;
  }
  /* If the cursor is not currently open or is open on a different
  ** index, then fall through into OP_OpenRead to force a reopen */
case OP_OpenRead:
case OP_OpenWrite:

  assert( pOp->opcode==OP_OpenWrite || pOp->p5==0 || pOp->p5==OPFLAG_SEEKEQ );
  assert( p->bIsReader );
  assert( pOp->opcode==OP_OpenRead || pOp->opcode==OP_ReopenIdx
          || p->readOnly==0 );

  if( p->expired ){
    rc = SQLITE_ABORT_ROLLBACK;
    goto abort_due_to_error;
  }

  nField = 0;
  pKeyInfo = 0;
  p2 = pOp->p2;
  iDb = pOp->p3;
  assert( iDb>=0 && iDb<db->nDb );
  assert( DbMaskTest(p->btreeMask, iDb) );
  pDb = &db->aDb[iDb];
  pX = pDb->pBt;
  assert( pX!=0 );
  if( pOp->opcode==OP_OpenWrite ){
    assert( OPFLAG_FORDELETE==BTREE_FORDELETE );
    wrFlag = BTREE_WRCSR | (pOp->p5 & OPFLAG_FORDELETE);
    assert( sqlite3SchemaMutexHeld(db, iDb, 0) );
    if( pDb->pSchema->file_format < p->minWriteFileFormat ){
      p->minWriteFileFormat = pDb->pSchema->file_format;
    }
  }else{
    wrFlag = 0;
  }
  if( pOp->p5 & OPFLAG_P2ISREG ){
    assert( p2>0 );
    assert( p2<=(p->nMem+1 - p->nCursor) );
    pIn2 = &aMem[p2];
    assert( memIsValid(pIn2) );
    assert( (pIn2->flags & MEM_Int)!=0 );
    sqlite3VdbeMemIntegerify(pIn2);
    p2 = (int)pIn2->u.i;
    /* The p2 value always comes from a prior OP_CreateBtree opcode and
    ** that opcode will always set the p2 value to 2 or more or else fail.
    ** If there were a failure, the prepared statement would have halted
    ** before reaching this instruction. */
    assert( p2>=2 );
  }
  if( pOp->p4type==P4_KEYINFO ){
    pKeyInfo = pOp->p4.pKeyInfo;
    assert( pKeyInfo->enc==ENC(db) );
    assert( pKeyInfo->db==db );
    nField = pKeyInfo->nAllField;
  }else if( pOp->p4type==P4_INT32 ){
    nField = pOp->p4.i;
  }
  assert( pOp->p1>=0 );
  assert( nField>=0 );
  testcase( nField==0 );  /* Table with INTEGER PRIMARY KEY and nothing else */
  pCur = allocateCursor(p, pOp->p1, nField, iDb, CURTYPE_BTREE);
  if( pCur==0 ) goto no_mem;
  pCur->nullRow = 1;
  pCur->isOrdered = 1;
  pCur->pgnoRoot = p2;
#ifdef SQLITE_DEBUG
  pCur->wrFlag = wrFlag;
#endif
  rc = sqlite3BtreeCursor(pX, p2, wrFlag, pKeyInfo, pCur->uc.pCursor);
  pCur->pKeyInfo = pKeyInfo;
  /* Set the VdbeCursor.isTable variable. Previous versions of
  ** SQLite used to check if the root-page flags were sane at this point
  ** and report database corruption if they were not, but this check has
  ** since moved into the btree layer.  */  
  pCur->isTable = pOp->p4type!=P4_KEYINFO;

open_cursor_set_hints:
  assert( OPFLAG_BULKCSR==BTREE_BULKLOAD );
  assert( OPFLAG_SEEKEQ==BTREE_SEEK_EQ );
  testcase( pOp->p5 & OPFLAG_BULKCSR );
#ifdef SQLITE_ENABLE_CURSOR_HINTS
  testcase( pOp->p2 & OPFLAG_SEEKEQ );
#endif
  sqlite3BtreeCursorHintFlags(pCur->uc.pCursor,
                               (pOp->p5 & (OPFLAG_BULKCSR|OPFLAG_SEEKEQ)));
  if( rc ) goto abort_due_to_error;
  break;
}

/* Opcode: OpenDup P1 P2 * * *
**
** Open a new cursor P1 that points to the same ephemeral table as
** cursor P2.  The P2 cursor must have been opened by a prior OP_OpenEphemeral
** opcode.  Only ephemeral cursors may be duplicated.
**
** Duplicate ephemeral cursors are used for self-joins of materialized views.
*/
case OP_OpenDup: {
  VdbeCursor *pOrig;    /* The original cursor to be duplicated */
  VdbeCursor *pCx;      /* The new cursor */

  pOrig = p->apCsr[pOp->p2];
  assert( pOrig->pBtx!=0 );  /* Only ephemeral cursors can be duplicated */

  pCx = allocateCursor(p, pOp->p1, pOrig->nField, -1, CURTYPE_BTREE);
  if( pCx==0 ) goto no_mem;
  pCx->nullRow = 1;
  pCx->isEphemeral = 1;
  pCx->pKeyInfo = pOrig->pKeyInfo;
  pCx->isTable = pOrig->isTable;
  rc = sqlite3BtreeCursor(pOrig->pBtx, MASTER_ROOT, BTREE_WRCSR,
                          pCx->pKeyInfo, pCx->uc.pCursor);
  /* The sqlite3BtreeCursor() routine can only fail for the first cursor
  ** opened for a database.  Since there is already an open cursor when this
  ** opcode is run, the sqlite3BtreeCursor() cannot fail */
  assert( rc==SQLITE_OK );
  break;
}


/* Opcode: OpenEphemeral P1 P2 * P4 P5
** Synopsis: nColumn=P2
**
** Open a new cursor P1 to a transient table.
** The cursor is always opened read/write even if 
** the main database is read-only.  The ephemeral
** table is deleted automatically when the cursor is closed.
**
** P2 is the number of columns in the ephemeral table.
** The cursor points to a BTree table if P4==0 and to a BTree index
** if P4 is not 0.  If P4 is not NULL, it points to a KeyInfo structure
** that defines the format of keys in the index.
**
** The P5 parameter can be a mask of the BTREE_* flags defined
** in btree.h.  These flags control aspects of the operation of
** the btree.  The BTREE_OMIT_JOURNAL and BTREE_SINGLE flags are
** added automatically.
*/
/* Opcode: OpenAutoindex P1 P2 * P4 *
** Synopsis: nColumn=P2
**
** This opcode works the same as OP_OpenEphemeral.  It has a
** different name to distinguish its use.  Tables created using
** by this opcode will be used for automatically created transient
** indices in joins.
*/
case OP_OpenAutoindex: 
case OP_OpenEphemeral: {
  VdbeCursor *pCx;
  KeyInfo *pKeyInfo;

  static const int vfsFlags = 
      SQLITE_OPEN_READWRITE |
      SQLITE_OPEN_CREATE |
      SQLITE_OPEN_EXCLUSIVE |
      SQLITE_OPEN_DELETEONCLOSE |
      SQLITE_OPEN_TRANSIENT_DB;
  assert( pOp->p1>=0 );
  assert( pOp->p2>=0 );
  pCx = allocateCursor(p, pOp->p1, pOp->p2, -1, CURTYPE_BTREE);
  if( pCx==0 ) goto no_mem;
  pCx->nullRow = 1;
  pCx->isEphemeral = 1;
  rc = sqlite3BtreeOpen(db->pVfs, 0, db, &pCx->pBtx, 
                        BTREE_OMIT_JOURNAL | BTREE_SINGLE | pOp->p5, vfsFlags);
  if( rc==SQLITE_OK ){
    rc = sqlite3BtreeBeginTrans(pCx->pBtx, 1);
  }
  if( rc==SQLITE_OK ){
    /* If a transient index is required, create it by calling
    ** sqlite3BtreeCreateTable() with the BTREE_BLOBKEY flag before
    ** opening it. If a transient table is required, just use the
    ** automatically created table with root-page 1 (an BLOB_INTKEY table).
    */
    if( (pCx->pKeyInfo = pKeyInfo = pOp->p4.pKeyInfo)!=0 ){
      int pgno;
      assert( pOp->p4type==P4_KEYINFO );
      rc = sqlite3BtreeCreateTable(pCx->pBtx, &pgno, BTREE_BLOBKEY | pOp->p5); 
      if( rc==SQLITE_OK ){
        assert( pgno==MASTER_ROOT+1 );
        assert( pKeyInfo->db==db );
        assert( pKeyInfo->enc==ENC(db) );
        rc = sqlite3BtreeCursor(pCx->pBtx, pgno, BTREE_WRCSR,
                                pKeyInfo, pCx->uc.pCursor);
      }
      pCx->isTable = 0;
    }else{
      rc = sqlite3BtreeCursor(pCx->pBtx, MASTER_ROOT, BTREE_WRCSR,
                              0, pCx->uc.pCursor);
      pCx->isTable = 1;
    }
  }
  if( rc ) goto abort_due_to_error;
  pCx->isOrdered = (pOp->p5!=BTREE_UNORDERED);
  break;
}

/* Opcode: SorterOpen P1 P2 P3 P4 *
**
** This opcode works like OP_OpenEphemeral except that it opens
** a transient index that is specifically designed to sort large
** tables using an external merge-sort algorithm.
**
** If argument P3 is non-zero, then it indicates that the sorter may
** assume that a stable sort considering the first P3 fields of each
** key is sufficient to produce the required results.
*/
case OP_SorterOpen: {
  VdbeCursor *pCx;

  assert( pOp->p1>=0 );
  assert( pOp->p2>=0 );
  pCx = allocateCursor(p, pOp->p1, pOp->p2, -1, CURTYPE_SORTER);
  if( pCx==0 ) goto no_mem;
  pCx->pKeyInfo = pOp->p4.pKeyInfo;
  assert( pCx->pKeyInfo->db==db );
  assert( pCx->pKeyInfo->enc==ENC(db) );
  rc = sqlite3VdbeSorterInit(db, pOp->p3, pCx);
  if( rc ) goto abort_due_to_error;
  break;
}

/* Opcode: SequenceTest P1 P2 * * *
** Synopsis: if( cursor[P1].ctr++ ) pc = P2
**
** P1 is a sorter cursor. If the sequence counter is currently zero, jump
** to P2. Regardless of whether or not the jump is taken, increment the
** the sequence value.
*/
case OP_SequenceTest: {
  VdbeCursor *pC;
  assert( pOp->p1>=0 && pOp->p1<p->nCursor );
  pC = p->apCsr[pOp->p1];
  assert( isSorter(pC) );
  if( (pC->seqCount++)==0 ){
    goto jump_to_p2;
  }
  break;
}

/* Opcode: OpenPseudo P1 P2 P3 * *
** Synopsis: P3 columns in r[P2]
**
** Open a new cursor that points to a fake table that contains a single
** row of data.  The content of that one row is the content of memory
** register P2.  In other words, cursor P1 becomes an alias for the 
** MEM_Blob content contained in register P2.
**
** A pseudo-table created by this opcode is used to hold a single
** row output from the sorter so that the row can be decomposed into
** individual columns using the OP_Column opcode.  The OP_Column opcode
** is the only cursor opcode that works with a pseudo-table.
**
** P3 is the number of fields in the records that will be stored by
** the pseudo-table.
*/
case OP_OpenPseudo: {
  VdbeCursor *pCx;

  assert( pOp->p1>=0 );
  assert( pOp->p3>=0 );
  pCx = allocateCursor(p, pOp->p1, pOp->p3, -1, CURTYPE_PSEUDO);
  if( pCx==0 ) goto no_mem;
  pCx->nullRow = 1;
  pCx->seekResult = pOp->p2;
  pCx->isTable = 1;
  /* Give this pseudo-cursor a fake BtCursor pointer so that pCx
  ** can be safely passed to sqlite3VdbeCursorMoveto().  This avoids a test
  ** for pCx->eCurType==CURTYPE_BTREE inside of sqlite3VdbeCursorMoveto()
  ** which is a performance optimization */
  pCx->uc.pCursor = sqlite3BtreeFakeValidCursor();
  assert( pOp->p5==0 );
  break;
}

/* Opcode: Close P1 * * * *
**
** Close a cursor previously opened as P1.  If P1 is not
** currently open, this instruction is a no-op.
*/
case OP_Close: {
  assert( pOp->p1>=0 && pOp->p1<p->nCursor );
  sqlite3VdbeFreeCursor(p, p->apCsr[pOp->p1]);
  p->apCsr[pOp->p1] = 0;
  break;
}

#ifdef SQLITE_ENABLE_COLUMN_USED_MASK
/* Opcode: ColumnsUsed P1 * * P4 *
**
** This opcode (which only exists if SQLite was compiled with
** SQLITE_ENABLE_COLUMN_USED_MASK) identifies which columns of the
** table or index for cursor P1 are used.  P4 is a 64-bit integer
** (P4_INT64) in which the first 63 bits are one for each of the
** first 63 columns of the table or index that are actually used
** by the cursor.  The high-order bit is set if any column after
** the 64th is used.
*/
case OP_ColumnsUsed: {
  VdbeCursor *pC;
  pC = p->apCsr[pOp->p1];
  assert( pC->eCurType==CURTYPE_BTREE );
  pC->maskUsed = *(u64*)pOp->p4.pI64;
  break;
}
#endif

/* Opcode: SeekGE P1 P2 P3 P4 *
** Synopsis: key=r[P3@P4]
**
** If cursor P1 refers to an SQL table (B-Tree that uses integer keys), 
** use the value in register P3 as the key.  If cursor P1 refers 
** to an SQL index, then P3 is the first in an array of P4 registers 
** that are used as an unpacked index key. 
**
** Reposition cursor P1 so that  it points to the smallest entry that 
** is greater than or equal to the key value. If there are no records 
** greater than or equal to the key and P2 is not zero, then jump to P2.
**
** If the cursor P1 was opened using the OPFLAG_SEEKEQ flag, then this
** opcode will always land on a record that equally equals the key, or
** else jump immediately to P2.  When the cursor is OPFLAG_SEEKEQ, this
** opcode must be followed by an IdxLE opcode with the same arguments.
** The IdxLE opcode will be skipped if this opcode succeeds, but the
** IdxLE opcode will be used on subsequent loop iterations.
**
** This opcode leaves the cursor configured to move in forward order,
** from the beginning toward the end.  In other words, the cursor is
** configured to use Next, not Prev.
**
** See also: Found, NotFound, SeekLt, SeekGt, SeekLe
*/
/* Opcode: SeekGT P1 P2 P3 P4 *
** Synopsis: key=r[P3@P4]
**
** If cursor P1 refers to an SQL table (B-Tree that uses integer keys), 
** use the value in register P3 as a key. If cursor P1 refers 
** to an SQL index, then P3 is the first in an array of P4 registers 
** that are used as an unpacked index key. 
**
** Reposition cursor P1 so that  it points to the smallest entry that 
** is greater than the key value. If there are no records greater than 
** the key and P2 is not zero, then jump to P2.
**
** This opcode leaves the cursor configured to move in forward order,
** from the beginning toward the end.  In other words, the cursor is
** configured to use Next, not Prev.
**
** See also: Found, NotFound, SeekLt, SeekGe, SeekLe
*/
/* Opcode: SeekLT P1 P2 P3 P4 * 
** Synopsis: key=r[P3@P4]
**
** If cursor P1 refers to an SQL table (B-Tree that uses integer keys), 
** use the value in register P3 as a key. If cursor P1 refers 
** to an SQL index, then P3 is the first in an array of P4 registers 
** that are used as an unpacked index key. 
**
** Reposition cursor P1 so that  it points to the largest entry that 
** is less than the key value. If there are no records less than 
** the key and P2 is not zero, then jump to P2.
**
** This opcode leaves the cursor configured to move in reverse order,
** from the end toward the beginning.  In other words, the cursor is
** configured to use Prev, not Next.
**
** See also: Found, NotFound, SeekGt, SeekGe, SeekLe
*/
/* Opcode: SeekLE P1 P2 P3 P4 *
** Synopsis: key=r[P3@P4]
**
** If cursor P1 refers to an SQL table (B-Tree that uses integer keys), 
** use the value in register P3 as a key. If cursor P1 refers 
** to an SQL index, then P3 is the first in an array of P4 registers 
** that are used as an unpacked index key. 
**
** Reposition cursor P1 so that it points to the largest entry that 
** is less than or equal to the key value. If there are no records 
** less than or equal to the key and P2 is not zero, then jump to P2.
**
** This opcode leaves the cursor configured to move in reverse order,
** from the end toward the beginning.  In other words, the cursor is
** configured to use Prev, not Next.
**
** If the cursor P1 was opened using the OPFLAG_SEEKEQ flag, then this
** opcode will always land on a record that equally equals the key, or
** else jump immediately to P2.  When the cursor is OPFLAG_SEEKEQ, this
** opcode must be followed by an IdxGE opcode with the same arguments.
** The IdxGE opcode will be skipped if this opcode succeeds, but the
** IdxGE opcode will be used on subsequent loop iterations.
**
** See also: Found, NotFound, SeekGt, SeekGe, SeekLt
*/
case OP_SeekLT:         /* jump, in3 */
case OP_SeekLE:         /* jump, in3 */
case OP_SeekGE:         /* jump, in3 */
case OP_SeekGT: {       /* jump, in3 */
  int res;           /* Comparison result */
  int oc;            /* Opcode */
  VdbeCursor *pC;    /* The cursor to seek */
  UnpackedRecord r;  /* The key to seek for */
  int nField;        /* Number of columns or fields in the key */
  i64 iKey;          /* The rowid we are to seek to */
  int eqOnly;        /* Only interested in == results */

  assert( pOp->p1>=0 && pOp->p1<p->nCursor );
  assert( pOp->p2!=0 );
  pC = p->apCsr[pOp->p1];
  assert( pC!=0 );
  assert( pC->eCurType==CURTYPE_BTREE );
  assert( OP_SeekLE == OP_SeekLT+1 );
  assert( OP_SeekGE == OP_SeekLT+2 );
  assert( OP_SeekGT == OP_SeekLT+3 );
  assert( pC->isOrdered );
  assert( pC->uc.pCursor!=0 );
  oc = pOp->opcode;
  eqOnly = 0;
  pC->nullRow = 0;
#ifdef SQLITE_DEBUG
  pC->seekOp = pOp->opcode;
#endif

  if( pC->isTable ){
    /* The BTREE_SEEK_EQ flag is only set on index cursors */
    assert( sqlite3BtreeCursorHasHint(pC->uc.pCursor, BTREE_SEEK_EQ)==0
              || CORRUPT_DB );

    /* The input value in P3 might be of any type: integer, real, string,
    ** blob, or NULL.  But it needs to be an integer before we can do
    ** the seek, so convert it. */
    pIn3 = &aMem[pOp->p3];
    if( (pIn3->flags & (MEM_Int|MEM_Real|MEM_Str))==MEM_Str ){
      applyNumericAffinity(pIn3, 0);
    }
    iKey = sqlite3VdbeIntValue(pIn3);

    /* If the P3 value could not be converted into an integer without
    ** loss of information, then special processing is required... */
    if( (pIn3->flags & MEM_Int)==0 ){
      if( (pIn3->flags & MEM_Real)==0 ){
        /* If the P3 value cannot be converted into any kind of a number,
        ** then the seek is not possible, so jump to P2 */
        VdbeBranchTaken(1,2); goto jump_to_p2;
        break;
      }

      /* If the approximation iKey is larger than the actual real search
      ** term, substitute >= for > and < for <=. e.g. if the search term
      ** is 4.9 and the integer approximation 5:
      **
      **        (x >  4.9)    ->     (x >= 5)
      **        (x <= 4.9)    ->     (x <  5)
      */
      if( pIn3->u.r<(double)iKey ){
        assert( OP_SeekGE==(OP_SeekGT-1) );
        assert( OP_SeekLT==(OP_SeekLE-1) );
        assert( (OP_SeekLE & 0x0001)==(OP_SeekGT & 0x0001) );
        if( (oc & 0x0001)==(OP_SeekGT & 0x0001) ) oc--;
      }

      /* If the approximation iKey is smaller than the actual real search
      ** term, substitute <= for < and > for >=.  */
      else if( pIn3->u.r>(double)iKey ){
        assert( OP_SeekLE==(OP_SeekLT+1) );
        assert( OP_SeekGT==(OP_SeekGE+1) );
        assert( (OP_SeekLT & 0x0001)==(OP_SeekGE & 0x0001) );
        if( (oc & 0x0001)==(OP_SeekLT & 0x0001) ) oc++;
      }
    } 
    rc = sqlite3BtreeMovetoUnpacked(pC->uc.pCursor, 0, (u64)iKey, 0, &res);
    pC->movetoTarget = iKey;  /* Used by OP_Delete */
    if( rc!=SQLITE_OK ){
      goto abort_due_to_error;
    }
  }else{
    /* For a cursor with the BTREE_SEEK_EQ hint, only the OP_SeekGE and
    ** OP_SeekLE opcodes are allowed, and these must be immediately followed
    ** by an OP_IdxGT or OP_IdxLT opcode, respectively, with the same key.
    */
    if( sqlite3BtreeCursorHasHint(pC->uc.pCursor, BTREE_SEEK_EQ) ){
      eqOnly = 1;
      assert( pOp->opcode==OP_SeekGE || pOp->opcode==OP_SeekLE );
      assert( pOp[1].opcode==OP_IdxLT || pOp[1].opcode==OP_IdxGT );
      assert( pOp[1].p1==pOp[0].p1 );
      assert( pOp[1].p2==pOp[0].p2 );
      assert( pOp[1].p3==pOp[0].p3 );
      assert( pOp[1].p4.i==pOp[0].p4.i );
    }

    nField = pOp->p4.i;
    assert( pOp->p4type==P4_INT32 );
    assert( nField>0 );
    r.pKeyInfo = pC->pKeyInfo;
    r.nField = (u16)nField;

    /* The next line of code computes as follows, only faster:
    **   if( oc==OP_SeekGT || oc==OP_SeekLE ){
    **     r.default_rc = -1;
    **   }else{
    **     r.default_rc = +1;
    **   }
    */
    r.default_rc = ((1 & (oc - OP_SeekLT)) ? -1 : +1);
    assert( oc!=OP_SeekGT || r.default_rc==-1 );
    assert( oc!=OP_SeekLE || r.default_rc==-1 );
    assert( oc!=OP_SeekGE || r.default_rc==+1 );
    assert( oc!=OP_SeekLT || r.default_rc==+1 );

    r.aMem = &aMem[pOp->p3];
#ifdef SQLITE_DEBUG
    { int i; for(i=0; i<r.nField; i++) assert( memIsValid(&r.aMem[i]) ); }
#endif
    r.eqSeen = 0;
    rc = sqlite3BtreeMovetoUnpacked(pC->uc.pCursor, &r, 0, 0, &res);
    if( rc!=SQLITE_OK ){
      goto abort_due_to_error;
    }
    if( eqOnly && r.eqSeen==0 ){
      assert( res!=0 );
      goto seek_not_found;
    }
  }
  pC->deferredMoveto = 0;
  pC->cacheStatus = CACHE_STALE;
#ifdef SQLITE_TEST
  sqlite3_search_count++;
#endif
  if( oc>=OP_SeekGE ){  assert( oc==OP_SeekGE || oc==OP_SeekGT );
    if( res<0 || (res==0 && oc==OP_SeekGT) ){
      res = 0;
      rc = sqlite3BtreeNext(pC->uc.pCursor, 0);
      if( rc!=SQLITE_OK ){
        if( rc==SQLITE_DONE ){
          rc = SQLITE_OK;
          res = 1;
        }else{
          goto abort_due_to_error;
        }
      }
    }else{
      res = 0;
    }
  }else{
    assert( oc==OP_SeekLT || oc==OP_SeekLE );
    if( res>0 || (res==0 && oc==OP_SeekLT) ){
      res = 0;
      rc = sqlite3BtreePrevious(pC->uc.pCursor, 0);
      if( rc!=SQLITE_OK ){
        if( rc==SQLITE_DONE ){
          rc = SQLITE_OK;
          res = 1;
        }else{
          goto abort_due_to_error;
        }
      }
    }else{
      /* res might be negative because the table is empty.  Check to
      ** see if this is the case.
      */
      res = sqlite3BtreeEof(pC->uc.pCursor);
    }
  }
seek_not_found:
  assert( pOp->p2>0 );
  VdbeBranchTaken(res!=0,2);
  if( res ){
    goto jump_to_p2;
  }else if( eqOnly ){
    assert( pOp[1].opcode==OP_IdxLT || pOp[1].opcode==OP_IdxGT );
    pOp++; /* Skip the OP_IdxLt or OP_IdxGT that follows */
  }
  break;
}

/* Opcode: Found P1 P2 P3 P4 *
** Synopsis: key=r[P3@P4]
**
** If P4==0 then register P3 holds a blob constructed by MakeRecord.  If
** P4>0 then register P3 is the first of P4 registers that form an unpacked
** record.
**
** Cursor P1 is on an index btree.  If the record identified by P3 and P4
** is a prefix of any entry in P1 then a jump is made to P2 and
** P1 is left pointing at the matching entry.
**
** This operation leaves the cursor in a state where it can be
** advanced in the forward direction.  The Next instruction will work,
** but not the Prev instruction.
**
** See also: NotFound, NoConflict, NotExists. SeekGe
*/
/* Opcode: NotFound P1 P2 P3 P4 *
** Synopsis: key=r[P3@P4]
**
** If P4==0 then register P3 holds a blob constructed by MakeRecord.  If
** P4>0 then register P3 is the first of P4 registers that form an unpacked
** record.
** 
** Cursor P1 is on an index btree.  If the record identified by P3 and P4
** is not the prefix of any entry in P1 then a jump is made to P2.  If P1 
** does contain an entry whose prefix matches the P3/P4 record then control
** falls through to the next instruction and P1 is left pointing at the
** matching entry.
**
** This operation leaves the cursor in a state where it cannot be
** advanced in either direction.  In other words, the Next and Prev
** opcodes do not work after this operation.
**
** See also: Found, NotExists, NoConflict
*/
/* Opcode: NoConflict P1 P2 P3 P4 *
** Synopsis: key=r[P3@P4]
**
** If P4==0 then register P3 holds a blob constructed by MakeRecord.  If
** P4>0 then register P3 is the first of P4 registers that form an unpacked
** record.
** 
** Cursor P1 is on an index btree.  If the record identified by P3 and P4
** contains any NULL value, jump immediately to P2.  If all terms of the
** record are not-NULL then a check is done to determine if any row in the
** P1 index btree has a matching key prefix.  If there are no matches, jump
** immediately to P2.  If there is a match, fall through and leave the P1
** cursor pointing to the matching row.
**
** This opcode is similar to OP_NotFound with the exceptions that the
** branch is always taken if any part of the search key input is NULL.
**
** This operation leaves the cursor in a state where it cannot be
** advanced in either direction.  In other words, the Next and Prev
** opcodes do not work after this operation.
**
** See also: NotFound, Found, NotExists
*/
case OP_NoConflict:     /* jump, in3 */
case OP_NotFound:       /* jump, in3 */
case OP_Found: {        /* jump, in3 */
  int alreadyExists;
  int takeJump;
  int ii;
  VdbeCursor *pC;
  int res;
  UnpackedRecord *pFree;
  UnpackedRecord *pIdxKey;
  UnpackedRecord r;

#ifdef SQLITE_TEST
  if( pOp->opcode!=OP_NoConflict ) sqlite3_found_count++;
#endif

  assert( pOp->p1>=0 && pOp->p1<p->nCursor );
  assert( pOp->p4type==P4_INT32 );
  pC = p->apCsr[pOp->p1];
  assert( pC!=0 );
#ifdef SQLITE_DEBUG
  pC->seekOp = pOp->opcode;
#endif
  pIn3 = &aMem[pOp->p3];
  assert( pC->eCurType==CURTYPE_BTREE );
  assert( pC->uc.pCursor!=0 );
  assert( pC->isTable==0 );
  if( pOp->p4.i>0 ){
    r.pKeyInfo = pC->pKeyInfo;
    r.nField = (u16)pOp->p4.i;
    r.aMem = pIn3;
#ifdef SQLITE_DEBUG
    for(ii=0; ii<r.nField; ii++){
      assert( memIsValid(&r.aMem[ii]) );
      assert( (r.aMem[ii].flags & MEM_Zero)==0 || r.aMem[ii].n==0 );
      if( ii ) REGISTER_TRACE(pOp->p3+ii, &r.aMem[ii]);
    }
#endif
    pIdxKey = &r;
    pFree = 0;
  }else{
    assert( pIn3->flags & MEM_Blob );
    rc = ExpandBlob(pIn3);
    assert( rc==SQLITE_OK || rc==SQLITE_NOMEM );
    if( rc ) goto no_mem;
    pFree = pIdxKey = sqlite3VdbeAllocUnpackedRecord(pC->pKeyInfo);
    if( pIdxKey==0 ) goto no_mem;
    sqlite3VdbeRecordUnpack(pC->pKeyInfo, pIn3->n, pIn3->z, pIdxKey);
  }
  pIdxKey->default_rc = 0;
  takeJump = 0;
  if( pOp->opcode==OP_NoConflict ){
    /* For the OP_NoConflict opcode, take the jump if any of the
    ** input fields are NULL, since any key with a NULL will not
    ** conflict */
    for(ii=0; ii<pIdxKey->nField; ii++){
      if( pIdxKey->aMem[ii].flags & MEM_Null ){
        takeJump = 1;
        break;
      }
    }
  }
  rc = sqlite3BtreeMovetoUnpacked(pC->uc.pCursor, pIdxKey, 0, 0, &res);
  if( pFree ) sqlite3DbFreeNN(db, pFree);
  if( rc!=SQLITE_OK ){
    goto abort_due_to_error;
  }
  pC->seekResult = res;
  alreadyExists = (res==0);
  pC->nullRow = 1-alreadyExists;
  pC->deferredMoveto = 0;
  pC->cacheStatus = CACHE_STALE;
  if( pOp->opcode==OP_Found ){
    VdbeBranchTaken(alreadyExists!=0,2);
    if( alreadyExists ) goto jump_to_p2;
  }else{
    VdbeBranchTaken(takeJump||alreadyExists==0,2);
    if( takeJump || !alreadyExists ) goto jump_to_p2;
  }
  break;
}

/* Opcode: SeekRowid P1 P2 P3 * *
** Synopsis: intkey=r[P3]
**
** P1 is the index of a cursor open on an SQL table btree (with integer
** keys).  If register P3 does not contain an integer or if P1 does not
** contain a record with rowid P3 then jump immediately to P2.  
** Or, if P2 is 0, raise an SQLITE_CORRUPT error. If P1 does contain
** a record with rowid P3 then 
** leave the cursor pointing at that record and fall through to the next
** instruction.
**
** The OP_NotExists opcode performs the same operation, but with OP_NotExists
** the P3 register must be guaranteed to contain an integer value.  With this
** opcode, register P3 might not contain an integer.
**
** The OP_NotFound opcode performs the same operation on index btrees
** (with arbitrary multi-value keys).
**
** This opcode leaves the cursor in a state where it cannot be advanced
** in either direction.  In other words, the Next and Prev opcodes will
** not work following this opcode.
**
** See also: Found, NotFound, NoConflict, SeekRowid
*/
/* Opcode: NotExists P1 P2 P3 * *
** Synopsis: intkey=r[P3]
**
** P1 is the index of a cursor open on an SQL table btree (with integer
** keys).  P3 is an integer rowid.  If P1 does not contain a record with
** rowid P3 then jump immediately to P2.  Or, if P2 is 0, raise an
** SQLITE_CORRUPT error. If P1 does contain a record with rowid P3 then 
** leave the cursor pointing at that record and fall through to the next
** instruction.
**
** The OP_SeekRowid opcode performs the same operation but also allows the
** P3 register to contain a non-integer value, in which case the jump is
** always taken.  This opcode requires that P3 always contain an integer.
**
** The OP_NotFound opcode performs the same operation on index btrees
** (with arbitrary multi-value keys).
**
** This opcode leaves the cursor in a state where it cannot be advanced
** in either direction.  In other words, the Next and Prev opcodes will
** not work following this opcode.
**
** See also: Found, NotFound, NoConflict, SeekRowid
*/
case OP_SeekRowid: {        /* jump, in3 */
  VdbeCursor *pC;
  BtCursor *pCrsr;
  int res;
  u64 iKey;

  pIn3 = &aMem[pOp->p3];
  if( (pIn3->flags & MEM_Int)==0 ){
    applyAffinity(pIn3, SQLITE_AFF_NUMERIC, encoding);
    if( (pIn3->flags & MEM_Int)==0 ) goto jump_to_p2;
  }
  /* Fall through into OP_NotExists */
case OP_NotExists:          /* jump, in3 */
  pIn3 = &aMem[pOp->p3];
  assert( pIn3->flags & MEM_Int );
  assert( pOp->p1>=0 && pOp->p1<p->nCursor );
  pC = p->apCsr[pOp->p1];
  assert( pC!=0 );
#ifdef SQLITE_DEBUG
  pC->seekOp = 0;
#endif
  assert( pC->isTable );
  assert( pC->eCurType==CURTYPE_BTREE );
  pCrsr = pC->uc.pCursor;
  assert( pCrsr!=0 );
  res = 0;
  iKey = pIn3->u.i;
  rc = sqlite3BtreeMovetoUnpacked(pCrsr, 0, iKey, 0, &res);
  assert( rc==SQLITE_OK || res==0 );
  pC->movetoTarget = iKey;  /* Used by OP_Delete */
  pC->nullRow = 0;
  pC->cacheStatus = CACHE_STALE;
  pC->deferredMoveto = 0;
  VdbeBranchTaken(res!=0,2);
  pC->seekResult = res;
  if( res!=0 ){
    assert( rc==SQLITE_OK );
    if( pOp->p2==0 ){
      rc = SQLITE_CORRUPT_BKPT;
    }else{
      goto jump_to_p2;
    }
  }
  if( rc ) goto abort_due_to_error;
  break;
}

/* Opcode: Sequence P1 P2 * * *
** Synopsis: r[P2]=cursor[P1].ctr++
**
** Find the next available sequence number for cursor P1.
** Write the sequence number into register P2.
** The sequence number on the cursor is incremented after this
** instruction.  
*/
case OP_Sequence: {           /* out2 */
  assert( pOp->p1>=0 && pOp->p1<p->nCursor );
  assert( p->apCsr[pOp->p1]!=0 );
  assert( p->apCsr[pOp->p1]->eCurType!=CURTYPE_VTAB );
  pOut = out2Prerelease(p, pOp);
  pOut->u.i = p->apCsr[pOp->p1]->seqCount++;
  break;
}


/* Opcode: NewRowid P1 P2 P3 * *
** Synopsis: r[P2]=rowid
**
** Get a new integer record number (a.k.a "rowid") used as the key to a table.
** The record number is not previously used as a key in the database
** table that cursor P1 points to.  The new record number is written
** written to register P2.
**
** If P3>0 then P3 is a register in the root frame of this VDBE that holds 
** the largest previously generated record number. No new record numbers are
** allowed to be less than this value. When this value reaches its maximum, 
** an SQLITE_FULL error is generated. The P3 register is updated with the '
** generated record number. This P3 mechanism is used to help implement the
** AUTOINCREMENT feature.
*/
case OP_NewRowid: {           /* out2 */
  i64 v;                 /* The new rowid */
  VdbeCursor *pC;        /* Cursor of table to get the new rowid */
  int res;               /* Result of an sqlite3BtreeLast() */
  int cnt;               /* Counter to limit the number of searches */
  Mem *pMem;             /* Register holding largest rowid for AUTOINCREMENT */
  VdbeFrame *pFrame;     /* Root frame of VDBE */

  v = 0;
  res = 0;
  pOut = out2Prerelease(p, pOp);
  assert( pOp->p1>=0 && pOp->p1<p->nCursor );
  pC = p->apCsr[pOp->p1];
  assert( pC!=0 );
  assert( pC->eCurType==CURTYPE_BTREE );
  assert( pC->uc.pCursor!=0 );
  {
    /* The next rowid or record number (different terms for the same
    ** thing) is obtained in a two-step algorithm.
    **
    ** First we attempt to find the largest existing rowid and add one
    ** to that.  But if the largest existing rowid is already the maximum
    ** positive integer, we have to fall through to the second
    ** probabilistic algorithm
    **
    ** The second algorithm is to select a rowid at random and see if
    ** it already exists in the table.  If it does not exist, we have
    ** succeeded.  If the random rowid does exist, we select a new one
    ** and try again, up to 100 times.
    */
    assert( pC->isTable );

#ifdef SQLITE_32BIT_ROWID
#   define MAX_ROWID 0x7fffffff
#else
    /* Some compilers complain about constants of the form 0x7fffffffffffffff.
    ** Others complain about 0x7ffffffffffffffffLL.  The following macro seems
    ** to provide the constant while making all compilers happy.
    */
#   define MAX_ROWID  (i64)( (((u64)0x7fffffff)<<32) | (u64)0xffffffff )
#endif

    if( !pC->useRandomRowid ){
      rc = sqlite3BtreeLast(pC->uc.pCursor, &res);
      if( rc!=SQLITE_OK ){
        goto abort_due_to_error;
      }
      if( res ){
        v = 1;   /* IMP: R-61914-48074 */
      }else{
        assert( sqlite3BtreeCursorIsValid(pC->uc.pCursor) );
        v = sqlite3BtreeIntegerKey(pC->uc.pCursor);
        if( v>=MAX_ROWID ){
          pC->useRandomRowid = 1;
        }else{
          v++;   /* IMP: R-29538-34987 */
        }
      }
    }

#ifndef SQLITE_OMIT_AUTOINCREMENT
    if( pOp->p3 ){
      /* Assert that P3 is a valid memory cell. */
      assert( pOp->p3>0 );
      if( p->pFrame ){
        for(pFrame=p->pFrame; pFrame->pParent; pFrame=pFrame->pParent);
        /* Assert that P3 is a valid memory cell. */
        assert( pOp->p3<=pFrame->nMem );
        pMem = &pFrame->aMem[pOp->p3];
      }else{
        /* Assert that P3 is a valid memory cell. */
        assert( pOp->p3<=(p->nMem+1 - p->nCursor) );
        pMem = &aMem[pOp->p3];
        memAboutToChange(p, pMem);
      }
      assert( memIsValid(pMem) );

      REGISTER_TRACE(pOp->p3, pMem);
      sqlite3VdbeMemIntegerify(pMem);
      assert( (pMem->flags & MEM_Int)!=0 );  /* mem(P3) holds an integer */
      if( pMem->u.i==MAX_ROWID || pC->useRandomRowid ){
        rc = SQLITE_FULL;   /* IMP: R-17817-00630 */
        goto abort_due_to_error;
      }
      if( v<pMem->u.i+1 ){
        v = pMem->u.i + 1;
      }
      pMem->u.i = v;
    }
#endif
    if( pC->useRandomRowid ){
      /* IMPLEMENTATION-OF: R-07677-41881 If the largest ROWID is equal to the
      ** largest possible integer (9223372036854775807) then the database
      ** engine starts picking positive candidate ROWIDs at random until
      ** it finds one that is not previously used. */
      assert( pOp->p3==0 );  /* We cannot be in random rowid mode if this is
                             ** an AUTOINCREMENT table. */
      cnt = 0;
      do{
        sqlite3_randomness(sizeof(v), &v);
        v &= (MAX_ROWID>>1); v++;  /* Ensure that v is greater than zero */
      }while(  ((rc = sqlite3BtreeMovetoUnpacked(pC->uc.pCursor, 0, (u64)v,
                                                 0, &res))==SQLITE_OK)
            && (res==0)
            && (++cnt<100));
      if( rc ) goto abort_due_to_error;
      if( res==0 ){
        rc = SQLITE_FULL;   /* IMP: R-38219-53002 */
        goto abort_due_to_error;
      }
      assert( v>0 );  /* EV: R-40812-03570 */
    }
    pC->deferredMoveto = 0;
    pC->cacheStatus = CACHE_STALE;
  }
  pOut->u.i = v;
  break;
}

/* Opcode: Insert P1 P2 P3 P4 P5
** Synopsis: intkey=r[P3] data=r[P2]
**
** Write an entry into the table of cursor P1.  A new entry is
** created if it doesn't already exist or the data for an existing
** entry is overwritten.  The data is the value MEM_Blob stored in register
** number P2. The key is stored in register P3. The key must
** be a MEM_Int.
**
** If the OPFLAG_NCHANGE flag of P5 is set, then the row change count is
** incremented (otherwise not).  If the OPFLAG_LASTROWID flag of P5 is set,
** then rowid is stored for subsequent return by the
** sqlite3_last_insert_rowid() function (otherwise it is unmodified).
**
** If the OPFLAG_USESEEKRESULT flag of P5 is set, the implementation might
** run faster by avoiding an unnecessary seek on cursor P1.  However,
** the OPFLAG_USESEEKRESULT flag must only be set if there have been no prior
** seeks on the cursor or if the most recent seek used a key equal to P3.
**
** If the OPFLAG_ISUPDATE flag is set, then this opcode is part of an
** UPDATE operation.  Otherwise (if the flag is clear) then this opcode
** is part of an INSERT operation.  The difference is only important to
** the update hook.
**
** Parameter P4 may point to a Table structure, or may be NULL. If it is 
** not NULL, then the update-hook (sqlite3.xUpdateCallback) is invoked 
** following a successful insert.
**
** (WARNING/TODO: If P1 is a pseudo-cursor and P2 is dynamically
** allocated, then ownership of P2 is transferred to the pseudo-cursor
** and register P2 becomes ephemeral.  If the cursor is changed, the
** value of register P2 will then change.  Make sure this does not
** cause any problems.)
**
** This instruction only works on tables.  The equivalent instruction
** for indices is OP_IdxInsert.
*/
/* Opcode: InsertInt P1 P2 P3 P4 P5
** Synopsis: intkey=P3 data=r[P2]
**
** This works exactly like OP_Insert except that the key is the
** integer value P3, not the value of the integer stored in register P3.
*/
case OP_Insert: 
case OP_InsertInt: {
  Mem *pData;       /* MEM cell holding data for the record to be inserted */
  Mem *pKey;        /* MEM cell holding key  for the record */
  VdbeCursor *pC;   /* Cursor to table into which insert is written */
  int seekResult;   /* Result of prior seek or 0 if no USESEEKRESULT flag */
  const char *zDb;  /* database name - used by the update hook */
  Table *pTab;      /* Table structure - used by update and pre-update hooks */
  BtreePayload x;   /* Payload to be inserted */

  pData = &aMem[pOp->p2];
  assert( pOp->p1>=0 && pOp->p1<p->nCursor );
  assert( memIsValid(pData) );
  pC = p->apCsr[pOp->p1];
  assert( pC!=0 );
  assert( pC->eCurType==CURTYPE_BTREE );
  assert( pC->uc.pCursor!=0 );
  assert( (pOp->p5 & OPFLAG_ISNOOP) || pC->isTable );
  assert( pOp->p4type==P4_TABLE || pOp->p4type>=P4_STATIC );
  REGISTER_TRACE(pOp->p2, pData);

  if( pOp->opcode==OP_Insert ){
    pKey = &aMem[pOp->p3];
    assert( pKey->flags & MEM_Int );
    assert( memIsValid(pKey) );
    REGISTER_TRACE(pOp->p3, pKey);
    x.nKey = pKey->u.i;
  }else{
    assert( pOp->opcode==OP_InsertInt );
    x.nKey = pOp->p3;
  }

  if( pOp->p4type==P4_TABLE && HAS_UPDATE_HOOK(db) ){
    assert( pC->iDb>=0 );
    zDb = db->aDb[pC->iDb].zDbSName;
    pTab = pOp->p4.pTab;
    assert( (pOp->p5 & OPFLAG_ISNOOP) || HasRowid(pTab) );
  }else{
    pTab = 0;
    zDb = 0;  /* Not needed.  Silence a compiler warning. */
  }

#ifdef SQLITE_ENABLE_PREUPDATE_HOOK
  /* Invoke the pre-update hook, if any */
  if( pTab ){
    if( db->xPreUpdateCallback && !(pOp->p5 & OPFLAG_ISUPDATE) ){
      sqlite3VdbePreUpdateHook(p, pC, SQLITE_INSERT, zDb, pTab, x.nKey,pOp->p2);
    }
    if( db->xUpdateCallback==0 || pTab->aCol==0 ){
      /* Prevent post-update hook from running in cases when it should not */
      pTab = 0;
    }
  }
  if( pOp->p5 & OPFLAG_ISNOOP ) break;
#endif

  if( pOp->p5 & OPFLAG_NCHANGE ) p->nChange++;
  if( pOp->p5 & OPFLAG_LASTROWID ) db->lastRowid = x.nKey;
  assert( pData->flags & (MEM_Blob|MEM_Str) );
  x.pData = pData->z;
  x.nData = pData->n;
  seekResult = ((pOp->p5 & OPFLAG_USESEEKRESULT) ? pC->seekResult : 0);
  if( pData->flags & MEM_Zero ){
    x.nZero = pData->u.nZero;
  }else{
    x.nZero = 0;
  }
  x.pKey = 0;
  rc = sqlite3BtreeInsert(pC->uc.pCursor, &x,
      (pOp->p5 & (OPFLAG_APPEND|OPFLAG_SAVEPOSITION)), seekResult
  );
  pC->deferredMoveto = 0;
  pC->cacheStatus = CACHE_STALE;

  /* Invoke the update-hook if required. */
  if( rc ) goto abort_due_to_error;
  if( pTab ){
    assert( db->xUpdateCallback!=0 );
    assert( pTab->aCol!=0 );
    db->xUpdateCallback(db->pUpdateArg,
           (pOp->p5 & OPFLAG_ISUPDATE) ? SQLITE_UPDATE : SQLITE_INSERT,
           zDb, pTab->zName, x.nKey);
  }
  break;
}

/* Opcode: Delete P1 P2 P3 P4 P5
**
** Delete the record at which the P1 cursor is currently pointing.
**
** If the OPFLAG_SAVEPOSITION bit of the P5 parameter is set, then
** the cursor will be left pointing at  either the next or the previous
** record in the table. If it is left pointing at the next record, then
** the next Next instruction will be a no-op. As a result, in this case
** it is ok to delete a record from within a Next loop. If 
** OPFLAG_SAVEPOSITION bit of P5 is clear, then the cursor will be
** left in an undefined state.
**
** If the OPFLAG_AUXDELETE bit is set on P5, that indicates that this
** delete one of several associated with deleting a table row and all its
** associated index entries.  Exactly one of those deletes is the "primary"
** delete.  The others are all on OPFLAG_FORDELETE cursors or else are
** marked with the AUXDELETE flag.
**
** If the OPFLAG_NCHANGE flag of P2 (NB: P2 not P5) is set, then the row
** change count is incremented (otherwise not).
**
** P1 must not be pseudo-table.  It has to be a real table with
** multiple rows.
**
** If P4 is not NULL then it points to a Table object. In this case either 
** the update or pre-update hook, or both, may be invoked. The P1 cursor must
** have been positioned using OP_NotFound prior to invoking this opcode in 
** this case. Specifically, if one is configured, the pre-update hook is 
** invoked if P4 is not NULL. The update-hook is invoked if one is configured, 
** P4 is not NULL, and the OPFLAG_NCHANGE flag is set in P2.
**
** If the OPFLAG_ISUPDATE flag is set in P2, then P3 contains the address
** of the memory cell that contains the value that the rowid of the row will
** be set to by the update.
*/
case OP_Delete: {
  VdbeCursor *pC;
  const char *zDb;
  Table *pTab;
  int opflags;

  opflags = pOp->p2;
  assert( pOp->p1>=0 && pOp->p1<p->nCursor );
  pC = p->apCsr[pOp->p1];
  assert( pC!=0 );
  assert( pC->eCurType==CURTYPE_BTREE );
  assert( pC->uc.pCursor!=0 );
  assert( pC->deferredMoveto==0 );

#ifdef SQLITE_DEBUG
  if( pOp->p4type==P4_TABLE && HasRowid(pOp->p4.pTab) && pOp->p5==0 ){
    /* If p5 is zero, the seek operation that positioned the cursor prior to
    ** OP_Delete will have also set the pC->movetoTarget field to the rowid of
    ** the row that is being deleted */
    i64 iKey = sqlite3BtreeIntegerKey(pC->uc.pCursor);
    assert( pC->movetoTarget==iKey );
  }
#endif

  /* If the update-hook or pre-update-hook will be invoked, set zDb to
  ** the name of the db to pass as to it. Also set local pTab to a copy
  ** of p4.pTab. Finally, if p5 is true, indicating that this cursor was
  ** last moved with OP_Next or OP_Prev, not Seek or NotFound, set 
  ** VdbeCursor.movetoTarget to the current rowid.  */
  if( pOp->p4type==P4_TABLE && HAS_UPDATE_HOOK(db) ){
    assert( pC->iDb>=0 );
    assert( pOp->p4.pTab!=0 );
    zDb = db->aDb[pC->iDb].zDbSName;
    pTab = pOp->p4.pTab;
    if( (pOp->p5 & OPFLAG_SAVEPOSITION)!=0 && pC->isTable ){
      pC->movetoTarget = sqlite3BtreeIntegerKey(pC->uc.pCursor);
    }
  }else{
    zDb = 0;   /* Not needed.  Silence a compiler warning. */
    pTab = 0;  /* Not needed.  Silence a compiler warning. */
  }

#ifdef SQLITE_ENABLE_PREUPDATE_HOOK
  /* Invoke the pre-update-hook if required. */
  if( db->xPreUpdateCallback && pOp->p4.pTab ){
    assert( !(opflags & OPFLAG_ISUPDATE) 
         || HasRowid(pTab)==0 
         || (aMem[pOp->p3].flags & MEM_Int) 
    );
    sqlite3VdbePreUpdateHook(p, pC,
        (opflags & OPFLAG_ISUPDATE) ? SQLITE_UPDATE : SQLITE_DELETE, 
        zDb, pTab, pC->movetoTarget,
        pOp->p3
    );
  }
  if( opflags & OPFLAG_ISNOOP ) break;
#endif
 
  /* Only flags that can be set are SAVEPOISTION and AUXDELETE */ 
  assert( (pOp->p5 & ~(OPFLAG_SAVEPOSITION|OPFLAG_AUXDELETE))==0 );
  assert( OPFLAG_SAVEPOSITION==BTREE_SAVEPOSITION );
  assert( OPFLAG_AUXDELETE==BTREE_AUXDELETE );

#ifdef SQLITE_DEBUG
  if( p->pFrame==0 ){
    if( pC->isEphemeral==0
        && (pOp->p5 & OPFLAG_AUXDELETE)==0
        && (pC->wrFlag & OPFLAG_FORDELETE)==0
      ){
      nExtraDelete++;
    }
    if( pOp->p2 & OPFLAG_NCHANGE ){
      nExtraDelete--;
    }
  }
#endif

  rc = sqlite3BtreeDelete(pC->uc.pCursor, pOp->p5);
  pC->cacheStatus = CACHE_STALE;
  pC->seekResult = 0;
  if( rc ) goto abort_due_to_error;

  /* Invoke the update-hook if required. */
  if( opflags & OPFLAG_NCHANGE ){
    p->nChange++;
    if( db->xUpdateCallback && HasRowid(pTab) ){
      db->xUpdateCallback(db->pUpdateArg, SQLITE_DELETE, zDb, pTab->zName,
          pC->movetoTarget);
      assert( pC->iDb>=0 );
    }
  }

  break;
}
/* Opcode: ResetCount * * * * *
**
** The value of the change counter is copied to the database handle
** change counter (returned by subsequent calls to sqlite3_changes()).
** Then the VMs internal change counter resets to 0.
** This is used by trigger programs.
*/
case OP_ResetCount: {
  sqlite3VdbeSetChanges(db, p->nChange);
  p->nChange = 0;
  break;
}

/* Opcode: SorterCompare P1 P2 P3 P4
** Synopsis: if key(P1)!=trim(r[P3],P4) goto P2
**
** P1 is a sorter cursor. This instruction compares a prefix of the
** record blob in register P3 against a prefix of the entry that 
** the sorter cursor currently points to.  Only the first P4 fields
** of r[P3] and the sorter record are compared.
**
** If either P3 or the sorter contains a NULL in one of their significant
** fields (not counting the P4 fields at the end which are ignored) then
** the comparison is assumed to be equal.
**
** Fall through to next instruction if the two records compare equal to
** each other.  Jump to P2 if they are different.
*/
case OP_SorterCompare: {
  VdbeCursor *pC;
  int res;
  int nKeyCol;

  pC = p->apCsr[pOp->p1];
  assert( isSorter(pC) );
  assert( pOp->p4type==P4_INT32 );
  pIn3 = &aMem[pOp->p3];
  nKeyCol = pOp->p4.i;
  res = 0;
  rc = sqlite3VdbeSorterCompare(pC, pIn3, nKeyCol, &res);
  VdbeBranchTaken(res!=0,2);
  if( rc ) goto abort_due_to_error;
  if( res ) goto jump_to_p2;
  break;
};

/* Opcode: SorterData P1 P2 P3 * *
** Synopsis: r[P2]=data
**
** Write into register P2 the current sorter data for sorter cursor P1.
** Then clear the column header cache on cursor P3.
**
** This opcode is normally use to move a record out of the sorter and into
** a register that is the source for a pseudo-table cursor created using
** OpenPseudo.  That pseudo-table cursor is the one that is identified by
** parameter P3.  Clearing the P3 column cache as part of this opcode saves
** us from having to issue a separate NullRow instruction to clear that cache.
*/
case OP_SorterData: {
  VdbeCursor *pC;

  pOut = &aMem[pOp->p2];
  pC = p->apCsr[pOp->p1];
  assert( isSorter(pC) );
  rc = sqlite3VdbeSorterRowkey(pC, pOut);
  assert( rc!=SQLITE_OK || (pOut->flags & MEM_Blob) );
  assert( pOp->p1>=0 && pOp->p1<p->nCursor );
  if( rc ) goto abort_due_to_error;
  p->apCsr[pOp->p3]->cacheStatus = CACHE_STALE;
  break;
}

/* Opcode: RowData P1 P2 P3 * *
** Synopsis: r[P2]=data
**
** Write into register P2 the complete row content for the row at 
** which cursor P1 is currently pointing.
** There is no interpretation of the data.  
** It is just copied onto the P2 register exactly as 
** it is found in the database file.
**
** If cursor P1 is an index, then the content is the key of the row.
** If cursor P2 is a table, then the content extracted is the data.
**
** If the P1 cursor must be pointing to a valid row (not a NULL row)
** of a real table, not a pseudo-table.
**
** If P3!=0 then this opcode is allowed to make an ephermeral pointer
** into the database page.  That means that the content of the output
** register will be invalidated as soon as the cursor moves - including
** moves caused by other cursors that "save" the the current cursors
** position in order that they can write to the same table.  If P3==0
** then a copy of the data is made into memory.  P3!=0 is faster, but
** P3==0 is safer.
**
** If P3!=0 then the content of the P2 register is unsuitable for use
** in OP_Result and any OP_Result will invalidate the P2 register content.
** The P2 register content is invalidated by opcodes like OP_Function or
** by any use of another cursor pointing to the same table.
*/
case OP_RowData: {
  VdbeCursor *pC;
  BtCursor *pCrsr;
  u32 n;

  pOut = out2Prerelease(p, pOp);

  assert( pOp->p1>=0 && pOp->p1<p->nCursor );
  pC = p->apCsr[pOp->p1];
  assert( pC!=0 );
  assert( pC->eCurType==CURTYPE_BTREE );
  assert( isSorter(pC)==0 );
  assert( pC->nullRow==0 );
  assert( pC->uc.pCursor!=0 );
  pCrsr = pC->uc.pCursor;

  /* The OP_RowData opcodes always follow OP_NotExists or
  ** OP_SeekRowid or OP_Rewind/Op_Next with no intervening instructions
  ** that might invalidate the cursor.
  ** If this where not the case, on of the following assert()s
  ** would fail.  Should this ever change (because of changes in the code
  ** generator) then the fix would be to insert a call to
  ** sqlite3VdbeCursorMoveto().
  */
  assert( pC->deferredMoveto==0 );
  assert( sqlite3BtreeCursorIsValid(pCrsr) );
#if 0  /* Not required due to the previous to assert() statements */
  rc = sqlite3VdbeCursorMoveto(pC);
  if( rc!=SQLITE_OK ) goto abort_due_to_error;
#endif

  n = sqlite3BtreePayloadSize(pCrsr);
  if( n>(u32)db->aLimit[SQLITE_LIMIT_LENGTH] ){
    goto too_big;
  }
  testcase( n==0 );
  rc = sqlite3VdbeMemFromBtree(pCrsr, 0, n, pOut);
  if( rc ) goto abort_due_to_error;
  if( !pOp->p3 ) Deephemeralize(pOut);
  UPDATE_MAX_BLOBSIZE(pOut);
  REGISTER_TRACE(pOp->p2, pOut);
  break;
}

/* Opcode: Rowid P1 P2 * * *
** Synopsis: r[P2]=rowid
**
** Store in register P2 an integer which is the key of the table entry that
** P1 is currently point to.
**
** P1 can be either an ordinary table or a virtual table.  There used to
** be a separate OP_VRowid opcode for use with virtual tables, but this
** one opcode now works for both table types.
*/
case OP_Rowid: {                 /* out2 */
  VdbeCursor *pC;
  i64 v;
  sqlite3_vtab *pVtab;
  const sqlite3_module *pModule;

  pOut = out2Prerelease(p, pOp);
  assert( pOp->p1>=0 && pOp->p1<p->nCursor );
  pC = p->apCsr[pOp->p1];
  assert( pC!=0 );
  assert( pC->eCurType!=CURTYPE_PSEUDO || pC->nullRow );
  if( pC->nullRow ){
    pOut->flags = MEM_Null;
    break;
  }else if( pC->deferredMoveto ){
    v = pC->movetoTarget;
#ifndef SQLITE_OMIT_VIRTUALTABLE
  }else if( pC->eCurType==CURTYPE_VTAB ){
    assert( pC->uc.pVCur!=0 );
    pVtab = pC->uc.pVCur->pVtab;
    pModule = pVtab->pModule;
    assert( pModule->xRowid );
    rc = pModule->xRowid(pC->uc.pVCur, &v);
    sqlite3VtabImportErrmsg(p, pVtab);
    if( rc ) goto abort_due_to_error;
#endif /* SQLITE_OMIT_VIRTUALTABLE */
  }else{
    assert( pC->eCurType==CURTYPE_BTREE );
    assert( pC->uc.pCursor!=0 );
    rc = sqlite3VdbeCursorRestore(pC);
    if( rc ) goto abort_due_to_error;
    if( pC->nullRow ){
      pOut->flags = MEM_Null;
      break;
    }
    v = sqlite3BtreeIntegerKey(pC->uc.pCursor);
  }
  pOut->u.i = v;
  break;
}

/* Opcode: NullRow P1 * * * *
**
** Move the cursor P1 to a null row.  Any OP_Column operations
** that occur while the cursor is on the null row will always
** write a NULL.
*/
case OP_NullRow: {
  VdbeCursor *pC;

  assert( pOp->p1>=0 && pOp->p1<p->nCursor );
  pC = p->apCsr[pOp->p1];
  assert( pC!=0 );
  pC->nullRow = 1;
  pC->cacheStatus = CACHE_STALE;
  if( pC->eCurType==CURTYPE_BTREE ){
    assert( pC->uc.pCursor!=0 );
    sqlite3BtreeClearCursor(pC->uc.pCursor);
  }
  break;
}

/* Opcode: SeekEnd P1 * * * *
**
** Position cursor P1 at the end of the btree for the purpose of
** appending a new entry onto the btree.
**
** It is assumed that the cursor is used only for appending and so
** if the cursor is valid, then the cursor must already be pointing
** at the end of the btree and so no changes are made to
** the cursor.
*/
/* Opcode: Last P1 P2 * * *
**
** The next use of the Rowid or Column or Prev instruction for P1 
** will refer to the last entry in the database table or index.
** If the table or index is empty and P2>0, then jump immediately to P2.
** If P2 is 0 or if the table or index is not empty, fall through
** to the following instruction.
**
** This opcode leaves the cursor configured to move in reverse order,
** from the end toward the beginning.  In other words, the cursor is
** configured to use Prev, not Next.
*/
case OP_SeekEnd:
case OP_Last: {        /* jump */
  VdbeCursor *pC;
  BtCursor *pCrsr;
  int res;

  assert( pOp->p1>=0 && pOp->p1<p->nCursor );
  pC = p->apCsr[pOp->p1];
  assert( pC!=0 );
  assert( pC->eCurType==CURTYPE_BTREE );
  pCrsr = pC->uc.pCursor;
  res = 0;
  assert( pCrsr!=0 );
#ifdef SQLITE_DEBUG
  pC->seekOp = pOp->opcode;
#endif
  if( pOp->opcode==OP_SeekEnd ){
    assert( pOp->p2==0 );
    pC->seekResult = -1;
    if( sqlite3BtreeCursorIsValidNN(pCrsr) ){
      break;
    }
  }
  rc = sqlite3BtreeLast(pCrsr, &res);
  pC->nullRow = (u8)res;
  pC->deferredMoveto = 0;
  pC->cacheStatus = CACHE_STALE;
  if( rc ) goto abort_due_to_error;
  if( pOp->p2>0 ){
    VdbeBranchTaken(res!=0,2);
    if( res ) goto jump_to_p2;
  }
  break;
}

/* Opcode: IfSmaller P1 P2 P3 * *
**
** Estimate the number of rows in the table P1.  Jump to P2 if that
** estimate is less than approximately 2**(0.1*P3).
*/
case OP_IfSmaller: {        /* jump */
  VdbeCursor *pC;
  BtCursor *pCrsr;
  int res;
  i64 sz;

  assert( pOp->p1>=0 && pOp->p1<p->nCursor );
  pC = p->apCsr[pOp->p1];
  assert( pC!=0 );
  pCrsr = pC->uc.pCursor;
  assert( pCrsr );
  rc = sqlite3BtreeFirst(pCrsr, &res);
  if( rc ) goto abort_due_to_error;
  if( res==0 ){
    sz = sqlite3BtreeRowCountEst(pCrsr);
    if( ALWAYS(sz>=0) && sqlite3LogEst((u64)sz)<pOp->p3 ) res = 1;
  }
  VdbeBranchTaken(res!=0,2);
  if( res ) goto jump_to_p2;
  break;
}


/* Opcode: SorterSort P1 P2 * * *
**
** After all records have been inserted into the Sorter object
** identified by P1, invoke this opcode to actually do the sorting.
** Jump to P2 if there are no records to be sorted.
**
** This opcode is an alias for OP_Sort and OP_Rewind that is used
** for Sorter objects.
*/
/* Opcode: Sort P1 P2 * * *
**
** This opcode does exactly the same thing as OP_Rewind except that
** it increments an undocumented global variable used for testing.
**
** Sorting is accomplished by writing records into a sorting index,
** then rewinding that index and playing it back from beginning to
** end.  We use the OP_Sort opcode instead of OP_Rewind to do the
** rewinding so that the global variable will be incremented and
** regression tests can determine whether or not the optimizer is
** correctly optimizing out sorts.
*/
case OP_SorterSort:    /* jump */
case OP_Sort: {        /* jump */
#ifdef SQLITE_TEST
  sqlite3_sort_count++;
  sqlite3_search_count--;
#endif
  p->aCounter[SQLITE_STMTSTATUS_SORT]++;
  /* Fall through into OP_Rewind */
}
/* Opcode: Rewind P1 P2 * * *
**
** The next use of the Rowid or Column or Next instruction for P1 
** will refer to the first entry in the database table or index.
** If the table or index is empty, jump immediately to P2.
** If the table or index is not empty, fall through to the following 
** instruction.
**
** This opcode leaves the cursor configured to move in forward order,
** from the beginning toward the end.  In other words, the cursor is
** configured to use Next, not Prev.
*/
case OP_Rewind: {        /* jump */
  VdbeCursor *pC;
  BtCursor *pCrsr;
  int res;

  assert( pOp->p1>=0 && pOp->p1<p->nCursor );
  pC = p->apCsr[pOp->p1];
  assert( pC!=0 );
  assert( isSorter(pC)==(pOp->opcode==OP_SorterSort) );
  res = 1;
#ifdef SQLITE_DEBUG
  pC->seekOp = OP_Rewind;
#endif
  if( isSorter(pC) ){
    rc = sqlite3VdbeSorterRewind(pC, &res);
  }else{
    assert( pC->eCurType==CURTYPE_BTREE );
    pCrsr = pC->uc.pCursor;
    assert( pCrsr );
    rc = sqlite3BtreeFirst(pCrsr, &res);
    pC->deferredMoveto = 0;
    pC->cacheStatus = CACHE_STALE;
  }
  if( rc ) goto abort_due_to_error;
  pC->nullRow = (u8)res;
  assert( pOp->p2>0 && pOp->p2<p->nOp );
  VdbeBranchTaken(res!=0,2);
  if( res ) goto jump_to_p2;
  break;
}

/* Opcode: Next P1 P2 P3 P4 P5
**
** Advance cursor P1 so that it points to the next key/data pair in its
** table or index.  If there are no more key/value pairs then fall through
** to the following instruction.  But if the cursor advance was successful,
** jump immediately to P2.
**
** The Next opcode is only valid following an SeekGT, SeekGE, or
** OP_Rewind opcode used to position the cursor.  Next is not allowed
** to follow SeekLT, SeekLE, or OP_Last.
**
** The P1 cursor must be for a real table, not a pseudo-table.  P1 must have
** been opened prior to this opcode or the program will segfault.
**
** The P3 value is a hint to the btree implementation. If P3==1, that
** means P1 is an SQL index and that this instruction could have been
** omitted if that index had been unique.  P3 is usually 0.  P3 is
** always either 0 or 1.
**
** P4 is always of type P4_ADVANCE. The function pointer points to
** sqlite3BtreeNext().
**
** If P5 is positive and the jump is taken, then event counter
** number P5-1 in the prepared statement is incremented.
**
** See also: Prev, NextIfOpen
*/
/* Opcode: NextIfOpen P1 P2 P3 P4 P5
**
** This opcode works just like Next except that if cursor P1 is not
** open it behaves a no-op.
*/
/* Opcode: Prev P1 P2 P3 P4 P5
**
** Back up cursor P1 so that it points to the previous key/data pair in its
** table or index.  If there is no previous key/value pairs then fall through
** to the following instruction.  But if the cursor backup was successful,
** jump immediately to P2.
**
**
** The Prev opcode is only valid following an SeekLT, SeekLE, or
** OP_Last opcode used to position the cursor.  Prev is not allowed
** to follow SeekGT, SeekGE, or OP_Rewind.
**
** The P1 cursor must be for a real table, not a pseudo-table.  If P1 is
** not open then the behavior is undefined.
**
** The P3 value is a hint to the btree implementation. If P3==1, that
** means P1 is an SQL index and that this instruction could have been
** omitted if that index had been unique.  P3 is usually 0.  P3 is
** always either 0 or 1.
**
** P4 is always of type P4_ADVANCE. The function pointer points to
** sqlite3BtreePrevious().
**
** If P5 is positive and the jump is taken, then event counter
** number P5-1 in the prepared statement is incremented.
*/
/* Opcode: PrevIfOpen P1 P2 P3 P4 P5
**
** This opcode works just like Prev except that if cursor P1 is not
** open it behaves a no-op.
*/
/* Opcode: SorterNext P1 P2 * * P5
**
** This opcode works just like OP_Next except that P1 must be a
** sorter object for which the OP_SorterSort opcode has been
** invoked.  This opcode advances the cursor to the next sorted
** record, or jumps to P2 if there are no more sorted records.
*/
case OP_SorterNext: {  /* jump */
  VdbeCursor *pC;

  pC = p->apCsr[pOp->p1];
  assert( isSorter(pC) );
  rc = sqlite3VdbeSorterNext(db, pC);
  goto next_tail;
case OP_PrevIfOpen:    /* jump */
case OP_NextIfOpen:    /* jump */
  if( p->apCsr[pOp->p1]==0 ) break;
  /* Fall through */
case OP_Prev:          /* jump */
case OP_Next:          /* jump */
  assert( pOp->p1>=0 && pOp->p1<p->nCursor );
  assert( pOp->p5<ArraySize(p->aCounter) );
  pC = p->apCsr[pOp->p1];
  assert( pC!=0 );
  assert( pC->deferredMoveto==0 );
  assert( pC->eCurType==CURTYPE_BTREE );
  assert( pOp->opcode!=OP_Next || pOp->p4.xAdvance==sqlite3BtreeNext );
  assert( pOp->opcode!=OP_Prev || pOp->p4.xAdvance==sqlite3BtreePrevious );
  assert( pOp->opcode!=OP_NextIfOpen || pOp->p4.xAdvance==sqlite3BtreeNext );
  assert( pOp->opcode!=OP_PrevIfOpen || pOp->p4.xAdvance==sqlite3BtreePrevious);

  /* The Next opcode is only used after SeekGT, SeekGE, and Rewind.
  ** The Prev opcode is only used after SeekLT, SeekLE, and Last. */
  assert( pOp->opcode!=OP_Next || pOp->opcode!=OP_NextIfOpen
       || pC->seekOp==OP_SeekGT || pC->seekOp==OP_SeekGE
       || pC->seekOp==OP_Rewind || pC->seekOp==OP_Found);
  assert( pOp->opcode!=OP_Prev || pOp->opcode!=OP_PrevIfOpen
       || pC->seekOp==OP_SeekLT || pC->seekOp==OP_SeekLE
       || pC->seekOp==OP_Last );

  rc = pOp->p4.xAdvance(pC->uc.pCursor, pOp->p3);
next_tail:
  pC->cacheStatus = CACHE_STALE;
  VdbeBranchTaken(rc==SQLITE_OK,2);
  if( rc==SQLITE_OK ){
    pC->nullRow = 0;
    p->aCounter[pOp->p5]++;
#ifdef SQLITE_TEST
    sqlite3_search_count++;
#endif
    goto jump_to_p2_and_check_for_interrupt;
  }
  if( rc!=SQLITE_DONE ) goto abort_due_to_error;
  rc = SQLITE_OK;
  pC->nullRow = 1;
  goto check_for_interrupt;
}

/* Opcode: IdxInsert P1 P2 P3 P4 P5
** Synopsis: key=r[P2]
**
** Register P2 holds an SQL index key made using the
** MakeRecord instructions.  This opcode writes that key
** into the index P1.  Data for the entry is nil.
**
** If P4 is not zero, then it is the number of values in the unpacked
** key of reg(P2).  In that case, P3 is the index of the first register
** for the unpacked key.  The availability of the unpacked key can sometimes
** be an optimization.
**
** If P5 has the OPFLAG_APPEND bit set, that is a hint to the b-tree layer
** that this insert is likely to be an append.
**
** If P5 has the OPFLAG_NCHANGE bit set, then the change counter is
** incremented by this instruction.  If the OPFLAG_NCHANGE bit is clear,
** then the change counter is unchanged.
**
** If the OPFLAG_USESEEKRESULT flag of P5 is set, the implementation might
** run faster by avoiding an unnecessary seek on cursor P1.  However,
** the OPFLAG_USESEEKRESULT flag must only be set if there have been no prior
** seeks on the cursor or if the most recent seek used a key equivalent
** to P2. 
**
** This instruction only works for indices.  The equivalent instruction
** for tables is OP_Insert.
*/
/* Opcode: SorterInsert P1 P2 * * *
** Synopsis: key=r[P2]
**
** Register P2 holds an SQL index key made using the
** MakeRecord instructions.  This opcode writes that key
** into the sorter P1.  Data for the entry is nil.
*/
case OP_SorterInsert:       /* in2 */
case OP_IdxInsert: {        /* in2 */
  VdbeCursor *pC;
  BtreePayload x;

  assert( pOp->p1>=0 && pOp->p1<p->nCursor );
  pC = p->apCsr[pOp->p1];
  assert( pC!=0 );
  assert( isSorter(pC)==(pOp->opcode==OP_SorterInsert) );
  pIn2 = &aMem[pOp->p2];
  assert( pIn2->flags & MEM_Blob );
  if( pOp->p5 & OPFLAG_NCHANGE ) p->nChange++;
  assert( pC->eCurType==CURTYPE_BTREE || pOp->opcode==OP_SorterInsert );
  assert( pC->isTable==0 );
  rc = ExpandBlob(pIn2);
  if( rc ) goto abort_due_to_error;
  if( pOp->opcode==OP_SorterInsert ){
    rc = sqlite3VdbeSorterWrite(pC, pIn2);
  }else{
    x.nKey = pIn2->n;
    x.pKey = pIn2->z;
    x.aMem = aMem + pOp->p3;
    x.nMem = (u16)pOp->p4.i;
    rc = sqlite3BtreeInsert(pC->uc.pCursor, &x,
         (pOp->p5 & (OPFLAG_APPEND|OPFLAG_SAVEPOSITION)), 
        ((pOp->p5 & OPFLAG_USESEEKRESULT) ? pC->seekResult : 0)
        );
    assert( pC->deferredMoveto==0 );
    pC->cacheStatus = CACHE_STALE;
  }
  if( rc) goto abort_due_to_error;
  break;
}

/* Opcode: IdxDelete P1 P2 P3 * *
** Synopsis: key=r[P2@P3]
**
** The content of P3 registers starting at register P2 form
** an unpacked index key. This opcode removes that entry from the 
** index opened by cursor P1.
*/
case OP_IdxDelete: {
  VdbeCursor *pC;
  BtCursor *pCrsr;
  int res;
  UnpackedRecord r;

  assert( pOp->p3>0 );
  assert( pOp->p2>0 && pOp->p2+pOp->p3<=(p->nMem+1 - p->nCursor)+1 );
  assert( pOp->p1>=0 && pOp->p1<p->nCursor );
  pC = p->apCsr[pOp->p1];
  assert( pC!=0 );
  assert( pC->eCurType==CURTYPE_BTREE );
  pCrsr = pC->uc.pCursor;
  assert( pCrsr!=0 );
  assert( pOp->p5==0 );
  r.pKeyInfo = pC->pKeyInfo;
  r.nField = (u16)pOp->p3;
  r.default_rc = 0;
  r.aMem = &aMem[pOp->p2];
  rc = sqlite3BtreeMovetoUnpacked(pCrsr, &r, 0, 0, &res);
  if( rc ) goto abort_due_to_error;
  if( res==0 ){
    rc = sqlite3BtreeDelete(pCrsr, BTREE_AUXDELETE);
    if( rc ) goto abort_due_to_error;
  }
  assert( pC->deferredMoveto==0 );
  pC->cacheStatus = CACHE_STALE;
  pC->seekResult = 0;
  break;
}

/* Opcode: DeferredSeek P1 * P3 P4 *
** Synopsis: Move P3 to P1.rowid if needed
**
** P1 is an open index cursor and P3 is a cursor on the corresponding
** table.  This opcode does a deferred seek of the P3 table cursor
** to the row that corresponds to the current row of P1.
**
** This is a deferred seek.  Nothing actually happens until
** the cursor is used to read a record.  That way, if no reads
** occur, no unnecessary I/O happens.
**
** P4 may be an array of integers (type P4_INTARRAY) containing
** one entry for each column in the P3 table.  If array entry a(i)
** is non-zero, then reading column a(i)-1 from cursor P3 is 
** equivalent to performing the deferred seek and then reading column i 
** from P1.  This information is stored in P3 and used to redirect
** reads against P3 over to P1, thus possibly avoiding the need to
** seek and read cursor P3.
*/
/* Opcode: IdxRowid P1 P2 * * *
** Synopsis: r[P2]=rowid
**
** Write into register P2 an integer which is the last entry in the record at
** the end of the index key pointed to by cursor P1.  This integer should be
** the rowid of the table entry to which this index entry points.
**
** See also: Rowid, MakeRecord.
*/
case OP_DeferredSeek:
case OP_IdxRowid: {           /* out2 */
  VdbeCursor *pC;             /* The P1 index cursor */
  VdbeCursor *pTabCur;        /* The P2 table cursor (OP_DeferredSeek only) */
  i64 rowid;                  /* Rowid that P1 current points to */

  assert( pOp->p1>=0 && pOp->p1<p->nCursor );
  pC = p->apCsr[pOp->p1];
  assert( pC!=0 );
  assert( pC->eCurType==CURTYPE_BTREE );
  assert( pC->uc.pCursor!=0 );
  assert( pC->isTable==0 );
  assert( pC->deferredMoveto==0 );
  assert( !pC->nullRow || pOp->opcode==OP_IdxRowid );

  /* The IdxRowid and Seek opcodes are combined because of the commonality
  ** of sqlite3VdbeCursorRestore() and sqlite3VdbeIdxRowid(). */
  rc = sqlite3VdbeCursorRestore(pC);

  /* sqlite3VbeCursorRestore() can only fail if the record has been deleted
  ** out from under the cursor.  That will never happens for an IdxRowid
  ** or Seek opcode */
  if( NEVER(rc!=SQLITE_OK) ) goto abort_due_to_error;

  if( !pC->nullRow ){
    rowid = 0;  /* Not needed.  Only used to silence a warning. */
    rc = sqlite3VdbeIdxRowid(db, pC->uc.pCursor, &rowid);
    if( rc!=SQLITE_OK ){
      goto abort_due_to_error;
    }
    if( pOp->opcode==OP_DeferredSeek ){
      assert( pOp->p3>=0 && pOp->p3<p->nCursor );
      pTabCur = p->apCsr[pOp->p3];
      assert( pTabCur!=0 );
      assert( pTabCur->eCurType==CURTYPE_BTREE );
      assert( pTabCur->uc.pCursor!=0 );
      assert( pTabCur->isTable );
      pTabCur->nullRow = 0;
      pTabCur->movetoTarget = rowid;
      pTabCur->deferredMoveto = 1;
      assert( pOp->p4type==P4_INTARRAY || pOp->p4.ai==0 );
      pTabCur->aAltMap = pOp->p4.ai;
      pTabCur->pAltCursor = pC;
    }else{
      pOut = out2Prerelease(p, pOp);
      pOut->u.i = rowid;
    }
  }else{
    assert( pOp->opcode==OP_IdxRowid );
    sqlite3VdbeMemSetNull(&aMem[pOp->p2]);
  }
  break;
}

/* Opcode: IdxGE P1 P2 P3 P4 P5
** Synopsis: key=r[P3@P4]
**
** The P4 register values beginning with P3 form an unpacked index 
** key that omits the PRIMARY KEY.  Compare this key value against the index 
** that P1 is currently pointing to, ignoring the PRIMARY KEY or ROWID 
** fields at the end.
**
** If the P1 index entry is greater than or equal to the key value
** then jump to P2.  Otherwise fall through to the next instruction.
*/
/* Opcode: IdxGT P1 P2 P3 P4 P5
** Synopsis: key=r[P3@P4]
**
** The P4 register values beginning with P3 form an unpacked index 
** key that omits the PRIMARY KEY.  Compare this key value against the index 
** that P1 is currently pointing to, ignoring the PRIMARY KEY or ROWID 
** fields at the end.
**
** If the P1 index entry is greater than the key value
** then jump to P2.  Otherwise fall through to the next instruction.
*/
/* Opcode: IdxLT P1 P2 P3 P4 P5
** Synopsis: key=r[P3@P4]
**
** The P4 register values beginning with P3 form an unpacked index 
** key that omits the PRIMARY KEY or ROWID.  Compare this key value against
** the index that P1 is currently pointing to, ignoring the PRIMARY KEY or
** ROWID on the P1 index.
**
** If the P1 index entry is less than the key value then jump to P2.
** Otherwise fall through to the next instruction.
*/
/* Opcode: IdxLE P1 P2 P3 P4 P5
** Synopsis: key=r[P3@P4]
**
** The P4 register values beginning with P3 form an unpacked index 
** key that omits the PRIMARY KEY or ROWID.  Compare this key value against
** the index that P1 is currently pointing to, ignoring the PRIMARY KEY or
** ROWID on the P1 index.
**
** If the P1 index entry is less than or equal to the key value then jump
** to P2. Otherwise fall through to the next instruction.
*/
case OP_IdxLE:          /* jump */
case OP_IdxGT:          /* jump */
case OP_IdxLT:          /* jump */
case OP_IdxGE:  {       /* jump */
  VdbeCursor *pC;
  int res;
  UnpackedRecord r;

  assert( pOp->p1>=0 && pOp->p1<p->nCursor );
  pC = p->apCsr[pOp->p1];
  assert( pC!=0 );
  assert( pC->isOrdered );
  assert( pC->eCurType==CURTYPE_BTREE );
  assert( pC->uc.pCursor!=0);
  assert( pC->deferredMoveto==0 );
  assert( pOp->p5==0 || pOp->p5==1 );
  assert( pOp->p4type==P4_INT32 );
  r.pKeyInfo = pC->pKeyInfo;
  r.nField = (u16)pOp->p4.i;
  if( pOp->opcode<OP_IdxLT ){
    assert( pOp->opcode==OP_IdxLE || pOp->opcode==OP_IdxGT );
    r.default_rc = -1;
  }else{
    assert( pOp->opcode==OP_IdxGE || pOp->opcode==OP_IdxLT );
    r.default_rc = 0;
  }
  r.aMem = &aMem[pOp->p3];
#ifdef SQLITE_DEBUG
  { int i; for(i=0; i<r.nField; i++) assert( memIsValid(&r.aMem[i]) ); }
#endif
  res = 0;  /* Not needed.  Only used to silence a warning. */
  rc = sqlite3VdbeIdxKeyCompare(db, pC, &r, &res);
  assert( (OP_IdxLE&1)==(OP_IdxLT&1) && (OP_IdxGE&1)==(OP_IdxGT&1) );
  if( (pOp->opcode&1)==(OP_IdxLT&1) ){
    assert( pOp->opcode==OP_IdxLE || pOp->opcode==OP_IdxLT );
    res = -res;
  }else{
    assert( pOp->opcode==OP_IdxGE || pOp->opcode==OP_IdxGT );
    res++;
  }
  VdbeBranchTaken(res>0,2);
  if( rc ) goto abort_due_to_error;
  if( res>0 ) goto jump_to_p2;
  break;
}

/* Opcode: Destroy P1 P2 P3 * *
**
** Delete an entire database table or index whose root page in the database
** file is given by P1.
**
** The table being destroyed is in the main database file if P3==0.  If
** P3==1 then the table to be clear is in the auxiliary database file
** that is used to store tables create using CREATE TEMPORARY TABLE.
**
** If AUTOVACUUM is enabled then it is possible that another root page
** might be moved into the newly deleted root page in order to keep all
** root pages contiguous at the beginning of the database.  The former
** value of the root page that moved - its value before the move occurred -
** is stored in register P2. If no page movement was required (because the
** table being dropped was already the last one in the database) then a 
** zero is stored in register P2.  If AUTOVACUUM is disabled then a zero 
** is stored in register P2.
**
** This opcode throws an error if there are any active reader VMs when
** it is invoked. This is done to avoid the difficulty associated with 
** updating existing cursors when a root page is moved in an AUTOVACUUM 
** database. This error is thrown even if the database is not an AUTOVACUUM 
** db in order to avoid introducing an incompatibility between autovacuum 
** and non-autovacuum modes.
**
** See also: Clear
*/
case OP_Destroy: {     /* out2 */
  int iMoved;
  int iDb;

  assert( p->readOnly==0 );
  assert( pOp->p1>1 );
  pOut = out2Prerelease(p, pOp);
  pOut->flags = MEM_Null;
  if( db->nVdbeRead > db->nVDestroy+1 ){
    rc = SQLITE_LOCKED;
    p->errorAction = OE_Abort;
    goto abort_due_to_error;
  }else{
    iDb = pOp->p3;
    assert( DbMaskTest(p->btreeMask, iDb) );
    iMoved = 0;  /* Not needed.  Only to silence a warning. */
    rc = sqlite3BtreeDropTable(db->aDb[iDb].pBt, pOp->p1, &iMoved);
    pOut->flags = MEM_Int;
    pOut->u.i = iMoved;
    if( rc ) goto abort_due_to_error;
#ifndef SQLITE_OMIT_AUTOVACUUM
    if( iMoved!=0 ){
      sqlite3RootPageMoved(db, iDb, iMoved, pOp->p1);
      /* All OP_Destroy operations occur on the same btree */
      assert( resetSchemaOnFault==0 || resetSchemaOnFault==iDb+1 );
      resetSchemaOnFault = iDb+1;
    }
#endif
  }
  break;
}

/* Opcode: Clear P1 P2 P3
**
** Delete all contents of the database table or index whose root page
** in the database file is given by P1.  But, unlike Destroy, do not
** remove the table or index from the database file.
**
** The table being clear is in the main database file if P2==0.  If
** P2==1 then the table to be clear is in the auxiliary database file
** that is used to store tables create using CREATE TEMPORARY TABLE.
**
** If the P3 value is non-zero, then the table referred to must be an
** intkey table (an SQL table, not an index). In this case the row change 
** count is incremented by the number of rows in the table being cleared. 
** If P3 is greater than zero, then the value stored in register P3 is
** also incremented by the number of rows in the table being cleared.
**
** See also: Destroy
*/
case OP_Clear: {
  int nChange;
 
  nChange = 0;
  assert( p->readOnly==0 );
  assert( DbMaskTest(p->btreeMask, pOp->p2) );
  rc = sqlite3BtreeClearTable(
      db->aDb[pOp->p2].pBt, pOp->p1, (pOp->p3 ? &nChange : 0)
  );
  if( pOp->p3 ){
    p->nChange += nChange;
    if( pOp->p3>0 ){
      assert( memIsValid(&aMem[pOp->p3]) );
      memAboutToChange(p, &aMem[pOp->p3]);
      aMem[pOp->p3].u.i += nChange;
    }
  }
  if( rc ) goto abort_due_to_error;
  break;
}

/* Opcode: ResetSorter P1 * * * *
**
** Delete all contents from the ephemeral table or sorter
** that is open on cursor P1.
**
** This opcode only works for cursors used for sorting and
** opened with OP_OpenEphemeral or OP_SorterOpen.
*/
case OP_ResetSorter: {
  VdbeCursor *pC;
 
  assert( pOp->p1>=0 && pOp->p1<p->nCursor );
  pC = p->apCsr[pOp->p1];
  assert( pC!=0 );
  if( isSorter(pC) ){
    sqlite3VdbeSorterReset(db, pC->uc.pSorter);
  }else{
    assert( pC->eCurType==CURTYPE_BTREE );
    assert( pC->isEphemeral );
    rc = sqlite3BtreeClearTableOfCursor(pC->uc.pCursor);
    if( rc ) goto abort_due_to_error;
  }
  break;
}

/* Opcode: CreateBtree P1 P2 P3 * *
** Synopsis: r[P2]=root iDb=P1 flags=P3
**
** Allocate a new b-tree in the main database file if P1==0 or in the
** TEMP database file if P1==1 or in an attached database if
** P1>1.  The P3 argument must be 1 (BTREE_INTKEY) for a rowid table
** it must be 2 (BTREE_BLOBKEY) for a index or WITHOUT ROWID table.
** The root page number of the new b-tree is stored in register P2.
*/
case OP_CreateBtree: {          /* out2 */
  int pgno;
  Db *pDb;

  pOut = out2Prerelease(p, pOp);
  pgno = 0;
  assert( pOp->p3==BTREE_INTKEY || pOp->p3==BTREE_BLOBKEY );
  assert( pOp->p1>=0 && pOp->p1<db->nDb );
  assert( DbMaskTest(p->btreeMask, pOp->p1) );
  assert( p->readOnly==0 );
  pDb = &db->aDb[pOp->p1];
  assert( pDb->pBt!=0 );
  rc = sqlite3BtreeCreateTable(pDb->pBt, &pgno, pOp->p3);
  if( rc ) goto abort_due_to_error;
  pOut->u.i = pgno;
  break;
}

/* Opcode: SqlExec * * * P4 *
**
** Run the SQL statement or statements specified in the P4 string.
*/
case OP_SqlExec: {
  db->nSqlExec++;
  rc = sqlite3_exec(db, pOp->p4.z, 0, 0, 0);
  db->nSqlExec--;
  if( rc ) goto abort_due_to_error;
  break;
}

/* Opcode: ParseSchema P1 * * P4 *
**
** Read and parse all entries from the SQLITE_MASTER table of database P1
** that match the WHERE clause P4. 
**
** This opcode invokes the parser to create a new virtual machine,
** then runs the new virtual machine.  It is thus a re-entrant opcode.
*/
case OP_ParseSchema: {
  int iDb;
  const char *zMaster;
  char *zSql;
  InitData initData;

  /* Any prepared statement that invokes this opcode will hold mutexes
  ** on every btree.  This is a prerequisite for invoking 
  ** sqlite3InitCallback().
  */
#ifdef SQLITE_DEBUG
  for(iDb=0; iDb<db->nDb; iDb++){
    assert( iDb==1 || sqlite3BtreeHoldsMutex(db->aDb[iDb].pBt) );
  }
#endif

  iDb = pOp->p1;
  assert( iDb>=0 && iDb<db->nDb );
  assert( DbHasProperty(db, iDb, DB_SchemaLoaded) );
  /* Used to be a conditional */ {
    zMaster = MASTER_NAME;
    initData.db = db;
    initData.iDb = pOp->p1;
    initData.pzErrMsg = &p->zErrMsg;
    zSql = sqlite3MPrintf(db,
       "SELECT name, rootpage, sql FROM '%q'.%s WHERE %s ORDER BY rowid",
       db->aDb[iDb].zDbSName, zMaster, pOp->p4.z);
    if( zSql==0 ){
      rc = SQLITE_NOMEM_BKPT;
    }else{
      assert( db->init.busy==0 );
      db->init.busy = 1;
      initData.rc = SQLITE_OK;
      assert( !db->mallocFailed );
      rc = sqlite3_exec(db, zSql, sqlite3InitCallback, &initData, 0);
      if( rc==SQLITE_OK ) rc = initData.rc;
      sqlite3DbFreeNN(db, zSql);
      db->init.busy = 0;
    }
  }
  if( rc ){
    sqlite3ResetAllSchemasOfConnection(db);
    if( rc==SQLITE_NOMEM ){
      goto no_mem;
    }
    goto abort_due_to_error;
  }
  break;  
}

#if !defined(SQLITE_OMIT_ANALYZE)
/* Opcode: LoadAnalysis P1 * * * *
**
** Read the sqlite_stat1 table for database P1 and load the content
** of that table into the internal index hash table.  This will cause
** the analysis to be used when preparing all subsequent queries.
*/
case OP_LoadAnalysis: {
  assert( pOp->p1>=0 && pOp->p1<db->nDb );
  rc = sqlite3AnalysisLoad(db, pOp->p1);
  if( rc ) goto abort_due_to_error;
  break;  
}
#endif /* !defined(SQLITE_OMIT_ANALYZE) */

/* Opcode: DropTable P1 * * P4 *
**
** Remove the internal (in-memory) data structures that describe
** the table named P4 in database P1.  This is called after a table
** is dropped from disk (using the Destroy opcode) in order to keep 
** the internal representation of the
** schema consistent with what is on disk.
*/
case OP_DropTable: {
  sqlite3UnlinkAndDeleteTable(db, pOp->p1, pOp->p4.z);
  break;
}

/* Opcode: DropIndex P1 * * P4 *
**
** Remove the internal (in-memory) data structures that describe
** the index named P4 in database P1.  This is called after an index
** is dropped from disk (using the Destroy opcode)
** in order to keep the internal representation of the
** schema consistent with what is on disk.
*/
case OP_DropIndex: {
  sqlite3UnlinkAndDeleteIndex(db, pOp->p1, pOp->p4.z);
  break;
}

/* Opcode: DropTrigger P1 * * P4 *
**
** Remove the internal (in-memory) data structures that describe
** the trigger named P4 in database P1.  This is called after a trigger
** is dropped from disk (using the Destroy opcode) in order to keep 
** the internal representation of the
** schema consistent with what is on disk.
*/
case OP_DropTrigger: {
  sqlite3UnlinkAndDeleteTrigger(db, pOp->p1, pOp->p4.z);
  break;
}


#ifndef SQLITE_OMIT_INTEGRITY_CHECK
/* Opcode: IntegrityCk P1 P2 P3 P4 P5
**
** Do an analysis of the currently open database.  Store in
** register P1 the text of an error message describing any problems.
** If no problems are found, store a NULL in register P1.
**
** The register P3 contains one less than the maximum number of allowed errors.
** At most reg(P3) errors will be reported.
** In other words, the analysis stops as soon as reg(P1) errors are 
** seen.  Reg(P1) is updated with the number of errors remaining.
**
** The root page numbers of all tables in the database are integers
** stored in P4_INTARRAY argument.
**
** If P5 is not zero, the check is done on the auxiliary database
** file, not the main database file.
**
** This opcode is used to implement the integrity_check pragma.
*/
case OP_IntegrityCk: {
  int nRoot;      /* Number of tables to check.  (Number of root pages.) */
  int *aRoot;     /* Array of rootpage numbers for tables to be checked */
  int nErr;       /* Number of errors reported */
  char *z;        /* Text of the error report */
  Mem *pnErr;     /* Register keeping track of errors remaining */

  assert( p->bIsReader );
  nRoot = pOp->p2;
  aRoot = pOp->p4.ai;
  assert( nRoot>0 );
  assert( aRoot[0]==nRoot );
  assert( pOp->p3>0 && pOp->p3<=(p->nMem+1 - p->nCursor) );
  pnErr = &aMem[pOp->p3];
  assert( (pnErr->flags & MEM_Int)!=0 );
  assert( (pnErr->flags & (MEM_Str|MEM_Blob))==0 );
  pIn1 = &aMem[pOp->p1];
  assert( pOp->p5<db->nDb );
  assert( DbMaskTest(p->btreeMask, pOp->p5) );
  z = sqlite3BtreeIntegrityCheck(db->aDb[pOp->p5].pBt, &aRoot[1], nRoot,
                                 (int)pnErr->u.i+1, &nErr);
  sqlite3VdbeMemSetNull(pIn1);
  if( nErr==0 ){
    assert( z==0 );
  }else if( z==0 ){
    goto no_mem;
  }else{
    pnErr->u.i -= nErr-1;
    sqlite3VdbeMemSetStr(pIn1, z, -1, SQLITE_UTF8, sqlite3_free);
  }
  UPDATE_MAX_BLOBSIZE(pIn1);
  sqlite3VdbeChangeEncoding(pIn1, encoding);
  break;
}
#endif /* SQLITE_OMIT_INTEGRITY_CHECK */

/* Opcode: RowSetAdd P1 P2 * * *
** Synopsis: rowset(P1)=r[P2]
**
** Insert the integer value held by register P2 into a RowSet object
** held in register P1.
**
** An assertion fails if P2 is not an integer.
*/
case OP_RowSetAdd: {       /* in1, in2 */
  pIn1 = &aMem[pOp->p1];
  pIn2 = &aMem[pOp->p2];
  assert( (pIn2->flags & MEM_Int)!=0 );
  if( (pIn1->flags & MEM_RowSet)==0 ){
    sqlite3VdbeMemSetRowSet(pIn1);
    if( (pIn1->flags & MEM_RowSet)==0 ) goto no_mem;
  }
  sqlite3RowSetInsert(pIn1->u.pRowSet, pIn2->u.i);
  break;
}

/* Opcode: RowSetRead P1 P2 P3 * *
** Synopsis: r[P3]=rowset(P1)
**
** Extract the smallest value from the RowSet object in P1
** and put that value into register P3.
** Or, if RowSet object P1 is initially empty, leave P3
** unchanged and jump to instruction P2.
*/
case OP_RowSetRead: {       /* jump, in1, out3 */
  i64 val;

  pIn1 = &aMem[pOp->p1];
  if( (pIn1->flags & MEM_RowSet)==0 
   || sqlite3RowSetNext(pIn1->u.pRowSet, &val)==0
  ){
    /* The boolean index is empty */
    sqlite3VdbeMemSetNull(pIn1);
    VdbeBranchTaken(1,2);
    goto jump_to_p2_and_check_for_interrupt;
  }else{
    /* A value was pulled from the index */
    VdbeBranchTaken(0,2);
    sqlite3VdbeMemSetInt64(&aMem[pOp->p3], val);
  }
  goto check_for_interrupt;
}

/* Opcode: RowSetTest P1 P2 P3 P4
** Synopsis: if r[P3] in rowset(P1) goto P2
**
** Register P3 is assumed to hold a 64-bit integer value. If register P1
** contains a RowSet object and that RowSet object contains
** the value held in P3, jump to register P2. Otherwise, insert the
** integer in P3 into the RowSet and continue on to the
** next opcode.
**
** The RowSet object is optimized for the case where sets of integers
** are inserted in distinct phases, which each set contains no duplicates.
** Each set is identified by a unique P4 value. The first set
** must have P4==0, the final set must have P4==-1, and for all other sets
** must have P4>0.
**
** This allows optimizations: (a) when P4==0 there is no need to test
** the RowSet object for P3, as it is guaranteed not to contain it,
** (b) when P4==-1 there is no need to insert the value, as it will
** never be tested for, and (c) when a value that is part of set X is
** inserted, there is no need to search to see if the same value was
** previously inserted as part of set X (only if it was previously
** inserted as part of some other set).
*/
case OP_RowSetTest: {                     /* jump, in1, in3 */
  int iSet;
  int exists;

  pIn1 = &aMem[pOp->p1];
  pIn3 = &aMem[pOp->p3];
  iSet = pOp->p4.i;
  assert( pIn3->flags&MEM_Int );

  /* If there is anything other than a rowset object in memory cell P1,
  ** delete it now and initialize P1 with an empty rowset
  */
  if( (pIn1->flags & MEM_RowSet)==0 ){
    sqlite3VdbeMemSetRowSet(pIn1);
    if( (pIn1->flags & MEM_RowSet)==0 ) goto no_mem;
  }

  assert( pOp->p4type==P4_INT32 );
  assert( iSet==-1 || iSet>=0 );
  if( iSet ){
    exists = sqlite3RowSetTest(pIn1->u.pRowSet, iSet, pIn3->u.i);
    VdbeBranchTaken(exists!=0,2);
    if( exists ) goto jump_to_p2;
  }
  if( iSet>=0 ){
    sqlite3RowSetInsert(pIn1->u.pRowSet, pIn3->u.i);
  }
  break;
}


#ifndef SQLITE_OMIT_TRIGGER

/* Opcode: Program P1 P2 P3 P4 P5
**
** Execute the trigger program passed as P4 (type P4_SUBPROGRAM). 
**
** P1 contains the address of the memory cell that contains the first memory 
** cell in an array of values used as arguments to the sub-program. P2 
** contains the address to jump to if the sub-program throws an IGNORE 
** exception using the RAISE() function. Register P3 contains the address 
** of a memory cell in this (the parent) VM that is used to allocate the 
** memory required by the sub-vdbe at runtime.
**
** P4 is a pointer to the VM containing the trigger program.
**
** If P5 is non-zero, then recursive program invocation is enabled.
*/
case OP_Program: {        /* jump */
  int nMem;               /* Number of memory registers for sub-program */
  int nByte;              /* Bytes of runtime space required for sub-program */
  Mem *pRt;               /* Register to allocate runtime space */
  Mem *pMem;              /* Used to iterate through memory cells */
  Mem *pEnd;              /* Last memory cell in new array */
  VdbeFrame *pFrame;      /* New vdbe frame to execute in */
  SubProgram *pProgram;   /* Sub-program to execute */
  void *t;                /* Token identifying trigger */

  pProgram = pOp->p4.pProgram;
  pRt = &aMem[pOp->p3];
  assert( pProgram->nOp>0 );
  
  /* If the p5 flag is clear, then recursive invocation of triggers is 
  ** disabled for backwards compatibility (p5 is set if this sub-program
  ** is really a trigger, not a foreign key action, and the flag set
  ** and cleared by the "PRAGMA recursive_triggers" command is clear).
  ** 
  ** It is recursive invocation of triggers, at the SQL level, that is 
  ** disabled. In some cases a single trigger may generate more than one 
  ** SubProgram (if the trigger may be executed with more than one different 
  ** ON CONFLICT algorithm). SubProgram structures associated with a
  ** single trigger all have the same value for the SubProgram.token 
  ** variable.  */
  if( pOp->p5 ){
    t = pProgram->token;
    for(pFrame=p->pFrame; pFrame && pFrame->token!=t; pFrame=pFrame->pParent);
    if( pFrame ) break;
  }

  if( p->nFrame>=db->aLimit[SQLITE_LIMIT_TRIGGER_DEPTH] ){
    rc = SQLITE_ERROR;
    sqlite3VdbeError(p, "too many levels of trigger recursion");
    goto abort_due_to_error;
  }

  /* Register pRt is used to store the memory required to save the state
  ** of the current program, and the memory required at runtime to execute
  ** the trigger program. If this trigger has been fired before, then pRt 
  ** is already allocated. Otherwise, it must be initialized.  */
  if( (pRt->flags&MEM_Frame)==0 ){
    /* SubProgram.nMem is set to the number of memory cells used by the 
    ** program stored in SubProgram.aOp. As well as these, one memory
    ** cell is required for each cursor used by the program. Set local
    ** variable nMem (and later, VdbeFrame.nChildMem) to this value.
    */
    nMem = pProgram->nMem + pProgram->nCsr;
    assert( nMem>0 );
    if( pProgram->nCsr==0 ) nMem++;
    nByte = ROUND8(sizeof(VdbeFrame))
              + nMem * sizeof(Mem)
              + pProgram->nCsr * sizeof(VdbeCursor*)
              + (pProgram->nOp + 7)/8;
    pFrame = sqlite3DbMallocZero(db, nByte);
    if( !pFrame ){
      goto no_mem;
    }
    sqlite3VdbeMemRelease(pRt);
    pRt->flags = MEM_Frame;
    pRt->u.pFrame = pFrame;

    pFrame->v = p;
    pFrame->nChildMem = nMem;
    pFrame->nChildCsr = pProgram->nCsr;
    pFrame->pc = (int)(pOp - aOp);
    pFrame->aMem = p->aMem;
    pFrame->nMem = p->nMem;
    pFrame->apCsr = p->apCsr;
    pFrame->nCursor = p->nCursor;
    pFrame->aOp = p->aOp;
    pFrame->nOp = p->nOp;
    pFrame->token = pProgram->token;
#ifdef SQLITE_ENABLE_STMT_SCANSTATUS
    pFrame->anExec = p->anExec;
#endif

    pEnd = &VdbeFrameMem(pFrame)[pFrame->nChildMem];
    for(pMem=VdbeFrameMem(pFrame); pMem!=pEnd; pMem++){
      pMem->flags = MEM_Undefined;
      pMem->db = db;
    }
  }else{
    pFrame = pRt->u.pFrame;
    assert( pProgram->nMem+pProgram->nCsr==pFrame->nChildMem 
        || (pProgram->nCsr==0 && pProgram->nMem+1==pFrame->nChildMem) );
    assert( pProgram->nCsr==pFrame->nChildCsr );
    assert( (int)(pOp - aOp)==pFrame->pc );
  }

  p->nFrame++;
  pFrame->pParent = p->pFrame;
  pFrame->lastRowid = db->lastRowid;
  pFrame->nChange = p->nChange;
  pFrame->nDbChange = p->db->nChange;
  assert( pFrame->pAuxData==0 );
  pFrame->pAuxData = p->pAuxData;
  p->pAuxData = 0;
  p->nChange = 0;
  p->pFrame = pFrame;
  p->aMem = aMem = VdbeFrameMem(pFrame);
  p->nMem = pFrame->nChildMem;
  p->nCursor = (u16)pFrame->nChildCsr;
  p->apCsr = (VdbeCursor **)&aMem[p->nMem];
  pFrame->aOnce = (u8*)&p->apCsr[pProgram->nCsr];
  memset(pFrame->aOnce, 0, (pProgram->nOp + 7)/8);
  p->aOp = aOp = pProgram->aOp;
  p->nOp = pProgram->nOp;
#ifdef SQLITE_ENABLE_STMT_SCANSTATUS
  p->anExec = 0;
#endif
  pOp = &aOp[-1];

  break;
}

/* Opcode: Param P1 P2 * * *
**
** This opcode is only ever present in sub-programs called via the 
** OP_Program instruction. Copy a value currently stored in a memory 
** cell of the calling (parent) frame to cell P2 in the current frames 
** address space. This is used by trigger programs to access the new.* 
** and old.* values.
**
** The address of the cell in the parent frame is determined by adding
** the value of the P1 argument to the value of the P1 argument to the
** calling OP_Program instruction.
*/
case OP_Param: {           /* out2 */
  VdbeFrame *pFrame;
  Mem *pIn;
  pOut = out2Prerelease(p, pOp);
  pFrame = p->pFrame;
  pIn = &pFrame->aMem[pOp->p1 + pFrame->aOp[pFrame->pc].p1];   
  sqlite3VdbeMemShallowCopy(pOut, pIn, MEM_Ephem);
  break;
}

#endif /* #ifndef SQLITE_OMIT_TRIGGER */

#ifndef SQLITE_OMIT_FOREIGN_KEY
/* Opcode: FkCounter P1 P2 * * *
** Synopsis: fkctr[P1]+=P2
**
** Increment a "constraint counter" by P2 (P2 may be negative or positive).
** If P1 is non-zero, the database constraint counter is incremented 
** (deferred foreign key constraints). Otherwise, if P1 is zero, the 
** statement counter is incremented (immediate foreign key constraints).
*/
case OP_FkCounter: {
  if( db->flags & SQLITE_DeferFKs ){
    db->nDeferredImmCons += pOp->p2;
  }else if( pOp->p1 ){
    db->nDeferredCons += pOp->p2;
  }else{
    p->nFkConstraint += pOp->p2;
  }
  break;
}

/* Opcode: FkIfZero P1 P2 * * *
** Synopsis: if fkctr[P1]==0 goto P2
**
** This opcode tests if a foreign key constraint-counter is currently zero.
** If so, jump to instruction P2. Otherwise, fall through to the next 
** instruction.
**
** If P1 is non-zero, then the jump is taken if the database constraint-counter
** is zero (the one that counts deferred constraint violations). If P1 is
** zero, the jump is taken if the statement constraint-counter is zero
** (immediate foreign key constraint violations).
*/
case OP_FkIfZero: {         /* jump */
  if( pOp->p1 ){
    VdbeBranchTaken(db->nDeferredCons==0 && db->nDeferredImmCons==0, 2);
    if( db->nDeferredCons==0 && db->nDeferredImmCons==0 ) goto jump_to_p2;
  }else{
    VdbeBranchTaken(p->nFkConstraint==0 && db->nDeferredImmCons==0, 2);
    if( p->nFkConstraint==0 && db->nDeferredImmCons==0 ) goto jump_to_p2;
  }
  break;
}
#endif /* #ifndef SQLITE_OMIT_FOREIGN_KEY */

#ifndef SQLITE_OMIT_AUTOINCREMENT
/* Opcode: MemMax P1 P2 * * *
** Synopsis: r[P1]=max(r[P1],r[P2])
**
** P1 is a register in the root frame of this VM (the root frame is
** different from the current frame if this instruction is being executed
** within a sub-program). Set the value of register P1 to the maximum of 
** its current value and the value in register P2.
**
** This instruction throws an error if the memory cell is not initially
** an integer.
*/
case OP_MemMax: {        /* in2 */
  VdbeFrame *pFrame;
  if( p->pFrame ){
    for(pFrame=p->pFrame; pFrame->pParent; pFrame=pFrame->pParent);
    pIn1 = &pFrame->aMem[pOp->p1];
  }else{
    pIn1 = &aMem[pOp->p1];
  }
  assert( memIsValid(pIn1) );
  sqlite3VdbeMemIntegerify(pIn1);
  pIn2 = &aMem[pOp->p2];
  sqlite3VdbeMemIntegerify(pIn2);
  if( pIn1->u.i<pIn2->u.i){
    pIn1->u.i = pIn2->u.i;
  }
  break;
}
#endif /* SQLITE_OMIT_AUTOINCREMENT */

/* Opcode: IfPos P1 P2 P3 * *
** Synopsis: if r[P1]>0 then r[P1]-=P3, goto P2
**
** Register P1 must contain an integer.
** If the value of register P1 is 1 or greater, subtract P3 from the
** value in P1 and jump to P2.
**
** If the initial value of register P1 is less than 1, then the
** value is unchanged and control passes through to the next instruction.
*/
case OP_IfPos: {        /* jump, in1 */
  pIn1 = &aMem[pOp->p1];
  assert( pIn1->flags&MEM_Int );
  VdbeBranchTaken( pIn1->u.i>0, 2);
  if( pIn1->u.i>0 ){
    pIn1->u.i -= pOp->p3;
    goto jump_to_p2;
  }
  break;
}

/* Opcode: OffsetLimit P1 P2 P3 * *
** Synopsis: if r[P1]>0 then r[P2]=r[P1]+max(0,r[P3]) else r[P2]=(-1)
**
** This opcode performs a commonly used computation associated with
** LIMIT and OFFSET process.  r[P1] holds the limit counter.  r[P3]
** holds the offset counter.  The opcode computes the combined value
** of the LIMIT and OFFSET and stores that value in r[P2].  The r[P2]
** value computed is the total number of rows that will need to be
** visited in order to complete the query.
**
** If r[P3] is zero or negative, that means there is no OFFSET
** and r[P2] is set to be the value of the LIMIT, r[P1].
**
** if r[P1] is zero or negative, that means there is no LIMIT
** and r[P2] is set to -1. 
**
** Otherwise, r[P2] is set to the sum of r[P1] and r[P3].
*/
case OP_OffsetLimit: {    /* in1, out2, in3 */
  i64 x;
  pIn1 = &aMem[pOp->p1];
  pIn3 = &aMem[pOp->p3];
  pOut = out2Prerelease(p, pOp);
  assert( pIn1->flags & MEM_Int );
  assert( pIn3->flags & MEM_Int );
  x = pIn1->u.i;
  if( x<=0 || sqlite3AddInt64(&x, pIn3->u.i>0?pIn3->u.i:0) ){
    /* If the LIMIT is less than or equal to zero, loop forever.  This
    ** is documented.  But also, if the LIMIT+OFFSET exceeds 2^63 then
    ** also loop forever.  This is undocumented.  In fact, one could argue
    ** that the loop should terminate.  But assuming 1 billion iterations
    ** per second (far exceeding the capabilities of any current hardware)
    ** it would take nearly 300 years to actually reach the limit.  So
    ** looping forever is a reasonable approximation. */
    pOut->u.i = -1;
  }else{
    pOut->u.i = x;
  }
  break;
}

/* Opcode: IfNotZero P1 P2 * * *
** Synopsis: if r[P1]!=0 then r[P1]--, goto P2
**
** Register P1 must contain an integer.  If the content of register P1 is
** initially greater than zero, then decrement the value in register P1.
** If it is non-zero (negative or positive) and then also jump to P2.  
** If register P1 is initially zero, leave it unchanged and fall through.
*/
case OP_IfNotZero: {        /* jump, in1 */
  pIn1 = &aMem[pOp->p1];
  assert( pIn1->flags&MEM_Int );
  VdbeBranchTaken(pIn1->u.i<0, 2);
  if( pIn1->u.i ){
     if( pIn1->u.i>0 ) pIn1->u.i--;
     goto jump_to_p2;
  }
  break;
}

/* Opcode: DecrJumpZero P1 P2 * * *
** Synopsis: if (--r[P1])==0 goto P2
**
** Register P1 must hold an integer.  Decrement the value in P1
** and jump to P2 if the new value is exactly zero.
*/
case OP_DecrJumpZero: {      /* jump, in1 */
  pIn1 = &aMem[pOp->p1];
  assert( pIn1->flags&MEM_Int );
  if( pIn1->u.i>SMALLEST_INT64 ) pIn1->u.i--;
  VdbeBranchTaken(pIn1->u.i==0, 2);
  if( pIn1->u.i==0 ) goto jump_to_p2;
  break;
}


/* Opcode: AggStep0 * P2 P3 P4 P5
** Synopsis: accum=r[P3] step(r[P2@P5])
**
** Execute the step function for an aggregate.  The
** function has P5 arguments.   P4 is a pointer to the FuncDef
** structure that specifies the function.  Register P3 is the
** accumulator.
**
** The P5 arguments are taken from register P2 and its
** successors.
*/
/* Opcode: AggStep * P2 P3 P4 P5
** Synopsis: accum=r[P3] step(r[P2@P5])
**
** Execute the step function for an aggregate.  The
** function has P5 arguments.   P4 is a pointer to an sqlite3_context
** object that is used to run the function.  Register P3 is
** as the accumulator.
**
** The P5 arguments are taken from register P2 and its
** successors.
**
** This opcode is initially coded as OP_AggStep0.  On first evaluation,
** the FuncDef stored in P4 is converted into an sqlite3_context and
** the opcode is changed.  In this way, the initialization of the
** sqlite3_context only happens once, instead of on each call to the
** step function.
*/
case OP_AggStep0: {
  int n;
  sqlite3_context *pCtx;

  assert( pOp->p4type==P4_FUNCDEF );
  n = pOp->p5;
  assert( pOp->p3>0 && pOp->p3<=(p->nMem+1 - p->nCursor) );
  assert( n==0 || (pOp->p2>0 && pOp->p2+n<=(p->nMem+1 - p->nCursor)+1) );
  assert( pOp->p3<pOp->p2 || pOp->p3>=pOp->p2+n );
  pCtx = sqlite3DbMallocRawNN(db, n*sizeof(sqlite3_value*) +
               (sizeof(pCtx[0]) + sizeof(Mem) - sizeof(sqlite3_value*)));
  if( pCtx==0 ) goto no_mem;
  pCtx->pMem = 0;
  pCtx->pOut = (Mem*)&(pCtx->argv[n]);
  sqlite3VdbeMemInit(pCtx->pOut, db, MEM_Null);
  pCtx->pFunc = pOp->p4.pFunc;
  pCtx->iOp = (int)(pOp - aOp);
  pCtx->pVdbe = p;
  pCtx->skipFlag = 0;
  pCtx->isError = 0;
  pCtx->argc = n;
  pOp->p4type = P4_FUNCCTX;
  pOp->p4.pCtx = pCtx;
  pOp->opcode = OP_AggStep;
  /* Fall through into OP_AggStep */
}
case OP_AggStep: {
  int i;
  sqlite3_context *pCtx;
  Mem *pMem;

  assert( pOp->p4type==P4_FUNCCTX );
  pCtx = pOp->p4.pCtx;
  pMem = &aMem[pOp->p3];

  /* If this function is inside of a trigger, the register array in aMem[]
  ** might change from one evaluation to the next.  The next block of code
  ** checks to see if the register array has changed, and if so it
  ** reinitializes the relavant parts of the sqlite3_context object */
  if( pCtx->pMem != pMem ){
    pCtx->pMem = pMem;
    for(i=pCtx->argc-1; i>=0; i--) pCtx->argv[i] = &aMem[pOp->p2+i];
  }

#ifdef SQLITE_DEBUG
  for(i=0; i<pCtx->argc; i++){
    assert( memIsValid(pCtx->argv[i]) );
    REGISTER_TRACE(pOp->p2+i, pCtx->argv[i]);
  }
#endif

  pMem->n++;
  assert( pCtx->pOut->flags==MEM_Null );
  assert( pCtx->isError==0 );
  assert( pCtx->skipFlag==0 );
  (pCtx->pFunc->xSFunc)(pCtx,pCtx->argc,pCtx->argv); /* IMP: R-24505-23230 */
  if( pCtx->isError ){
    if( pCtx->isError>0 ){
      sqlite3VdbeError(p, "%s", sqlite3_value_text(pCtx->pOut));
      rc = pCtx->isError;
    }
    if( pCtx->skipFlag ){
      assert( pOp[-1].opcode==OP_CollSeq );
      i = pOp[-1].p1;
      if( i ) sqlite3VdbeMemSetInt64(&aMem[i], 1);
      pCtx->skipFlag = 0;
    }
    sqlite3VdbeMemRelease(pCtx->pOut);
    pCtx->pOut->flags = MEM_Null;
    pCtx->isError = 0;
    if( rc ) goto abort_due_to_error;
  }
  assert( pCtx->pOut->flags==MEM_Null );
  assert( pCtx->skipFlag==0 );
  break;
}

/* Opcode: AggFinal P1 P2 * P4 *
** Synopsis: accum=r[P1] N=P2
**
** Execute the finalizer function for an aggregate.  P1 is
** the memory location that is the accumulator for the aggregate.
**
** P2 is the number of arguments that the step function takes and
** P4 is a pointer to the FuncDef for this function.  The P2
** argument is not used by this opcode.  It is only there to disambiguate
** functions that can take varying numbers of arguments.  The
** P4 argument is only needed for the degenerate case where
** the step function was not previously called.
*/
case OP_AggFinal: {
  Mem *pMem;
  assert( pOp->p1>0 && pOp->p1<=(p->nMem+1 - p->nCursor) );
  pMem = &aMem[pOp->p1];
  assert( (pMem->flags & ~(MEM_Null|MEM_Agg))==0 );
  rc = sqlite3VdbeMemFinalize(pMem, pOp->p4.pFunc);
  if( rc ){
    sqlite3VdbeError(p, "%s", sqlite3_value_text(pMem));
    goto abort_due_to_error;
  }
  sqlite3VdbeChangeEncoding(pMem, encoding);
  UPDATE_MAX_BLOBSIZE(pMem);
  if( sqlite3VdbeMemTooBig(pMem) ){
    goto too_big;
  }
  break;
}

#ifndef SQLITE_OMIT_WAL
/* Opcode: Checkpoint P1 P2 P3 * *
**
** Checkpoint database P1. This is a no-op if P1 is not currently in
** WAL mode. Parameter P2 is one of SQLITE_CHECKPOINT_PASSIVE, FULL,
** RESTART, or TRUNCATE.  Write 1 or 0 into mem[P3] if the checkpoint returns
** SQLITE_BUSY or not, respectively.  Write the number of pages in the
** WAL after the checkpoint into mem[P3+1] and the number of pages
** in the WAL that have been checkpointed after the checkpoint
** completes into mem[P3+2].  However on an error, mem[P3+1] and
** mem[P3+2] are initialized to -1.
*/
case OP_Checkpoint: {
  int i;                          /* Loop counter */
  int aRes[3];                    /* Results */
  Mem *pMem;                      /* Write results here */

  assert( p->readOnly==0 );
  aRes[0] = 0;
  aRes[1] = aRes[2] = -1;
  assert( pOp->p2==SQLITE_CHECKPOINT_PASSIVE
       || pOp->p2==SQLITE_CHECKPOINT_FULL
       || pOp->p2==SQLITE_CHECKPOINT_RESTART
       || pOp->p2==SQLITE_CHECKPOINT_TRUNCATE
  );
  rc = sqlite3Checkpoint(db, pOp->p1, pOp->p2, &aRes[1], &aRes[2]);
  if( rc ){
    if( rc!=SQLITE_BUSY ) goto abort_due_to_error;
    rc = SQLITE_OK;
    aRes[0] = 1;
  }
  for(i=0, pMem = &aMem[pOp->p3]; i<3; i++, pMem++){
    sqlite3VdbeMemSetInt64(pMem, (i64)aRes[i]);
  }    
  break;
};  
#endif

#ifndef SQLITE_OMIT_PRAGMA
/* Opcode: JournalMode P1 P2 P3 * *
**
** Change the journal mode of database P1 to P3. P3 must be one of the
** PAGER_JOURNALMODE_XXX values. If changing between the various rollback
** modes (delete, truncate, persist, off and memory), this is a simple
** operation. No IO is required.
**
** If changing into or out of WAL mode the procedure is more complicated.
**
** Write a string containing the final journal-mode to register P2.
*/
case OP_JournalMode: {    /* out2 */
  Btree *pBt;                     /* Btree to change journal mode of */
  Pager *pPager;                  /* Pager associated with pBt */
  int eNew;                       /* New journal mode */
  int eOld;                       /* The old journal mode */
#ifndef SQLITE_OMIT_WAL
  const char *zFilename;          /* Name of database file for pPager */
#endif

  pOut = out2Prerelease(p, pOp);
  eNew = pOp->p3;
  assert( eNew==PAGER_JOURNALMODE_DELETE 
       || eNew==PAGER_JOURNALMODE_TRUNCATE 
       || eNew==PAGER_JOURNALMODE_PERSIST 
       || eNew==PAGER_JOURNALMODE_OFF
       || eNew==PAGER_JOURNALMODE_MEMORY
       || eNew==PAGER_JOURNALMODE_WAL
       || eNew==PAGER_JOURNALMODE_QUERY
  );
  assert( pOp->p1>=0 && pOp->p1<db->nDb );
  assert( p->readOnly==0 );

  pBt = db->aDb[pOp->p1].pBt;
  pPager = sqlite3BtreePager(pBt);
  eOld = sqlite3PagerGetJournalMode(pPager);
  if( eNew==PAGER_JOURNALMODE_QUERY ) eNew = eOld;
  if( !sqlite3PagerOkToChangeJournalMode(pPager) ) eNew = eOld;

#ifndef SQLITE_OMIT_WAL
  zFilename = sqlite3PagerFilename(pPager, 1);

  /* Do not allow a transition to journal_mode=WAL for a database
  ** in temporary storage or if the VFS does not support shared memory 
  */
  if( eNew==PAGER_JOURNALMODE_WAL
   && (sqlite3Strlen30(zFilename)==0           /* Temp file */
       || !sqlite3PagerWalSupported(pPager))   /* No shared-memory support */
  ){
    eNew = eOld;
  }

  if( (eNew!=eOld)
   && (eOld==PAGER_JOURNALMODE_WAL || eNew==PAGER_JOURNALMODE_WAL)
  ){
    if( !db->autoCommit || db->nVdbeRead>1 ){
      rc = SQLITE_ERROR;
      sqlite3VdbeError(p,
          "cannot change %s wal mode from within a transaction",
          (eNew==PAGER_JOURNALMODE_WAL ? "into" : "out of")
      );
      goto abort_due_to_error;
    }else{
 
      if( eOld==PAGER_JOURNALMODE_WAL ){
        /* If leaving WAL mode, close the log file. If successful, the call
        ** to PagerCloseWal() checkpoints and deletes the write-ahead-log 
        ** file. An EXCLUSIVE lock may still be held on the database file 
        ** after a successful return. 
        */
        rc = sqlite3PagerCloseWal(pPager, db);
        if( rc==SQLITE_OK ){
          sqlite3PagerSetJournalMode(pPager, eNew);
        }
      }else if( eOld==PAGER_JOURNALMODE_MEMORY ){
        /* Cannot transition directly from MEMORY to WAL.  Use mode OFF
        ** as an intermediate */
        sqlite3PagerSetJournalMode(pPager, PAGER_JOURNALMODE_OFF);
      }
  
      /* Open a transaction on the database file. Regardless of the journal
      ** mode, this transaction always uses a rollback journal.
      */
      assert( sqlite3BtreeIsInTrans(pBt)==0 );
      if( rc==SQLITE_OK ){
        rc = sqlite3BtreeSetVersion(pBt, (eNew==PAGER_JOURNALMODE_WAL ? 2 : 1));
      }
    }
  }
#endif /* ifndef SQLITE_OMIT_WAL */

  if( rc ) eNew = eOld;
  eNew = sqlite3PagerSetJournalMode(pPager, eNew);

  pOut->flags = MEM_Str|MEM_Static|MEM_Term;
  pOut->z = (char *)sqlite3JournalModename(eNew);
  pOut->n = sqlite3Strlen30(pOut->z);
  pOut->enc = SQLITE_UTF8;
  sqlite3VdbeChangeEncoding(pOut, encoding);
  if( rc ) goto abort_due_to_error;
  break;
};
#endif /* SQLITE_OMIT_PRAGMA */

#if !defined(SQLITE_OMIT_VACUUM) && !defined(SQLITE_OMIT_ATTACH)
/* Opcode: Vacuum P1 * * * *
**
** Vacuum the entire database P1.  P1 is 0 for "main", and 2 or more
** for an attached database.  The "temp" database may not be vacuumed.
*/
case OP_Vacuum: {
  assert( p->readOnly==0 );
  rc = sqlite3RunVacuum(&p->zErrMsg, db, pOp->p1);
  if( rc ) goto abort_due_to_error;
  break;
}
#endif

#if !defined(SQLITE_OMIT_AUTOVACUUM)
/* Opcode: IncrVacuum P1 P2 * * *
**
** Perform a single step of the incremental vacuum procedure on
** the P1 database. If the vacuum has finished, jump to instruction
** P2. Otherwise, fall through to the next instruction.
*/
case OP_IncrVacuum: {        /* jump */
  Btree *pBt;

  assert( pOp->p1>=0 && pOp->p1<db->nDb );
  assert( DbMaskTest(p->btreeMask, pOp->p1) );
  assert( p->readOnly==0 );
  pBt = db->aDb[pOp->p1].pBt;
  rc = sqlite3BtreeIncrVacuum(pBt);
  VdbeBranchTaken(rc==SQLITE_DONE,2);
  if( rc ){
    if( rc!=SQLITE_DONE ) goto abort_due_to_error;
    rc = SQLITE_OK;
    goto jump_to_p2;
  }
  break;
}
#endif

/* Opcode: Expire P1 * * * *
**
** Cause precompiled statements to expire.  When an expired statement
** is executed using sqlite3_step() it will either automatically
** reprepare itself (if it was originally created using sqlite3_prepare_v2())
** or it will fail with SQLITE_SCHEMA.
** 
** If P1 is 0, then all SQL statements become expired. If P1 is non-zero,
** then only the currently executing statement is expired.
*/
case OP_Expire: {
  if( !pOp->p1 ){
    sqlite3ExpirePreparedStatements(db);
  }else{
    p->expired = 1;
  }
  break;
}

#ifndef SQLITE_OMIT_SHARED_CACHE
/* Opcode: TableLock P1 P2 P3 P4 *
** Synopsis: iDb=P1 root=P2 write=P3
**
** Obtain a lock on a particular table. This instruction is only used when
** the shared-cache feature is enabled. 
**
** P1 is the index of the database in sqlite3.aDb[] of the database
** on which the lock is acquired.  A readlock is obtained if P3==0 or
** a write lock if P3==1.
**
** P2 contains the root-page of the table to lock.
**
** P4 contains a pointer to the name of the table being locked. This is only
** used to generate an error message if the lock cannot be obtained.
*/
case OP_TableLock: {
  u8 isWriteLock = (u8)pOp->p3;
  if( isWriteLock || 0==(db->flags&SQLITE_ReadUncommit) ){
    int p1 = pOp->p1; 
    assert( p1>=0 && p1<db->nDb );
    assert( DbMaskTest(p->btreeMask, p1) );
    assert( isWriteLock==0 || isWriteLock==1 );
    rc = sqlite3BtreeLockTable(db->aDb[p1].pBt, pOp->p2, isWriteLock);
    if( rc ){
      if( (rc&0xFF)==SQLITE_LOCKED ){
        const char *z = pOp->p4.z;
        sqlite3VdbeError(p, "database table is locked: %s", z);
      }
      goto abort_due_to_error;
    }
  }
  break;
}
#endif /* SQLITE_OMIT_SHARED_CACHE */

#ifndef SQLITE_OMIT_VIRTUALTABLE
/* Opcode: VBegin * * * P4 *
**
** P4 may be a pointer to an sqlite3_vtab structure. If so, call the 
** xBegin method for that table.
**
** Also, whether or not P4 is set, check that this is not being called from
** within a callback to a virtual table xSync() method. If it is, the error
** code will be set to SQLITE_LOCKED.
*/
case OP_VBegin: {
  VTable *pVTab;
  pVTab = pOp->p4.pVtab;
  rc = sqlite3VtabBegin(db, pVTab);
  if( pVTab ) sqlite3VtabImportErrmsg(p, pVTab->pVtab);
  if( rc ) goto abort_due_to_error;
  break;
}
#endif /* SQLITE_OMIT_VIRTUALTABLE */

#ifndef SQLITE_OMIT_VIRTUALTABLE
/* Opcode: VCreate P1 P2 * * *
**
** P2 is a register that holds the name of a virtual table in database 
** P1. Call the xCreate method for that table.
*/
case OP_VCreate: {
  Mem sMem;          /* For storing the record being decoded */
  const char *zTab;  /* Name of the virtual table */

  memset(&sMem, 0, sizeof(sMem));
  sMem.db = db;
  /* Because P2 is always a static string, it is impossible for the
  ** sqlite3VdbeMemCopy() to fail */
  assert( (aMem[pOp->p2].flags & MEM_Str)!=0 );
  assert( (aMem[pOp->p2].flags & MEM_Static)!=0 );
  rc = sqlite3VdbeMemCopy(&sMem, &aMem[pOp->p2]);
  assert( rc==SQLITE_OK );
  zTab = (const char*)sqlite3_value_text(&sMem);
  assert( zTab || db->mallocFailed );
  if( zTab ){
    rc = sqlite3VtabCallCreate(db, pOp->p1, zTab, &p->zErrMsg);
  }
  sqlite3VdbeMemRelease(&sMem);
  if( rc ) goto abort_due_to_error;
  break;
}
#endif /* SQLITE_OMIT_VIRTUALTABLE */

#ifndef SQLITE_OMIT_VIRTUALTABLE
/* Opcode: VDestroy P1 * * P4 *
**
** P4 is the name of a virtual table in database P1.  Call the xDestroy method
** of that table.
*/
case OP_VDestroy: {
  db->nVDestroy++;
  rc = sqlite3VtabCallDestroy(db, pOp->p1, pOp->p4.z);
  db->nVDestroy--;
  if( rc ) goto abort_due_to_error;
  break;
}
#endif /* SQLITE_OMIT_VIRTUALTABLE */

#ifndef SQLITE_OMIT_VIRTUALTABLE
/* Opcode: VOpen P1 * * P4 *
**
** P4 is a pointer to a virtual table object, an sqlite3_vtab structure.
** P1 is a cursor number.  This opcode opens a cursor to the virtual
** table and stores that cursor in P1.
*/
case OP_VOpen: {
  VdbeCursor *pCur;
  sqlite3_vtab_cursor *pVCur;
  sqlite3_vtab *pVtab;
  const sqlite3_module *pModule;

  assert( p->bIsReader );
  pCur = 0;
  pVCur = 0;
  pVtab = pOp->p4.pVtab->pVtab;
  if( pVtab==0 || NEVER(pVtab->pModule==0) ){
    rc = SQLITE_LOCKED;
    goto abort_due_to_error;
  }
  pModule = pVtab->pModule;
  rc = pModule->xOpen(pVtab, &pVCur);
  sqlite3VtabImportErrmsg(p, pVtab);
  if( rc ) goto abort_due_to_error;

  /* Initialize sqlite3_vtab_cursor base class */
  pVCur->pVtab = pVtab;

  /* Initialize vdbe cursor object */
  pCur = allocateCursor(p, pOp->p1, 0, -1, CURTYPE_VTAB);
  if( pCur ){
    pCur->uc.pVCur = pVCur;
    pVtab->nRef++;
  }else{
    assert( db->mallocFailed );
    pModule->xClose(pVCur);
    goto no_mem;
  }
  break;
}
#endif /* SQLITE_OMIT_VIRTUALTABLE */

#ifndef SQLITE_OMIT_VIRTUALTABLE
/* Opcode: VFilter P1 P2 P3 P4 *
** Synopsis: iplan=r[P3] zplan='P4'
**
** P1 is a cursor opened using VOpen.  P2 is an address to jump to if
** the filtered result set is empty.
**
** P4 is either NULL or a string that was generated by the xBestIndex
** method of the module.  The interpretation of the P4 string is left
** to the module implementation.
**
** This opcode invokes the xFilter method on the virtual table specified
** by P1.  The integer query plan parameter to xFilter is stored in register
** P3. Register P3+1 stores the argc parameter to be passed to the
** xFilter method. Registers P3+2..P3+1+argc are the argc
** additional parameters which are passed to
** xFilter as argv. Register P3+2 becomes argv[0] when passed to xFilter.
**
** A jump is made to P2 if the result set after filtering would be empty.
*/
case OP_VFilter: {   /* jump */
  int nArg;
  int iQuery;
  const sqlite3_module *pModule;
  Mem *pQuery;
  Mem *pArgc;
  sqlite3_vtab_cursor *pVCur;
  sqlite3_vtab *pVtab;
  VdbeCursor *pCur;
  int res;
  int i;
  Mem **apArg;

  pQuery = &aMem[pOp->p3];
  pArgc = &pQuery[1];
  pCur = p->apCsr[pOp->p1];
  assert( memIsValid(pQuery) );
  REGISTER_TRACE(pOp->p3, pQuery);
  assert( pCur->eCurType==CURTYPE_VTAB );
  pVCur = pCur->uc.pVCur;
  pVtab = pVCur->pVtab;
  pModule = pVtab->pModule;

  /* Grab the index number and argc parameters */
  assert( (pQuery->flags&MEM_Int)!=0 && pArgc->flags==MEM_Int );
  nArg = (int)pArgc->u.i;
  iQuery = (int)pQuery->u.i;

  /* Invoke the xFilter method */
  res = 0;
  apArg = p->apArg;
  for(i = 0; i<nArg; i++){
    apArg[i] = &pArgc[i+1];
  }
  rc = pModule->xFilter(pVCur, iQuery, pOp->p4.z, nArg, apArg);
  sqlite3VtabImportErrmsg(p, pVtab);
  if( rc ) goto abort_due_to_error;
  res = pModule->xEof(pVCur);
  pCur->nullRow = 0;
  VdbeBranchTaken(res!=0,2);
  if( res ) goto jump_to_p2;
  break;
}
#endif /* SQLITE_OMIT_VIRTUALTABLE */

#ifndef SQLITE_OMIT_VIRTUALTABLE
/* Opcode: VColumn P1 P2 P3 * P5
** Synopsis: r[P3]=vcolumn(P2)
**
** Store in register P3 the value of the P2-th column of
** the current row of the virtual-table of cursor P1.
**
** If the VColumn opcode is being used to fetch the value of
** an unchanging column during an UPDATE operation, then the P5
** value is 1.  Otherwise, P5 is 0.  The P5 value is returned
** by sqlite3_vtab_nochange() routine can can be used
** by virtual table implementations to return special "no-change"
** marks which can be more efficient, depending on the virtual table.
*/
case OP_VColumn: {
  sqlite3_vtab *pVtab;
  const sqlite3_module *pModule;
  Mem *pDest;
  sqlite3_context sContext;

  VdbeCursor *pCur = p->apCsr[pOp->p1];
  assert( pCur->eCurType==CURTYPE_VTAB );
  assert( pOp->p3>0 && pOp->p3<=(p->nMem+1 - p->nCursor) );
  pDest = &aMem[pOp->p3];
  memAboutToChange(p, pDest);
  if( pCur->nullRow ){
    sqlite3VdbeMemSetNull(pDest);
    break;
  }
  pVtab = pCur->uc.pVCur->pVtab;
  pModule = pVtab->pModule;
  assert( pModule->xColumn );
  memset(&sContext, 0, sizeof(sContext));
  sContext.pOut = pDest;
  if( pOp->p5 ){
    sqlite3VdbeMemSetNull(pDest);
    pDest->flags = MEM_Null|MEM_Zero;
    pDest->u.nZero = 0;
  }else{
    MemSetTypeFlag(pDest, MEM_Null);
  }
  rc = pModule->xColumn(pCur->uc.pVCur, &sContext, pOp->p2);
  sqlite3VtabImportErrmsg(p, pVtab);
  if( sContext.isError>0 ){
    sqlite3VdbeError(p, "%s", sqlite3_value_text(pDest));
    rc = sContext.isError;
  }
  sqlite3VdbeChangeEncoding(pDest, encoding);
  REGISTER_TRACE(pOp->p3, pDest);
  UPDATE_MAX_BLOBSIZE(pDest);

  if( sqlite3VdbeMemTooBig(pDest) ){
    goto too_big;
  }
  if( rc ) goto abort_due_to_error;
  break;
}
#endif /* SQLITE_OMIT_VIRTUALTABLE */

#ifndef SQLITE_OMIT_VIRTUALTABLE
/* Opcode: VNext P1 P2 * * *
**
** Advance virtual table P1 to the next row in its result set and
** jump to instruction P2.  Or, if the virtual table has reached
** the end of its result set, then fall through to the next instruction.
*/
case OP_VNext: {   /* jump */
  sqlite3_vtab *pVtab;
  const sqlite3_module *pModule;
  int res;
  VdbeCursor *pCur;

  res = 0;
  pCur = p->apCsr[pOp->p1];
  assert( pCur->eCurType==CURTYPE_VTAB );
  if( pCur->nullRow ){
    break;
  }
  pVtab = pCur->uc.pVCur->pVtab;
  pModule = pVtab->pModule;
  assert( pModule->xNext );

  /* Invoke the xNext() method of the module. There is no way for the
  ** underlying implementation to return an error if one occurs during
  ** xNext(). Instead, if an error occurs, true is returned (indicating that 
  ** data is available) and the error code returned when xColumn or
  ** some other method is next invoked on the save virtual table cursor.
  */
  rc = pModule->xNext(pCur->uc.pVCur);
  sqlite3VtabImportErrmsg(p, pVtab);
  if( rc ) goto abort_due_to_error;
  res = pModule->xEof(pCur->uc.pVCur);
  VdbeBranchTaken(!res,2);
  if( !res ){
    /* If there is data, jump to P2 */
    goto jump_to_p2_and_check_for_interrupt;
  }
  goto check_for_interrupt;
}
#endif /* SQLITE_OMIT_VIRTUALTABLE */

#ifndef SQLITE_OMIT_VIRTUALTABLE
/* Opcode: VRename P1 * * P4 *
**
** P4 is a pointer to a virtual table object, an sqlite3_vtab structure.
** This opcode invokes the corresponding xRename method. The value
** in register P1 is passed as the zName argument to the xRename method.
*/
case OP_VRename: {
  sqlite3_vtab *pVtab;
  Mem *pName;

  pVtab = pOp->p4.pVtab->pVtab;
  pName = &aMem[pOp->p1];
  assert( pVtab->pModule->xRename );
  assert( memIsValid(pName) );
  assert( p->readOnly==0 );
  REGISTER_TRACE(pOp->p1, pName);
  assert( pName->flags & MEM_Str );
  testcase( pName->enc==SQLITE_UTF8 );
  testcase( pName->enc==SQLITE_UTF16BE );
  testcase( pName->enc==SQLITE_UTF16LE );
  rc = sqlite3VdbeChangeEncoding(pName, SQLITE_UTF8);
  if( rc ) goto abort_due_to_error;
  rc = pVtab->pModule->xRename(pVtab, pName->z);
  sqlite3VtabImportErrmsg(p, pVtab);
  p->expired = 0;
  if( rc ) goto abort_due_to_error;
  break;
}
#endif

#ifndef SQLITE_OMIT_VIRTUALTABLE
/* Opcode: VUpdate P1 P2 P3 P4 P5
** Synopsis: data=r[P3@P2]
**
** P4 is a pointer to a virtual table object, an sqlite3_vtab structure.
** This opcode invokes the corresponding xUpdate method. P2 values
** are contiguous memory cells starting at P3 to pass to the xUpdate 
** invocation. The value in register (P3+P2-1) corresponds to the 
** p2th element of the argv array passed to xUpdate.
**
** The xUpdate method will do a DELETE or an INSERT or both.
** The argv[0] element (which corresponds to memory cell P3)
** is the rowid of a row to delete.  If argv[0] is NULL then no 
** deletion occurs.  The argv[1] element is the rowid of the new 
** row.  This can be NULL to have the virtual table select the new 
** rowid for itself.  The subsequent elements in the array are 
** the values of columns in the new row.
**
** If P2==1 then no insert is performed.  argv[0] is the rowid of
** a row to delete.
**
** P1 is a boolean flag. If it is set to true and the xUpdate call
** is successful, then the value returned by sqlite3_last_insert_rowid() 
** is set to the value of the rowid for the row just inserted.
**
** P5 is the error actions (OE_Replace, OE_Fail, OE_Ignore, etc) to
** apply in the case of a constraint failure on an insert or update.
*/
case OP_VUpdate: {
  sqlite3_vtab *pVtab;
  const sqlite3_module *pModule;
  int nArg;
  int i;
  sqlite_int64 rowid;
  Mem **apArg;
  Mem *pX;

  assert( pOp->p2==1        || pOp->p5==OE_Fail   || pOp->p5==OE_Rollback 
       || pOp->p5==OE_Abort || pOp->p5==OE_Ignore || pOp->p5==OE_Replace
  );
  assert( p->readOnly==0 );
  pVtab = pOp->p4.pVtab->pVtab;
  if( pVtab==0 || NEVER(pVtab->pModule==0) ){
    rc = SQLITE_LOCKED;
    goto abort_due_to_error;
  }
  pModule = pVtab->pModule;
  nArg = pOp->p2;
  assert( pOp->p4type==P4_VTAB );
  if( ALWAYS(pModule->xUpdate) ){
    u8 vtabOnConflict = db->vtabOnConflict;
    apArg = p->apArg;
    pX = &aMem[pOp->p3];
    for(i=0; i<nArg; i++){
      assert( memIsValid(pX) );
      memAboutToChange(p, pX);
      apArg[i] = pX;
      pX++;
    }
    db->vtabOnConflict = pOp->p5;
    rc = pModule->xUpdate(pVtab, nArg, apArg, &rowid);
    db->vtabOnConflict = vtabOnConflict;
    sqlite3VtabImportErrmsg(p, pVtab);
    if( rc==SQLITE_OK && pOp->p1 ){
      assert( nArg>1 && apArg[0] && (apArg[0]->flags&MEM_Null) );
      db->lastRowid = rowid;
    }
    if( (rc&0xff)==SQLITE_CONSTRAINT && pOp->p4.pVtab->bConstraint ){
      if( pOp->p5==OE_Ignore ){
        rc = SQLITE_OK;
      }else{
        p->errorAction = ((pOp->p5==OE_Replace) ? OE_Abort : pOp->p5);
      }
    }else{
      p->nChange++;
    }
    if( rc ) goto abort_due_to_error;
  }
  break;
}
#endif /* SQLITE_OMIT_VIRTUALTABLE */

#ifndef  SQLITE_OMIT_PAGER_PRAGMAS
/* Opcode: Pagecount P1 P2 * * *
**
** Write the current number of pages in database P1 to memory cell P2.
*/
case OP_Pagecount: {            /* out2 */
  pOut = out2Prerelease(p, pOp);
  pOut->u.i = sqlite3BtreeLastPage(db->aDb[pOp->p1].pBt);
  break;
}
#endif


#ifndef  SQLITE_OMIT_PAGER_PRAGMAS
/* Opcode: MaxPgcnt P1 P2 P3 * *
**
** Try to set the maximum page count for database P1 to the value in P3.
** Do not let the maximum page count fall below the current page count and
** do not change the maximum page count value if P3==0.
**
** Store the maximum page count after the change in register P2.
*/
case OP_MaxPgcnt: {            /* out2 */
  unsigned int newMax;
  Btree *pBt;

  pOut = out2Prerelease(p, pOp);
  pBt = db->aDb[pOp->p1].pBt;
  newMax = 0;
  if( pOp->p3 ){
    newMax = sqlite3BtreeLastPage(pBt);
    if( newMax < (unsigned)pOp->p3 ) newMax = (unsigned)pOp->p3;
  }
  pOut->u.i = sqlite3BtreeMaxPageCount(pBt, newMax);
  break;
}
#endif

/* Opcode: Function0 P1 P2 P3 P4 P5
** Synopsis: r[P3]=func(r[P2@P5])
**
** Invoke a user function (P4 is a pointer to a FuncDef object that
** defines the function) with P5 arguments taken from register P2 and
** successors.  The result of the function is stored in register P3.
** Register P3 must not be one of the function inputs.
**
** P1 is a 32-bit bitmask indicating whether or not each argument to the 
** function was determined to be constant at compile time. If the first
** argument was constant then bit 0 of P1 is set. This is used to determine
** whether meta data associated with a user function argument using the
** sqlite3_set_auxdata() API may be safely retained until the next
** invocation of this opcode.
**
** See also: Function, AggStep, AggFinal
*/
/* Opcode: Function P1 P2 P3 P4 P5
** Synopsis: r[P3]=func(r[P2@P5])
**
** Invoke a user function (P4 is a pointer to an sqlite3_context object that
** contains a pointer to the function to be run) with P5 arguments taken
** from register P2 and successors.  The result of the function is stored
** in register P3.  Register P3 must not be one of the function inputs.
**
** P1 is a 32-bit bitmask indicating whether or not each argument to the 
** function was determined to be constant at compile time. If the first
** argument was constant then bit 0 of P1 is set. This is used to determine
** whether meta data associated with a user function argument using the
** sqlite3_set_auxdata() API may be safely retained until the next
** invocation of this opcode.
**
** SQL functions are initially coded as OP_Function0 with P4 pointing
** to a FuncDef object.  But on first evaluation, the P4 operand is
** automatically converted into an sqlite3_context object and the operation
** changed to this OP_Function opcode.  In this way, the initialization of
** the sqlite3_context object occurs only once, rather than once for each
** evaluation of the function.
**
** See also: Function0, AggStep, AggFinal
*/
case OP_PureFunc0:
case OP_Function0: {
  int n;
  sqlite3_context *pCtx;

  assert( pOp->p4type==P4_FUNCDEF );
  n = pOp->p5;
  assert( pOp->p3>0 && pOp->p3<=(p->nMem+1 - p->nCursor) );
  assert( n==0 || (pOp->p2>0 && pOp->p2+n<=(p->nMem+1 - p->nCursor)+1) );
  assert( pOp->p3<pOp->p2 || pOp->p3>=pOp->p2+n );
  pCtx = sqlite3DbMallocRawNN(db, sizeof(*pCtx) + (n-1)*sizeof(sqlite3_value*));
  if( pCtx==0 ) goto no_mem;
  pCtx->pOut = 0;
  pCtx->pFunc = pOp->p4.pFunc;
  pCtx->iOp = (int)(pOp - aOp);
  pCtx->pVdbe = p;
  pCtx->isError = 0;
  pCtx->argc = n;
  pOp->p4type = P4_FUNCCTX;
  pOp->p4.pCtx = pCtx;
  assert( OP_PureFunc == OP_PureFunc0+2 );
  assert( OP_Function == OP_Function0+2 );
  pOp->opcode += 2;
  /* Fall through into OP_Function */
}
case OP_PureFunc:
case OP_Function: {
  int i;
  sqlite3_context *pCtx;

  assert( pOp->p4type==P4_FUNCCTX );
  pCtx = pOp->p4.pCtx;

  /* If this function is inside of a trigger, the register array in aMem[]
  ** might change from one evaluation to the next.  The next block of code
  ** checks to see if the register array has changed, and if so it
  ** reinitializes the relavant parts of the sqlite3_context object */
  pOut = &aMem[pOp->p3];
  if( pCtx->pOut != pOut ){
    pCtx->pOut = pOut;
    for(i=pCtx->argc-1; i>=0; i--) pCtx->argv[i] = &aMem[pOp->p2+i];
  }

  memAboutToChange(p, pOut);
#ifdef SQLITE_DEBUG
  for(i=0; i<pCtx->argc; i++){
    assert( memIsValid(pCtx->argv[i]) );
    REGISTER_TRACE(pOp->p2+i, pCtx->argv[i]);
  }
#endif
  MemSetTypeFlag(pOut, MEM_Null);
  assert( pCtx->isError==0 );
  (*pCtx->pFunc->xSFunc)(pCtx, pCtx->argc, pCtx->argv);/* IMP: R-24505-23230 */

  /* If the function returned an error, throw an exception */
  if( pCtx->isError ){
    if( pCtx->isError>0 ){
      sqlite3VdbeError(p, "%s", sqlite3_value_text(pOut));
      rc = pCtx->isError;
    }
    sqlite3VdbeDeleteAuxData(db, &p->pAuxData, pCtx->iOp, pOp->p1);
    pCtx->isError = 0;
    if( rc ) goto abort_due_to_error;
  }

  /* Copy the result of the function into register P3 */
  if( pOut->flags & (MEM_Str|MEM_Blob) ){
    sqlite3VdbeChangeEncoding(pOut, encoding);
    if( sqlite3VdbeMemTooBig(pOut) ) goto too_big;
  }

  REGISTER_TRACE(pOp->p3, pOut);
  UPDATE_MAX_BLOBSIZE(pOut);
  break;
}

/* Opcode: Trace P1 P2 * P4 *
**
** Write P4 on the statement trace output if statement tracing is
** enabled.
**
** Operand P1 must be 0x7fffffff and P2 must positive.
*/
/* Opcode: Init P1 P2 P3 P4 *
** Synopsis: Start at P2
**
** Programs contain a single instance of this opcode as the very first
** opcode.
**
** If tracing is enabled (by the sqlite3_trace()) interface, then
** the UTF-8 string contained in P4 is emitted on the trace callback.
** Or if P4 is blank, use the string returned by sqlite3_sql().
**
** If P2 is not zero, jump to instruction P2.
**
** Increment the value of P1 so that OP_Once opcodes will jump the
** first time they are evaluated for this run.
**
** If P3 is not zero, then it is an address to jump to if an SQLITE_CORRUPT
** error is encountered.
*/
case OP_Trace:
case OP_Init: {          /* jump */
  int i;
#ifndef SQLITE_OMIT_TRACE
  char *zTrace;
#endif

  /* If the P4 argument is not NULL, then it must be an SQL comment string.
  ** The "--" string is broken up to prevent false-positives with srcck1.c.
  **
  ** This assert() provides evidence for:
  ** EVIDENCE-OF: R-50676-09860 The callback can compute the same text that
  ** would have been returned by the legacy sqlite3_trace() interface by
  ** using the X argument when X begins with "--" and invoking
  ** sqlite3_expanded_sql(P) otherwise.
  */
  assert( pOp->p4.z==0 || strncmp(pOp->p4.z, "-" "- ", 3)==0 );

  /* OP_Init is always instruction 0 */
  assert( pOp==p->aOp || pOp->opcode==OP_Trace );

#ifndef SQLITE_OMIT_TRACE
  if( (db->mTrace & (SQLITE_TRACE_STMT|SQLITE_TRACE_LEGACY))!=0
   && !p->doingRerun
   && (zTrace = (pOp->p4.z ? pOp->p4.z : p->zSql))!=0
  ){
#ifndef SQLITE_OMIT_DEPRECATED
    if( db->mTrace & SQLITE_TRACE_LEGACY ){
      void (*x)(void*,const char*) = (void(*)(void*,const char*))db->xTrace;
      char *z = sqlite3VdbeExpandSql(p, zTrace);
      x(db->pTraceArg, z);
      sqlite3_free(z);
    }else
#endif
    if( db->nVdbeExec>1 ){
      char *z = sqlite3MPrintf(db, "-- %s", zTrace);
      (void)db->xTrace(SQLITE_TRACE_STMT, db->pTraceArg, p, z);
      sqlite3DbFree(db, z);
    }else{
      (void)db->xTrace(SQLITE_TRACE_STMT, db->pTraceArg, p, zTrace);
    }
  }
#ifdef SQLITE_USE_FCNTL_TRACE
  zTrace = (pOp->p4.z ? pOp->p4.z : p->zSql);
  if( zTrace ){
    int j;
    for(j=0; j<db->nDb; j++){
      if( DbMaskTest(p->btreeMask, j)==0 ) continue;
      sqlite3_file_control(db, db->aDb[j].zDbSName, SQLITE_FCNTL_TRACE, zTrace);
    }
  }
#endif /* SQLITE_USE_FCNTL_TRACE */
#ifdef SQLITE_DEBUG
  if( (db->flags & SQLITE_SqlTrace)!=0
   && (zTrace = (pOp->p4.z ? pOp->p4.z : p->zSql))!=0
  ){
    sqlite3DebugPrintf("SQL-trace: %s\n", zTrace);
  }
#endif /* SQLITE_DEBUG */
#endif /* SQLITE_OMIT_TRACE */
  assert( pOp->p2>0 );
  if( pOp->p1>=sqlite3GlobalConfig.iOnceResetThreshold ){
    if( pOp->opcode==OP_Trace ) break;
    for(i=1; i<p->nOp; i++){
      if( p->aOp[i].opcode==OP_Once ) p->aOp[i].p1 = 0;
    }
    pOp->p1 = 0;
  }
  pOp->p1++;
  p->aCounter[SQLITE_STMTSTATUS_RUN]++;
  goto jump_to_p2;
}

#ifdef SQLITE_ENABLE_CURSOR_HINTS
/* Opcode: CursorHint P1 * * P4 *
**
** Provide a hint to cursor P1 that it only needs to return rows that
** satisfy the Expr in P4.  TK_REGISTER terms in the P4 expression refer
** to values currently held in registers.  TK_COLUMN terms in the P4
** expression refer to columns in the b-tree to which cursor P1 is pointing.
*/
case OP_CursorHint: {
  VdbeCursor *pC;

  assert( pOp->p1>=0 && pOp->p1<p->nCursor );
  assert( pOp->p4type==P4_EXPR );
  pC = p->apCsr[pOp->p1];
  if( pC ){
    assert( pC->eCurType==CURTYPE_BTREE );
    sqlite3BtreeCursorHint(pC->uc.pCursor, BTREE_HINT_RANGE,
                           pOp->p4.pExpr, aMem);
  }
  break;
}
#endif /* SQLITE_ENABLE_CURSOR_HINTS */

/* Opcode: Noop * * * * *
**
** Do nothing.  This instruction is often useful as a jump
** destination.
*/
/*
** The magic Explain opcode are only inserted when explain==2 (which
** is to say when the EXPLAIN QUERY PLAN syntax is used.)
** This opcode records information from the optimizer.  It is the
** the same as a no-op.  This opcodesnever appears in a real VM program.
*/
default: {          /* This is really OP_Noop and OP_Explain */
  assert( pOp->opcode==OP_Noop || pOp->opcode==OP_Explain );
  break;
}

/*****************************************************************************
** The cases of the switch statement above this line should all be indented
** by 6 spaces.  But the left-most 6 spaces have been removed to improve the
** readability.  From this point on down, the normal indentation rules are
** restored.
*****************************************************************************/
    }

#ifdef VDBE_PROFILE
    {
      u64 endTime = sqlite3NProfileCnt ? sqlite3NProfileCnt : sqlite3Hwtime();
      if( endTime>start ) pOrigOp->cycles += endTime - start;
      pOrigOp->cnt++;
    }
#endif

    /* The following code adds nothing to the actual functionality
    ** of the program.  It is only here for testing and debugging.
    ** On the other hand, it does burn CPU cycles every time through
    ** the evaluator loop.  So we can leave it out when NDEBUG is defined.
    */
#ifndef NDEBUG
    assert( pOp>=&aOp[-1] && pOp<&aOp[p->nOp-1] );

#ifdef SQLITE_DEBUG
    if( db->flags & SQLITE_VdbeTrace ){
      u8 opProperty = sqlite3OpcodeProperty[pOrigOp->opcode];
      if( rc!=0 ) printf("rc=%d\n",rc);
      if( opProperty & (OPFLG_OUT2) ){
        registerTrace(pOrigOp->p2, &aMem[pOrigOp->p2]);
      }
      if( opProperty & OPFLG_OUT3 ){
        registerTrace(pOrigOp->p3, &aMem[pOrigOp->p3]);
      }
    }
#endif  /* SQLITE_DEBUG */
#endif  /* NDEBUG */
  }  /* The end of the for(;;) loop the loops through opcodes */

  /* If we reach this point, it means that execution is finished with
  ** an error of some kind.
  */
abort_due_to_error:
  if( db->mallocFailed ) rc = SQLITE_NOMEM_BKPT;
  assert( rc );
  if( p->zErrMsg==0 && rc!=SQLITE_IOERR_NOMEM ){
    sqlite3VdbeError(p, "%s", sqlite3ErrStr(rc));
  }
  p->rc = rc;
  sqlite3SystemError(db, rc);
  testcase( sqlite3GlobalConfig.xLog!=0 );
  sqlite3_log(rc, "statement aborts at %d: [%s] %s", 
                   (int)(pOp - aOp), p->zSql, p->zErrMsg);
  sqlite3VdbeHalt(p);
  if( rc==SQLITE_IOERR_NOMEM ) sqlite3OomFault(db);
  rc = SQLITE_ERROR;
  if( resetSchemaOnFault>0 ){
    sqlite3ResetOneSchema(db, resetSchemaOnFault-1);
  }

  /* This is the only way out of this procedure.  We have to
  ** release the mutexes on btrees that were acquired at the
  ** top. */
vdbe_return:
  testcase( nVmStep>0 );
  p->aCounter[SQLITE_STMTSTATUS_VM_STEP] += (int)nVmStep;
  sqlite3VdbeLeave(p);
  assert( rc!=SQLITE_OK || nExtraDelete==0 
       || sqlite3_strlike("DELETE%",p->zSql,0)!=0 
  );
  return rc;

  /* Jump to here if a string or blob larger than SQLITE_MAX_LENGTH
  ** is encountered.
  */
too_big:
  sqlite3VdbeError(p, "string or blob too big");
  rc = SQLITE_TOOBIG;
  goto abort_due_to_error;

  /* Jump to here if a malloc() fails.
  */
no_mem:
  sqlite3OomFault(db);
  sqlite3VdbeError(p, "out of memory");
  rc = SQLITE_NOMEM_BKPT;
  goto abort_due_to_error;

  /* Jump to here if the sqlite3_interrupt() API sets the interrupt
  ** flag.
  */
abort_due_to_interrupt:
  assert( db->u1.isInterrupted );
  rc = db->mallocFailed ? SQLITE_NOMEM_BKPT : SQLITE_INTERRUPT;
  p->rc = rc;
  sqlite3VdbeError(p, "%s", sqlite3ErrStr(rc));
  goto abort_due_to_error;
}<|MERGE_RESOLUTION|>--- conflicted
+++ resolved
@@ -2202,14 +2202,9 @@
   pIn1 = &aMem[pOp->p1];
   pOut = &aMem[pOp->p2];
   if( (pIn1->flags & MEM_Null)==0 ){
-<<<<<<< HEAD
-    sqlite3VdbeMemSetInt64(pOut, !sqlite3VdbeIntValue(pIn1));
+    sqlite3VdbeMemSetInt64(pOut, !sqlite3VdbeBooleanValue(pIn1,0));
   }else{
     sqlite3VdbeMemSetNull(pOut);
-=======
-    pOut->flags = MEM_Int;
-    pOut->u.i = !sqlite3VdbeBooleanValue(pIn1, 0);
->>>>>>> 1fcfa724
   }
   break;
 }
