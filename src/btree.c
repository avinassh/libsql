/*
** 2004 April 6
**
** The author disclaims copyright to this source code.  In place of
** a legal notice, here is a blessing:
**
**    May you do good and not evil.
**    May you find forgiveness for yourself and forgive others.
**    May you share freely, never taking more than you give.
**
*************************************************************************
** This file implements an external (disk-based) database using BTrees.
** See the header comment on "btreeInt.h" for additional information.
** Including a description of file format and an overview of operation.
*/
#include "btreeInt.h"

/*
** The header string that appears at the beginning of every
** SQLite database.
*/
static const char zMagicHeader[] = SQLITE_FILE_HEADER;

/*
** Set this global variable to 1 to enable tracing using the TRACE
** macro.
*/
#if 0
int sqlite3BtreeTrace=1;  /* True to enable tracing */
# define TRACE(X)  if(sqlite3BtreeTrace){printf X;fflush(stdout);}
#else
# define TRACE(X)
#endif

/*
** Extract a 2-byte big-endian integer from an array of unsigned bytes.
** But if the value is zero, make it 65536.
**
** This routine is used to extract the "offset to cell content area" value
** from the header of a btree page.  If the page size is 65536 and the page
** is empty, the offset should be 65536, but the 2-byte value stores zero.
** This routine makes the necessary adjustment to 65536.
*/
#define get2byteNotZero(X)  (((((int)get2byte(X))-1)&0xffff)+1)

/*
** Values passed as the 5th argument to allocateBtreePage()
*/
#define BTALLOC_ANY   0           /* Allocate any page */
#define BTALLOC_EXACT 1           /* Allocate exact page if possible */
#define BTALLOC_LE    2           /* Allocate any page <= the parameter */

/*
** Macro IfNotOmitAV(x) returns (x) if SQLITE_OMIT_AUTOVACUUM is not 
** defined, or 0 if it is. For example:
**
**   bIncrVacuum = IfNotOmitAV(pBtShared->incrVacuum);
*/
#ifndef SQLITE_OMIT_AUTOVACUUM
#define IfNotOmitAV(expr) (expr)
#else
#define IfNotOmitAV(expr) 0
#endif

#ifndef SQLITE_OMIT_SHARED_CACHE
/*
** A list of BtShared objects that are eligible for participation
** in shared cache.  This variable has file scope during normal builds,
** but the test harness needs to access it so we make it global for 
** test builds.
**
** Access to this variable is protected by SQLITE_MUTEX_STATIC_MAIN.
*/
#ifdef SQLITE_TEST
BtShared *SQLITE_WSD sqlite3SharedCacheList = 0;
#else
static BtShared *SQLITE_WSD sqlite3SharedCacheList = 0;
#endif
#endif /* SQLITE_OMIT_SHARED_CACHE */

#ifndef SQLITE_OMIT_SHARED_CACHE
/*
** Enable or disable the shared pager and schema features.
**
** This routine has no effect on existing database connections.
** The shared cache setting effects only future calls to
** sqlite3_open(), sqlite3_open16(), or sqlite3_open_v2().
*/
int sqlite3_enable_shared_cache(int enable){
  sqlite3GlobalConfig.sharedCacheEnabled = enable;
  return SQLITE_OK;
}
#endif



#ifdef SQLITE_OMIT_SHARED_CACHE
  /*
  ** The functions querySharedCacheTableLock(), setSharedCacheTableLock(),
  ** and clearAllSharedCacheTableLocks()
  ** manipulate entries in the BtShared.pLock linked list used to store
  ** shared-cache table level locks. If the library is compiled with the
  ** shared-cache feature disabled, then there is only ever one user
  ** of each BtShared structure and so this locking is not necessary. 
  ** So define the lock related functions as no-ops.
  */
  #define querySharedCacheTableLock(a,b,c) SQLITE_OK
  #define setSharedCacheTableLock(a,b,c) SQLITE_OK
  #define clearAllSharedCacheTableLocks(a)
  #define downgradeAllSharedCacheTableLocks(a)
  #define hasSharedCacheTableLock(a,b,c,d) 1
  #define hasReadConflicts(a, b) 0
#endif

/*
** Implementation of the SQLITE_CORRUPT_PAGE() macro. Takes a single
** (MemPage*) as an argument. The (MemPage*) must not be NULL.
**
** If SQLITE_DEBUG is not defined, then this macro is equivalent to
** SQLITE_CORRUPT_BKPT. Or, if SQLITE_DEBUG is set, then the log message
** normally produced as a side-effect of SQLITE_CORRUPT_BKPT is augmented
** with the page number and filename associated with the (MemPage*).
*/
#ifdef SQLITE_DEBUG
int corruptPageError(int lineno, MemPage *p){
  char *zMsg;
  sqlite3BeginBenignMalloc();
  zMsg = sqlite3_mprintf("database corruption page %d of %s",
      (int)p->pgno, sqlite3PagerFilename(p->pBt->pPager, 0)
  );
  sqlite3EndBenignMalloc();
  if( zMsg ){
    sqlite3ReportError(SQLITE_CORRUPT, lineno, zMsg);
  }
  sqlite3_free(zMsg);
  return SQLITE_CORRUPT_BKPT;
}
# define SQLITE_CORRUPT_PAGE(pMemPage) corruptPageError(__LINE__, pMemPage)
#else
# define SQLITE_CORRUPT_PAGE(pMemPage) SQLITE_CORRUPT_PGNO(pMemPage->pgno)
#endif

#ifndef SQLITE_OMIT_SHARED_CACHE

#ifdef SQLITE_DEBUG
/*
**** This function is only used as part of an assert() statement. ***
**
** Check to see if pBtree holds the required locks to read or write to the 
** table with root page iRoot.   Return 1 if it does and 0 if not.
**
** For example, when writing to a table with root-page iRoot via 
** Btree connection pBtree:
**
**    assert( hasSharedCacheTableLock(pBtree, iRoot, 0, WRITE_LOCK) );
**
** When writing to an index that resides in a sharable database, the 
** caller should have first obtained a lock specifying the root page of
** the corresponding table. This makes things a bit more complicated,
** as this module treats each table as a separate structure. To determine
** the table corresponding to the index being written, this
** function has to search through the database schema.
**
** Instead of a lock on the table/index rooted at page iRoot, the caller may
** hold a write-lock on the schema table (root page 1). This is also
** acceptable.
*/
static int hasSharedCacheTableLock(
  Btree *pBtree,         /* Handle that must hold lock */
  Pgno iRoot,            /* Root page of b-tree */
  int isIndex,           /* True if iRoot is the root of an index b-tree */
  int eLockType          /* Required lock type (READ_LOCK or WRITE_LOCK) */
){
  Schema *pSchema = (Schema *)pBtree->pBt->pSchema;
  Pgno iTab = 0;
  BtLock *pLock;

  /* If this database is not shareable, or if the client is reading
  ** and has the read-uncommitted flag set, then no lock is required. 
  ** Return true immediately.
  */
  if( (pBtree->sharable==0)
   || (eLockType==READ_LOCK && (pBtree->db->flags & SQLITE_ReadUncommit))
  ){
    return 1;
  }

  /* If the client is reading  or writing an index and the schema is
  ** not loaded, then it is too difficult to actually check to see if
  ** the correct locks are held.  So do not bother - just return true.
  ** This case does not come up very often anyhow.
  */
  if( isIndex && (!pSchema || (pSchema->schemaFlags&DB_SchemaLoaded)==0) ){
    return 1;
  }

  /* Figure out the root-page that the lock should be held on. For table
  ** b-trees, this is just the root page of the b-tree being read or
  ** written. For index b-trees, it is the root page of the associated
  ** table.  */
  if( isIndex ){
    HashElem *p;
    int bSeen = 0;
    for(p=sqliteHashFirst(&pSchema->idxHash); p; p=sqliteHashNext(p)){
      Index *pIdx = (Index *)sqliteHashData(p);
      if( pIdx->tnum==(int)iRoot ){
        if( bSeen ){
          /* Two or more indexes share the same root page.  There must
          ** be imposter tables.  So just return true.  The assert is not
          ** useful in that case. */
          return 1;
        }
        iTab = pIdx->pTable->tnum;
        bSeen = 1;
      }
    }
  }else{
    iTab = iRoot;
  }

  /* Search for the required lock. Either a write-lock on root-page iTab, a 
  ** write-lock on the schema table, or (if the client is reading) a
  ** read-lock on iTab will suffice. Return 1 if any of these are found.  */
  for(pLock=pBtree->pBt->pLock; pLock; pLock=pLock->pNext){
    if( pLock->pBtree==pBtree 
     && (pLock->iTable==iTab || (pLock->eLock==WRITE_LOCK && pLock->iTable==1))
     && pLock->eLock>=eLockType 
    ){
      return 1;
    }
  }

  /* Failed to find the required lock. */
  return 0;
}
#endif /* SQLITE_DEBUG */

#ifdef SQLITE_DEBUG
/*
**** This function may be used as part of assert() statements only. ****
**
** Return true if it would be illegal for pBtree to write into the
** table or index rooted at iRoot because other shared connections are
** simultaneously reading that same table or index.
**
** It is illegal for pBtree to write if some other Btree object that
** shares the same BtShared object is currently reading or writing
** the iRoot table.  Except, if the other Btree object has the
** read-uncommitted flag set, then it is OK for the other object to
** have a read cursor.
**
** For example, before writing to any part of the table or index
** rooted at page iRoot, one should call:
**
**    assert( !hasReadConflicts(pBtree, iRoot) );
*/
static int hasReadConflicts(Btree *pBtree, Pgno iRoot){
  BtCursor *p;
  for(p=pBtree->pBt->pCursor; p; p=p->pNext){
    if( p->pgnoRoot==iRoot 
     && p->pBtree!=pBtree
     && 0==(p->pBtree->db->flags & SQLITE_ReadUncommit)
    ){
      return 1;
    }
  }
  return 0;
}
#endif    /* #ifdef SQLITE_DEBUG */

/*
** Query to see if Btree handle p may obtain a lock of type eLock 
** (READ_LOCK or WRITE_LOCK) on the table with root-page iTab. Return
** SQLITE_OK if the lock may be obtained (by calling
** setSharedCacheTableLock()), or SQLITE_LOCKED if not.
*/
static int querySharedCacheTableLock(Btree *p, Pgno iTab, u8 eLock){
  BtShared *pBt = p->pBt;
  BtLock *pIter;

  assert( sqlite3BtreeHoldsMutex(p) );
  assert( eLock==READ_LOCK || eLock==WRITE_LOCK );
  assert( p->db!=0 );
  assert( !(p->db->flags&SQLITE_ReadUncommit)||eLock==WRITE_LOCK||iTab==1 );
  
  /* If requesting a write-lock, then the Btree must have an open write
  ** transaction on this file. And, obviously, for this to be so there 
  ** must be an open write transaction on the file itself.
  */
  assert( eLock==READ_LOCK || (p==pBt->pWriter && p->inTrans==TRANS_WRITE) );
  assert( eLock==READ_LOCK || pBt->inTransaction==TRANS_WRITE );
  
  /* This routine is a no-op if the shared-cache is not enabled */
  if( !p->sharable ){
    return SQLITE_OK;
  }

  /* If some other connection is holding an exclusive lock, the
  ** requested lock may not be obtained.
  */
  if( pBt->pWriter!=p && (pBt->btsFlags & BTS_EXCLUSIVE)!=0 ){
    sqlite3ConnectionBlocked(p->db, pBt->pWriter->db);
    return SQLITE_LOCKED_SHAREDCACHE;
  }

  for(pIter=pBt->pLock; pIter; pIter=pIter->pNext){
    /* The condition (pIter->eLock!=eLock) in the following if(...) 
    ** statement is a simplification of:
    **
    **   (eLock==WRITE_LOCK || pIter->eLock==WRITE_LOCK)
    **
    ** since we know that if eLock==WRITE_LOCK, then no other connection
    ** may hold a WRITE_LOCK on any table in this file (since there can
    ** only be a single writer).
    */
    assert( pIter->eLock==READ_LOCK || pIter->eLock==WRITE_LOCK );
    assert( eLock==READ_LOCK || pIter->pBtree==p || pIter->eLock==READ_LOCK);
    if( pIter->pBtree!=p && pIter->iTable==iTab && pIter->eLock!=eLock ){
      sqlite3ConnectionBlocked(p->db, pIter->pBtree->db);
      if( eLock==WRITE_LOCK ){
        assert( p==pBt->pWriter );
        pBt->btsFlags |= BTS_PENDING;
      }
      return SQLITE_LOCKED_SHAREDCACHE;
    }
  }
  return SQLITE_OK;
}
#endif /* !SQLITE_OMIT_SHARED_CACHE */

#ifndef SQLITE_OMIT_SHARED_CACHE
/*
** Add a lock on the table with root-page iTable to the shared-btree used
** by Btree handle p. Parameter eLock must be either READ_LOCK or 
** WRITE_LOCK.
**
** This function assumes the following:
**
**   (a) The specified Btree object p is connected to a sharable
**       database (one with the BtShared.sharable flag set), and
**
**   (b) No other Btree objects hold a lock that conflicts
**       with the requested lock (i.e. querySharedCacheTableLock() has
**       already been called and returned SQLITE_OK).
**
** SQLITE_OK is returned if the lock is added successfully. SQLITE_NOMEM 
** is returned if a malloc attempt fails.
*/
static int setSharedCacheTableLock(Btree *p, Pgno iTable, u8 eLock){
  BtShared *pBt = p->pBt;
  BtLock *pLock = 0;
  BtLock *pIter;

  assert( sqlite3BtreeHoldsMutex(p) );
  assert( eLock==READ_LOCK || eLock==WRITE_LOCK );
  assert( p->db!=0 );

  /* A connection with the read-uncommitted flag set will never try to
  ** obtain a read-lock using this function. The only read-lock obtained
  ** by a connection in read-uncommitted mode is on the sqlite_schema 
  ** table, and that lock is obtained in BtreeBeginTrans().  */
  assert( 0==(p->db->flags&SQLITE_ReadUncommit) || eLock==WRITE_LOCK );

  /* This function should only be called on a sharable b-tree after it 
  ** has been determined that no other b-tree holds a conflicting lock.  */
  assert( p->sharable );
  assert( SQLITE_OK==querySharedCacheTableLock(p, iTable, eLock) );

  /* First search the list for an existing lock on this table. */
  for(pIter=pBt->pLock; pIter; pIter=pIter->pNext){
    if( pIter->iTable==iTable && pIter->pBtree==p ){
      pLock = pIter;
      break;
    }
  }

  /* If the above search did not find a BtLock struct associating Btree p
  ** with table iTable, allocate one and link it into the list.
  */
  if( !pLock ){
    pLock = (BtLock *)sqlite3MallocZero(sizeof(BtLock));
    if( !pLock ){
      return SQLITE_NOMEM_BKPT;
    }
    pLock->iTable = iTable;
    pLock->pBtree = p;
    pLock->pNext = pBt->pLock;
    pBt->pLock = pLock;
  }

  /* Set the BtLock.eLock variable to the maximum of the current lock
  ** and the requested lock. This means if a write-lock was already held
  ** and a read-lock requested, we don't incorrectly downgrade the lock.
  */
  assert( WRITE_LOCK>READ_LOCK );
  if( eLock>pLock->eLock ){
    pLock->eLock = eLock;
  }

  return SQLITE_OK;
}
#endif /* !SQLITE_OMIT_SHARED_CACHE */

#ifndef SQLITE_OMIT_SHARED_CACHE
/*
** Release all the table locks (locks obtained via calls to
** the setSharedCacheTableLock() procedure) held by Btree object p.
**
** This function assumes that Btree p has an open read or write 
** transaction. If it does not, then the BTS_PENDING flag
** may be incorrectly cleared.
*/
static void clearAllSharedCacheTableLocks(Btree *p){
  BtShared *pBt = p->pBt;
  BtLock **ppIter = &pBt->pLock;

  assert( sqlite3BtreeHoldsMutex(p) );
  assert( p->sharable || 0==*ppIter );
  assert( p->inTrans>0 );

  while( *ppIter ){
    BtLock *pLock = *ppIter;
    assert( (pBt->btsFlags & BTS_EXCLUSIVE)==0 || pBt->pWriter==pLock->pBtree );
    assert( pLock->pBtree->inTrans>=pLock->eLock );
    if( pLock->pBtree==p ){
      *ppIter = pLock->pNext;
      assert( pLock->iTable!=1 || pLock==&p->lock );
      if( pLock->iTable!=1 ){
        sqlite3_free(pLock);
      }
    }else{
      ppIter = &pLock->pNext;
    }
  }

  assert( (pBt->btsFlags & BTS_PENDING)==0 || pBt->pWriter );
  if( pBt->pWriter==p ){
    pBt->pWriter = 0;
    pBt->btsFlags &= ~(BTS_EXCLUSIVE|BTS_PENDING);
  }else if( pBt->nTransaction==2 ){
    /* This function is called when Btree p is concluding its 
    ** transaction. If there currently exists a writer, and p is not
    ** that writer, then the number of locks held by connections other
    ** than the writer must be about to drop to zero. In this case
    ** set the BTS_PENDING flag to 0.
    **
    ** If there is not currently a writer, then BTS_PENDING must
    ** be zero already. So this next line is harmless in that case.
    */
    pBt->btsFlags &= ~BTS_PENDING;
  }
}

/*
** This function changes all write-locks held by Btree p into read-locks.
*/
static void downgradeAllSharedCacheTableLocks(Btree *p){
  BtShared *pBt = p->pBt;
  if( pBt->pWriter==p ){
    BtLock *pLock;
    pBt->pWriter = 0;
    pBt->btsFlags &= ~(BTS_EXCLUSIVE|BTS_PENDING);
    for(pLock=pBt->pLock; pLock; pLock=pLock->pNext){
      assert( pLock->eLock==READ_LOCK || pLock->pBtree==p );
      pLock->eLock = READ_LOCK;
    }
  }
}

#endif /* SQLITE_OMIT_SHARED_CACHE */

static void releasePage(MemPage *pPage);         /* Forward reference */
static void releasePageOne(MemPage *pPage);      /* Forward reference */
static void releasePageNotNull(MemPage *pPage);  /* Forward reference */

/*
***** This routine is used inside of assert() only ****
**
** Verify that the cursor holds the mutex on its BtShared
*/
#ifdef SQLITE_DEBUG
static int cursorHoldsMutex(BtCursor *p){
  return sqlite3_mutex_held(p->pBt->mutex);
}

/* Verify that the cursor and the BtShared agree about what is the current
** database connetion. This is important in shared-cache mode. If the database 
** connection pointers get out-of-sync, it is possible for routines like
** btreeInitPage() to reference an stale connection pointer that references a
** a connection that has already closed.  This routine is used inside assert()
** statements only and for the purpose of double-checking that the btree code
** does keep the database connection pointers up-to-date.
*/
static int cursorOwnsBtShared(BtCursor *p){
  assert( cursorHoldsMutex(p) );
  return (p->pBtree->db==p->pBt->db);
}
#endif

/*
** Invalidate the overflow cache of the cursor passed as the first argument.
** on the shared btree structure pBt.
*/
#define invalidateOverflowCache(pCur) (pCur->curFlags &= ~BTCF_ValidOvfl)

/*
** Invalidate the overflow page-list cache for all cursors opened
** on the shared btree structure pBt.
*/
static void invalidateAllOverflowCache(BtShared *pBt){
  BtCursor *p;
  assert( sqlite3_mutex_held(pBt->mutex) );
  for(p=pBt->pCursor; p; p=p->pNext){
    invalidateOverflowCache(p);
  }
}

#ifndef SQLITE_OMIT_INCRBLOB
/*
** This function is called before modifying the contents of a table
** to invalidate any incrblob cursors that are open on the
** row or one of the rows being modified.
**
** If argument isClearTable is true, then the entire contents of the
** table is about to be deleted. In this case invalidate all incrblob
** cursors open on any row within the table with root-page pgnoRoot.
**
** Otherwise, if argument isClearTable is false, then the row with
** rowid iRow is being replaced or deleted. In this case invalidate
** only those incrblob cursors open on that specific row.
*/
static void invalidateIncrblobCursors(
  Btree *pBtree,          /* The database file to check */
  Pgno pgnoRoot,          /* The table that might be changing */
  i64 iRow,               /* The rowid that might be changing */
  int isClearTable        /* True if all rows are being deleted */
){
  BtCursor *p;
  if( pBtree->hasIncrblobCur==0 ) return;
  assert( sqlite3BtreeHoldsMutex(pBtree) );
  pBtree->hasIncrblobCur = 0;
  for(p=pBtree->pBt->pCursor; p; p=p->pNext){
    if( (p->curFlags & BTCF_Incrblob)!=0 ){
      pBtree->hasIncrblobCur = 1;
      if( p->pgnoRoot==pgnoRoot && (isClearTable || p->info.nKey==iRow) ){
        p->eState = CURSOR_INVALID;
      }
    }
  }
}

#else
  /* Stub function when INCRBLOB is omitted */
  #define invalidateIncrblobCursors(w,x,y,z)
#endif /* SQLITE_OMIT_INCRBLOB */

/*
** Set bit pgno of the BtShared.pHasContent bitvec. This is called 
** when a page that previously contained data becomes a free-list leaf 
** page.
**
** The BtShared.pHasContent bitvec exists to work around an obscure
** bug caused by the interaction of two useful IO optimizations surrounding
** free-list leaf pages:
**
**   1) When all data is deleted from a page and the page becomes
**      a free-list leaf page, the page is not written to the database
**      (as free-list leaf pages contain no meaningful data). Sometimes
**      such a page is not even journalled (as it will not be modified,
**      why bother journalling it?).
**
**   2) When a free-list leaf page is reused, its content is not read
**      from the database or written to the journal file (why should it
**      be, if it is not at all meaningful?).
**
** By themselves, these optimizations work fine and provide a handy
** performance boost to bulk delete or insert operations. However, if
** a page is moved to the free-list and then reused within the same
** transaction, a problem comes up. If the page is not journalled when
** it is moved to the free-list and it is also not journalled when it
** is extracted from the free-list and reused, then the original data
** may be lost. In the event of a rollback, it may not be possible
** to restore the database to its original configuration.
**
** The solution is the BtShared.pHasContent bitvec. Whenever a page is 
** moved to become a free-list leaf page, the corresponding bit is
** set in the bitvec. Whenever a leaf page is extracted from the free-list,
** optimization 2 above is omitted if the corresponding bit is already
** set in BtShared.pHasContent. The contents of the bitvec are cleared
** at the end of every transaction.
*/
static int btreeSetHasContent(BtShared *pBt, Pgno pgno){
  int rc = SQLITE_OK;
  if( !pBt->pHasContent ){
    assert( pgno<=pBt->nPage );
    pBt->pHasContent = sqlite3BitvecCreate(pBt->nPage);
    if( !pBt->pHasContent ){
      rc = SQLITE_NOMEM_BKPT;
    }
  }
  if( rc==SQLITE_OK && pgno<=sqlite3BitvecSize(pBt->pHasContent) ){
    rc = sqlite3BitvecSet(pBt->pHasContent, pgno);
  }
  return rc;
}

/*
** Query the BtShared.pHasContent vector.
**
** This function is called when a free-list leaf page is removed from the
** free-list for reuse. It returns false if it is safe to retrieve the
** page from the pager layer with the 'no-content' flag set. True otherwise.
*/
static int btreeGetHasContent(BtShared *pBt, Pgno pgno){
  Bitvec *p = pBt->pHasContent;
  return p && (pgno>sqlite3BitvecSize(p) || sqlite3BitvecTestNotNull(p, pgno));
}

/*
** Clear (destroy) the BtShared.pHasContent bitvec. This should be
** invoked at the conclusion of each write-transaction.
*/
static void btreeClearHasContent(BtShared *pBt){
  sqlite3BitvecDestroy(pBt->pHasContent);
  pBt->pHasContent = 0;
}

/*
** Release all of the apPage[] pages for a cursor.
*/
static void btreeReleaseAllCursorPages(BtCursor *pCur){
  int i;
  if( pCur->iPage>=0 ){
    for(i=0; i<pCur->iPage; i++){
      releasePageNotNull(pCur->apPage[i]);
    }
    releasePageNotNull(pCur->pPage);
    pCur->iPage = -1;
  }
}

/*
** The cursor passed as the only argument must point to a valid entry
** when this function is called (i.e. have eState==CURSOR_VALID). This
** function saves the current cursor key in variables pCur->nKey and
** pCur->pKey. SQLITE_OK is returned if successful or an SQLite error 
** code otherwise.
**
** If the cursor is open on an intkey table, then the integer key
** (the rowid) is stored in pCur->nKey and pCur->pKey is left set to
** NULL. If the cursor is open on a non-intkey table, then pCur->pKey is 
** set to point to a malloced buffer pCur->nKey bytes in size containing 
** the key.
*/
static int saveCursorKey(BtCursor *pCur){
  int rc = SQLITE_OK;
  assert( CURSOR_VALID==pCur->eState );
  assert( 0==pCur->pKey );
  assert( cursorHoldsMutex(pCur) );

  if( pCur->curIntKey ){
    /* Only the rowid is required for a table btree */
    pCur->nKey = sqlite3BtreeIntegerKey(pCur);
  }else{
    /* For an index btree, save the complete key content. It is possible
    ** that the current key is corrupt. In that case, it is possible that
    ** the sqlite3VdbeRecordUnpack() function may overread the buffer by
    ** up to the size of 1 varint plus 1 8-byte value when the cursor 
    ** position is restored. Hence the 17 bytes of padding allocated 
    ** below. */
    void *pKey;
    pCur->nKey = sqlite3BtreePayloadSize(pCur);
    pKey = sqlite3Malloc( pCur->nKey + 9 + 8 );
    if( pKey ){
      rc = sqlite3BtreePayload(pCur, 0, (int)pCur->nKey, pKey);
      if( rc==SQLITE_OK ){
        memset(((u8*)pKey)+pCur->nKey, 0, 9+8);
        pCur->pKey = pKey;
      }else{
        sqlite3_free(pKey);
      }
    }else{
      rc = SQLITE_NOMEM_BKPT;
    }
  }
  assert( !pCur->curIntKey || !pCur->pKey );
  return rc;
}

/*
** Save the current cursor position in the variables BtCursor.nKey 
** and BtCursor.pKey. The cursor's state is set to CURSOR_REQUIRESEEK.
**
** The caller must ensure that the cursor is valid (has eState==CURSOR_VALID)
** prior to calling this routine.  
*/
static int saveCursorPosition(BtCursor *pCur){
  int rc;

  assert( CURSOR_VALID==pCur->eState || CURSOR_SKIPNEXT==pCur->eState );
  assert( 0==pCur->pKey );
  assert( cursorHoldsMutex(pCur) );

  if( pCur->curFlags & BTCF_Pinned ){
    return SQLITE_CONSTRAINT_PINNED;
  }
  if( pCur->eState==CURSOR_SKIPNEXT ){
    pCur->eState = CURSOR_VALID;
  }else{
    pCur->skipNext = 0;
  }

  rc = saveCursorKey(pCur);
  if( rc==SQLITE_OK ){
    btreeReleaseAllCursorPages(pCur);
    pCur->eState = CURSOR_REQUIRESEEK;
  }

  pCur->curFlags &= ~(BTCF_ValidNKey|BTCF_ValidOvfl|BTCF_AtLast);
  return rc;
}

/* Forward reference */
static int SQLITE_NOINLINE saveCursorsOnList(BtCursor*,Pgno,BtCursor*);

/*
** Save the positions of all cursors (except pExcept) that are open on
** the table with root-page iRoot.  "Saving the cursor position" means that
** the location in the btree is remembered in such a way that it can be
** moved back to the same spot after the btree has been modified.  This
** routine is called just before cursor pExcept is used to modify the
** table, for example in BtreeDelete() or BtreeInsert().
**
** If there are two or more cursors on the same btree, then all such 
** cursors should have their BTCF_Multiple flag set.  The btreeCursor()
** routine enforces that rule.  This routine only needs to be called in
** the uncommon case when pExpect has the BTCF_Multiple flag set.
**
** If pExpect!=NULL and if no other cursors are found on the same root-page,
** then the BTCF_Multiple flag on pExpect is cleared, to avoid another
** pointless call to this routine.
**
** Implementation note:  This routine merely checks to see if any cursors
** need to be saved.  It calls out to saveCursorsOnList() in the (unusual)
** event that cursors are in need to being saved.
*/
static int saveAllCursors(BtShared *pBt, Pgno iRoot, BtCursor *pExcept){
  BtCursor *p;
  assert( sqlite3_mutex_held(pBt->mutex) );
  assert( pExcept==0 || pExcept->pBt==pBt );
  for(p=pBt->pCursor; p; p=p->pNext){
    if( p!=pExcept && (0==iRoot || p->pgnoRoot==iRoot) ) break;
  }
  if( p ) return saveCursorsOnList(p, iRoot, pExcept);
  if( pExcept ) pExcept->curFlags &= ~BTCF_Multiple;
  return SQLITE_OK;
}

/* This helper routine to saveAllCursors does the actual work of saving
** the cursors if and when a cursor is found that actually requires saving.
** The common case is that no cursors need to be saved, so this routine is
** broken out from its caller to avoid unnecessary stack pointer movement.
*/
static int SQLITE_NOINLINE saveCursorsOnList(
  BtCursor *p,         /* The first cursor that needs saving */
  Pgno iRoot,          /* Only save cursor with this iRoot. Save all if zero */
  BtCursor *pExcept    /* Do not save this cursor */
){
  do{
    if( p!=pExcept && (0==iRoot || p->pgnoRoot==iRoot) ){
      if( p->eState==CURSOR_VALID || p->eState==CURSOR_SKIPNEXT ){
        int rc = saveCursorPosition(p);
        if( SQLITE_OK!=rc ){
          return rc;
        }
      }else{
        testcase( p->iPage>=0 );
        btreeReleaseAllCursorPages(p);
      }
    }
    p = p->pNext;
  }while( p );
  return SQLITE_OK;
}

/*
** Clear the current cursor position.
*/
void sqlite3BtreeClearCursor(BtCursor *pCur){
  assert( cursorHoldsMutex(pCur) );
  sqlite3_free(pCur->pKey);
  pCur->pKey = 0;
  pCur->eState = CURSOR_INVALID;
}

/*
** In this version of BtreeMoveto, pKey is a packed index record
** such as is generated by the OP_MakeRecord opcode.  Unpack the
** record and then call BtreeMovetoUnpacked() to do the work.
*/
static int btreeMoveto(
  BtCursor *pCur,     /* Cursor open on the btree to be searched */
  const void *pKey,   /* Packed key if the btree is an index */
  i64 nKey,           /* Integer key for tables.  Size of pKey for indices */
  int bias,           /* Bias search to the high end */
  int *pRes           /* Write search results here */
){
  int rc;                    /* Status code */
  UnpackedRecord *pIdxKey;   /* Unpacked index key */

  if( pKey ){
    KeyInfo *pKeyInfo = pCur->pKeyInfo;
    assert( nKey==(i64)(int)nKey );
    pIdxKey = sqlite3VdbeAllocUnpackedRecord(pKeyInfo);
    if( pIdxKey==0 ) return SQLITE_NOMEM_BKPT;
    sqlite3VdbeRecordUnpack(pKeyInfo, (int)nKey, pKey, pIdxKey);
    if( pIdxKey->nField==0 || pIdxKey->nField>pKeyInfo->nAllField ){
      rc = SQLITE_CORRUPT_BKPT;
      goto moveto_done;
    }
  }else{
    pIdxKey = 0;
  }
  rc = sqlite3BtreeMovetoUnpacked(pCur, pIdxKey, nKey, bias, pRes);
moveto_done:
  if( pIdxKey ){
    sqlite3DbFree(pCur->pKeyInfo->db, pIdxKey);
  }
  return rc;
}

/*
** Restore the cursor to the position it was in (or as close to as possible)
** when saveCursorPosition() was called. Note that this call deletes the 
** saved position info stored by saveCursorPosition(), so there can be
** at most one effective restoreCursorPosition() call after each 
** saveCursorPosition().
*/
static int btreeRestoreCursorPosition(BtCursor *pCur){
  int rc;
  int skipNext = 0;
  assert( cursorOwnsBtShared(pCur) );
  assert( pCur->eState>=CURSOR_REQUIRESEEK );
  if( pCur->eState==CURSOR_FAULT ){
    return pCur->skipNext;
  }
  pCur->eState = CURSOR_INVALID;
  if( sqlite3FaultSim(410) ){
    rc = SQLITE_IOERR;
  }else{
    rc = btreeMoveto(pCur, pCur->pKey, pCur->nKey, 0, &skipNext);
  }
  if( rc==SQLITE_OK ){
    sqlite3_free(pCur->pKey);
    pCur->pKey = 0;
    assert( pCur->eState==CURSOR_VALID || pCur->eState==CURSOR_INVALID );
    if( skipNext ) pCur->skipNext = skipNext;
    if( pCur->skipNext && pCur->eState==CURSOR_VALID ){
      pCur->eState = CURSOR_SKIPNEXT;
    }
  }
  return rc;
}

#define restoreCursorPosition(p) \
  (p->eState>=CURSOR_REQUIRESEEK ? \
         btreeRestoreCursorPosition(p) : \
         SQLITE_OK)

/*
** Determine whether or not a cursor has moved from the position where
** it was last placed, or has been invalidated for any other reason.
** Cursors can move when the row they are pointing at is deleted out
** from under them, for example.  Cursor might also move if a btree
** is rebalanced.
**
** Calling this routine with a NULL cursor pointer returns false.
**
** Use the separate sqlite3BtreeCursorRestore() routine to restore a cursor
** back to where it ought to be if this routine returns true.
*/
int sqlite3BtreeCursorHasMoved(BtCursor *pCur){
  assert( EIGHT_BYTE_ALIGNMENT(pCur)
       || pCur==sqlite3BtreeFakeValidCursor() );
  assert( offsetof(BtCursor, eState)==0 );
  assert( sizeof(pCur->eState)==1 );
  return CURSOR_VALID != *(u8*)pCur;
}

/*
** Return a pointer to a fake BtCursor object that will always answer
** false to the sqlite3BtreeCursorHasMoved() routine above.  The fake
** cursor returned must not be used with any other Btree interface.
*/
BtCursor *sqlite3BtreeFakeValidCursor(void){
  static u8 fakeCursor = CURSOR_VALID;
  assert( offsetof(BtCursor, eState)==0 );
  return (BtCursor*)&fakeCursor;
}

/*
** This routine restores a cursor back to its original position after it
** has been moved by some outside activity (such as a btree rebalance or
** a row having been deleted out from under the cursor).  
**
** On success, the *pDifferentRow parameter is false if the cursor is left
** pointing at exactly the same row.  *pDifferntRow is the row the cursor
** was pointing to has been deleted, forcing the cursor to point to some
** nearby row.
**
** This routine should only be called for a cursor that just returned
** TRUE from sqlite3BtreeCursorHasMoved().
*/
int sqlite3BtreeCursorRestore(BtCursor *pCur, int *pDifferentRow){
  int rc;

  assert( pCur!=0 );
  assert( pCur->eState!=CURSOR_VALID );
  rc = restoreCursorPosition(pCur);
  if( rc ){
    *pDifferentRow = 1;
    return rc;
  }
  if( pCur->eState!=CURSOR_VALID ){
    *pDifferentRow = 1;
  }else{
    *pDifferentRow = 0;
  }
  return SQLITE_OK;
}

#ifdef SQLITE_ENABLE_CURSOR_HINTS
/*
** Provide hints to the cursor.  The particular hint given (and the type
** and number of the varargs parameters) is determined by the eHintType
** parameter.  See the definitions of the BTREE_HINT_* macros for details.
*/
void sqlite3BtreeCursorHint(BtCursor *pCur, int eHintType, ...){
  /* Used only by system that substitute their own storage engine */
}
#endif

/*
** Provide flag hints to the cursor.
*/
void sqlite3BtreeCursorHintFlags(BtCursor *pCur, unsigned x){
  assert( x==BTREE_SEEK_EQ || x==BTREE_BULKLOAD || x==0 );
  pCur->hints = x;
}


#ifndef SQLITE_OMIT_AUTOVACUUM
/*
** Given a page number of a regular database page, return the page
** number for the pointer-map page that contains the entry for the
** input page number.
**
** Return 0 (not a valid page) for pgno==1 since there is
** no pointer map associated with page 1.  The integrity_check logic
** requires that ptrmapPageno(*,1)!=1.
*/
static Pgno ptrmapPageno(BtShared *pBt, Pgno pgno){
  int nPagesPerMapPage;
  Pgno iPtrMap, ret;
  assert( sqlite3_mutex_held(pBt->mutex) );
  if( pgno<2 ) return 0;
  nPagesPerMapPage = (pBt->usableSize/5)+1;
  iPtrMap = (pgno-2)/nPagesPerMapPage;
  ret = (iPtrMap*nPagesPerMapPage) + 2; 
  if( ret==PENDING_BYTE_PAGE(pBt) ){
    ret++;
  }
  return ret;
}

/*
** Write an entry into the pointer map.
**
** This routine updates the pointer map entry for page number 'key'
** so that it maps to type 'eType' and parent page number 'pgno'.
**
** If *pRC is initially non-zero (non-SQLITE_OK) then this routine is
** a no-op.  If an error occurs, the appropriate error code is written
** into *pRC.
*/
static void ptrmapPut(BtShared *pBt, Pgno key, u8 eType, Pgno parent, int *pRC){
  DbPage *pDbPage;  /* The pointer map page */
  u8 *pPtrmap;      /* The pointer map data */
  Pgno iPtrmap;     /* The pointer map page number */
  int offset;       /* Offset in pointer map page */
  int rc;           /* Return code from subfunctions */

  if( *pRC ) return;

  assert( sqlite3_mutex_held(pBt->mutex) );
  /* The super-journal page number must never be used as a pointer map page */
  assert( 0==PTRMAP_ISPAGE(pBt, PENDING_BYTE_PAGE(pBt)) );

  assert( pBt->autoVacuum );
  if( key==0 ){
    *pRC = SQLITE_CORRUPT_BKPT;
    return;
  }
  iPtrmap = PTRMAP_PAGENO(pBt, key);
  rc = sqlite3PagerGet(pBt->pPager, iPtrmap, &pDbPage, 0);
  if( rc!=SQLITE_OK ){
    *pRC = rc;
    return;
  }
  if( ((char*)sqlite3PagerGetExtra(pDbPage))[0]!=0 ){
    /* The first byte of the extra data is the MemPage.isInit byte.
    ** If that byte is set, it means this page is also being used
    ** as a btree page. */
    *pRC = SQLITE_CORRUPT_BKPT;
    goto ptrmap_exit;
  }
  offset = PTRMAP_PTROFFSET(iPtrmap, key);
  if( offset<0 ){
    *pRC = SQLITE_CORRUPT_BKPT;
    goto ptrmap_exit;
  }
  assert( offset <= (int)pBt->usableSize-5 );
  pPtrmap = (u8 *)sqlite3PagerGetData(pDbPage);

  if( eType!=pPtrmap[offset] || get4byte(&pPtrmap[offset+1])!=parent ){
    TRACE(("PTRMAP_UPDATE: %d->(%d,%d)\n", key, eType, parent));
    *pRC= rc = sqlite3PagerWrite(pDbPage);
    if( rc==SQLITE_OK ){
      pPtrmap[offset] = eType;
      put4byte(&pPtrmap[offset+1], parent);
    }
  }

ptrmap_exit:
  sqlite3PagerUnref(pDbPage);
}

/*
** Read an entry from the pointer map.
**
** This routine retrieves the pointer map entry for page 'key', writing
** the type and parent page number to *pEType and *pPgno respectively.
** An error code is returned if something goes wrong, otherwise SQLITE_OK.
*/
static int ptrmapGet(BtShared *pBt, Pgno key, u8 *pEType, Pgno *pPgno){
  DbPage *pDbPage;   /* The pointer map page */
  int iPtrmap;       /* Pointer map page index */
  u8 *pPtrmap;       /* Pointer map page data */
  int offset;        /* Offset of entry in pointer map */
  int rc;

  assert( sqlite3_mutex_held(pBt->mutex) );

  iPtrmap = PTRMAP_PAGENO(pBt, key);
  rc = sqlite3PagerGet(pBt->pPager, iPtrmap, &pDbPage, 0);
  if( rc!=0 ){
    return rc;
  }
  pPtrmap = (u8 *)sqlite3PagerGetData(pDbPage);

  offset = PTRMAP_PTROFFSET(iPtrmap, key);
  if( offset<0 ){
    sqlite3PagerUnref(pDbPage);
    return SQLITE_CORRUPT_BKPT;
  }
  assert( offset <= (int)pBt->usableSize-5 );
  assert( pEType!=0 );
  *pEType = pPtrmap[offset];
  if( pPgno ) *pPgno = get4byte(&pPtrmap[offset+1]);

  sqlite3PagerUnref(pDbPage);
  if( *pEType<1 || *pEType>5 ) return SQLITE_CORRUPT_PGNO(iPtrmap);
  return SQLITE_OK;
}

#else /* if defined SQLITE_OMIT_AUTOVACUUM */
  #define ptrmapPut(w,x,y,z,rc)
  #define ptrmapGet(w,x,y,z) SQLITE_OK
  #define ptrmapPutOvflPtr(x, y, z, rc)
#endif

/*
** Given a btree page and a cell index (0 means the first cell on
** the page, 1 means the second cell, and so forth) return a pointer
** to the cell content.
**
** findCellPastPtr() does the same except it skips past the initial
** 4-byte child pointer found on interior pages, if there is one.
**
** This routine works only for pages that do not contain overflow cells.
*/
#define findCell(P,I) \
  ((P)->aData + ((P)->maskPage & get2byteAligned(&(P)->aCellIdx[2*(I)])))
#define findCellPastPtr(P,I) \
  ((P)->aDataOfst + ((P)->maskPage & get2byteAligned(&(P)->aCellIdx[2*(I)])))


/*
** This is common tail processing for btreeParseCellPtr() and
** btreeParseCellPtrIndex() for the case when the cell does not fit entirely
** on a single B-tree page.  Make necessary adjustments to the CellInfo
** structure.
*/
static SQLITE_NOINLINE void btreeParseCellAdjustSizeForOverflow(
  MemPage *pPage,         /* Page containing the cell */
  u8 *pCell,              /* Pointer to the cell text. */
  CellInfo *pInfo         /* Fill in this structure */
){
  /* If the payload will not fit completely on the local page, we have
  ** to decide how much to store locally and how much to spill onto
  ** overflow pages.  The strategy is to minimize the amount of unused
  ** space on overflow pages while keeping the amount of local storage
  ** in between minLocal and maxLocal.
  **
  ** Warning:  changing the way overflow payload is distributed in any
  ** way will result in an incompatible file format.
  */
  int minLocal;  /* Minimum amount of payload held locally */
  int maxLocal;  /* Maximum amount of payload held locally */
  int surplus;   /* Overflow payload available for local storage */

  minLocal = pPage->minLocal;
  maxLocal = pPage->maxLocal;
  surplus = minLocal + (pInfo->nPayload - minLocal)%(pPage->pBt->usableSize-4);
  testcase( surplus==maxLocal );
  testcase( surplus==maxLocal+1 );
  if( surplus <= maxLocal ){
    pInfo->nLocal = (u16)surplus;
  }else{
    pInfo->nLocal = (u16)minLocal;
  }
  pInfo->nSize = (u16)(&pInfo->pPayload[pInfo->nLocal] - pCell) + 4;
}

/*
** The following routines are implementations of the MemPage.xParseCell()
** method.
**
** Parse a cell content block and fill in the CellInfo structure.
**
** btreeParseCellPtr()        =>   table btree leaf nodes
** btreeParseCellNoPayload()  =>   table btree internal nodes
** btreeParseCellPtrIndex()   =>   index btree nodes
**
** There is also a wrapper function btreeParseCell() that works for
** all MemPage types and that references the cell by index rather than
** by pointer.
*/
static void btreeParseCellPtrNoPayload(
  MemPage *pPage,         /* Page containing the cell */
  u8 *pCell,              /* Pointer to the cell text. */
  CellInfo *pInfo         /* Fill in this structure */
){
  assert( sqlite3_mutex_held(pPage->pBt->mutex) );
  assert( pPage->leaf==0 );
  assert( pPage->childPtrSize==4 );
#ifndef SQLITE_DEBUG
  UNUSED_PARAMETER(pPage);
#endif
  pInfo->nSize = 4 + getVarint(&pCell[4], (u64*)&pInfo->nKey);
  pInfo->nPayload = 0;
  pInfo->nLocal = 0;
  pInfo->pPayload = 0;
  return;
}
static void btreeParseCellPtr(
  MemPage *pPage,         /* Page containing the cell */
  u8 *pCell,              /* Pointer to the cell text. */
  CellInfo *pInfo         /* Fill in this structure */
){
  u8 *pIter;              /* For scanning through pCell */
  u32 nPayload;           /* Number of bytes of cell payload */
  u64 iKey;               /* Extracted Key value */

  assert( sqlite3_mutex_held(pPage->pBt->mutex) );
  assert( pPage->leaf==0 || pPage->leaf==1 );
  assert( pPage->intKeyLeaf );
  assert( pPage->childPtrSize==0 );
  pIter = pCell;

  /* The next block of code is equivalent to:
  **
  **     pIter += getVarint32(pIter, nPayload);
  **
  ** The code is inlined to avoid a function call.
  */
  nPayload = *pIter;
  if( nPayload>=0x80 ){
    u8 *pEnd = &pIter[8];
    nPayload &= 0x7f;
    do{
      nPayload = (nPayload<<7) | (*++pIter & 0x7f);
    }while( (*pIter)>=0x80 && pIter<pEnd );
  }
  pIter++;

  /* The next block of code is equivalent to:
  **
  **     pIter += getVarint(pIter, (u64*)&pInfo->nKey);
  **
  ** The code is inlined to avoid a function call.
  */
  iKey = *pIter;
  if( iKey>=0x80 ){
    u8 *pEnd = &pIter[7];
    iKey &= 0x7f;
    while(1){
      iKey = (iKey<<7) | (*++pIter & 0x7f);
      if( (*pIter)<0x80 ) break;
      if( pIter>=pEnd ){
        iKey = (iKey<<8) | *++pIter;
        break;
      }
    }
  }
  pIter++;

  pInfo->nKey = *(i64*)&iKey;
  pInfo->nPayload = nPayload;
  pInfo->pPayload = pIter;
  testcase( nPayload==pPage->maxLocal );
  testcase( nPayload==pPage->maxLocal+1 );
  if( nPayload<=pPage->maxLocal ){
    /* This is the (easy) common case where the entire payload fits
    ** on the local page.  No overflow is required.
    */
    pInfo->nSize = nPayload + (u16)(pIter - pCell);
    if( pInfo->nSize<4 ) pInfo->nSize = 4;
    pInfo->nLocal = (u16)nPayload;
  }else{
    btreeParseCellAdjustSizeForOverflow(pPage, pCell, pInfo);
  }
}
static void btreeParseCellPtrIndex(
  MemPage *pPage,         /* Page containing the cell */
  u8 *pCell,              /* Pointer to the cell text. */
  CellInfo *pInfo         /* Fill in this structure */
){
  u8 *pIter;              /* For scanning through pCell */
  u32 nPayload;           /* Number of bytes of cell payload */

  assert( sqlite3_mutex_held(pPage->pBt->mutex) );
  assert( pPage->leaf==0 || pPage->leaf==1 );
  assert( pPage->intKeyLeaf==0 );
  pIter = pCell + pPage->childPtrSize;
  nPayload = *pIter;
  if( nPayload>=0x80 ){
    u8 *pEnd = &pIter[8];
    nPayload &= 0x7f;
    do{
      nPayload = (nPayload<<7) | (*++pIter & 0x7f);
    }while( *(pIter)>=0x80 && pIter<pEnd );
  }
  pIter++;
  pInfo->nKey = nPayload;
  pInfo->nPayload = nPayload;
  pInfo->pPayload = pIter;
  testcase( nPayload==pPage->maxLocal );
  testcase( nPayload==pPage->maxLocal+1 );
  if( nPayload<=pPage->maxLocal ){
    /* This is the (easy) common case where the entire payload fits
    ** on the local page.  No overflow is required.
    */
    pInfo->nSize = nPayload + (u16)(pIter - pCell);
    if( pInfo->nSize<4 ) pInfo->nSize = 4;
    pInfo->nLocal = (u16)nPayload;
  }else{
    btreeParseCellAdjustSizeForOverflow(pPage, pCell, pInfo);
  }
}
static void btreeParseCell(
  MemPage *pPage,         /* Page containing the cell */
  int iCell,              /* The cell index.  First cell is 0 */
  CellInfo *pInfo         /* Fill in this structure */
){
  pPage->xParseCell(pPage, findCell(pPage, iCell), pInfo);
}

/*
** The following routines are implementations of the MemPage.xCellSize
** method.
**
** Compute the total number of bytes that a Cell needs in the cell
** data area of the btree-page.  The return number includes the cell
** data header and the local payload, but not any overflow page or
** the space used by the cell pointer.
**
** cellSizePtrNoPayload()    =>   table internal nodes
** cellSizePtr()             =>   all index nodes & table leaf nodes
*/
static u16 cellSizePtr(MemPage *pPage, u8 *pCell){
  u8 *pIter = pCell + pPage->childPtrSize; /* For looping over bytes of pCell */
  u8 *pEnd;                                /* End mark for a varint */
  u32 nSize;                               /* Size value to return */

#ifdef SQLITE_DEBUG
  /* The value returned by this function should always be the same as
  ** the (CellInfo.nSize) value found by doing a full parse of the
  ** cell. If SQLITE_DEBUG is defined, an assert() at the bottom of
  ** this function verifies that this invariant is not violated. */
  CellInfo debuginfo;
  pPage->xParseCell(pPage, pCell, &debuginfo);
#endif

  nSize = *pIter;
  if( nSize>=0x80 ){
    pEnd = &pIter[8];
    nSize &= 0x7f;
    do{
      nSize = (nSize<<7) | (*++pIter & 0x7f);
    }while( *(pIter)>=0x80 && pIter<pEnd );
  }
  pIter++;
  if( pPage->intKey ){
    /* pIter now points at the 64-bit integer key value, a variable length 
    ** integer. The following block moves pIter to point at the first byte
    ** past the end of the key value. */
    pEnd = &pIter[9];
    while( (*pIter++)&0x80 && pIter<pEnd );
  }
  testcase( nSize==pPage->maxLocal );
  testcase( nSize==pPage->maxLocal+1 );
  if( nSize<=pPage->maxLocal ){
    nSize += (u32)(pIter - pCell);
    if( nSize<4 ) nSize = 4;
  }else{
    int minLocal = pPage->minLocal;
    nSize = minLocal + (nSize - minLocal) % (pPage->pBt->usableSize - 4);
    testcase( nSize==pPage->maxLocal );
    testcase( nSize==pPage->maxLocal+1 );
    if( nSize>pPage->maxLocal ){
      nSize = minLocal;
    }
    nSize += 4 + (u16)(pIter - pCell);
  }
  assert( nSize==debuginfo.nSize || CORRUPT_DB );
  return (u16)nSize;
}
static u16 cellSizePtrNoPayload(MemPage *pPage, u8 *pCell){
  u8 *pIter = pCell + 4; /* For looping over bytes of pCell */
  u8 *pEnd;              /* End mark for a varint */

#ifdef SQLITE_DEBUG
  /* The value returned by this function should always be the same as
  ** the (CellInfo.nSize) value found by doing a full parse of the
  ** cell. If SQLITE_DEBUG is defined, an assert() at the bottom of
  ** this function verifies that this invariant is not violated. */
  CellInfo debuginfo;
  pPage->xParseCell(pPage, pCell, &debuginfo);
#else
  UNUSED_PARAMETER(pPage);
#endif

  assert( pPage->childPtrSize==4 );
  pEnd = pIter + 9;
  while( (*pIter++)&0x80 && pIter<pEnd );
  assert( debuginfo.nSize==(u16)(pIter - pCell) || CORRUPT_DB );
  return (u16)(pIter - pCell);
}


#ifdef SQLITE_DEBUG
/* This variation on cellSizePtr() is used inside of assert() statements
** only. */
static u16 cellSize(MemPage *pPage, int iCell){
  return pPage->xCellSize(pPage, findCell(pPage, iCell));
}
#endif

#ifndef SQLITE_OMIT_AUTOVACUUM
/*
** The cell pCell is currently part of page pSrc but will ultimately be part
** of pPage.  (pSrc and pPager are often the same.)  If pCell contains a
** pointer to an overflow page, insert an entry into the pointer-map for
** the overflow page that will be valid after pCell has been moved to pPage.
*/
static void ptrmapPutOvflPtr(MemPage *pPage, MemPage *pSrc, u8 *pCell,int *pRC){
  CellInfo info;
  if( *pRC ) return;
  assert( pCell!=0 );
  pPage->xParseCell(pPage, pCell, &info);
  if( info.nLocal<info.nPayload ){
    Pgno ovfl;
    if( SQLITE_WITHIN(pSrc->aDataEnd, pCell, pCell+info.nLocal) ){
      testcase( pSrc!=pPage );
      *pRC = SQLITE_CORRUPT_BKPT;
      return;
    }
    ovfl = get4byte(&pCell[info.nSize-4]);
    ptrmapPut(pPage->pBt, ovfl, PTRMAP_OVERFLOW1, pPage->pgno, pRC);
  }
}
#endif


/*
** Defragment the page given. This routine reorganizes cells within the
** page so that there are no free-blocks on the free-block list.
**
** Parameter nMaxFrag is the maximum amount of fragmented space that may be
** present in the page after this routine returns.
**
** EVIDENCE-OF: R-44582-60138 SQLite may from time to time reorganize a
** b-tree page so that there are no freeblocks or fragment bytes, all
** unused bytes are contained in the unallocated space region, and all
** cells are packed tightly at the end of the page.
*/
static int defragmentPage(MemPage *pPage, int nMaxFrag){
  int i;                     /* Loop counter */
  int pc;                    /* Address of the i-th cell */
  int hdr;                   /* Offset to the page header */
  int size;                  /* Size of a cell */
  int usableSize;            /* Number of usable bytes on a page */
  int cellOffset;            /* Offset to the cell pointer array */
  int cbrk;                  /* Offset to the cell content area */
  int nCell;                 /* Number of cells on the page */
  unsigned char *data;       /* The page data */
  unsigned char *temp;       /* Temp area for cell content */
  unsigned char *src;        /* Source of content */
  int iCellFirst;            /* First allowable cell index */
  int iCellLast;             /* Last possible cell index */

  assert( sqlite3PagerIswriteable(pPage->pDbPage) );
  assert( pPage->pBt!=0 );
  assert( pPage->pBt->usableSize <= SQLITE_MAX_PAGE_SIZE );
  assert( pPage->nOverflow==0 );
  assert( sqlite3_mutex_held(pPage->pBt->mutex) );
  temp = 0;
  src = data = pPage->aData;
  hdr = pPage->hdrOffset;
  cellOffset = pPage->cellOffset;
  nCell = pPage->nCell;
  assert( nCell==get2byte(&data[hdr+3]) || CORRUPT_DB );
  iCellFirst = cellOffset + 2*nCell;
  usableSize = pPage->pBt->usableSize;

  /* This block handles pages with two or fewer free blocks and nMaxFrag
  ** or fewer fragmented bytes. In this case it is faster to move the
  ** two (or one) blocks of cells using memmove() and add the required
  ** offsets to each pointer in the cell-pointer array than it is to 
  ** reconstruct the entire page.  */
  if( (int)data[hdr+7]<=nMaxFrag ){
    int iFree = get2byte(&data[hdr+1]);
    if( iFree>usableSize-4 ) return SQLITE_CORRUPT_PAGE(pPage);
    if( iFree ){
      int iFree2 = get2byte(&data[iFree]);
      if( iFree2>usableSize-4 ) return SQLITE_CORRUPT_PAGE(pPage);
      if( 0==iFree2 || (data[iFree2]==0 && data[iFree2+1]==0) ){
        u8 *pEnd = &data[cellOffset + nCell*2];
        u8 *pAddr;
        int sz2 = 0;
        int sz = get2byte(&data[iFree+2]);
        int top = get2byte(&data[hdr+5]);
        if( top>=iFree ){
          return SQLITE_CORRUPT_PAGE(pPage);
        }
        if( iFree2 ){
          if( iFree+sz>iFree2 ) return SQLITE_CORRUPT_PAGE(pPage);
          sz2 = get2byte(&data[iFree2+2]);
          if( iFree2+sz2 > usableSize ) return SQLITE_CORRUPT_PAGE(pPage);
          memmove(&data[iFree+sz+sz2], &data[iFree+sz], iFree2-(iFree+sz));
          sz += sz2;
        }else if( NEVER(iFree+sz>usableSize) ){
          return SQLITE_CORRUPT_PAGE(pPage);
        }

        cbrk = top+sz;
        assert( cbrk+(iFree-top) <= usableSize );
        memmove(&data[cbrk], &data[top], iFree-top);
        for(pAddr=&data[cellOffset]; pAddr<pEnd; pAddr+=2){
          pc = get2byte(pAddr);
          if( pc<iFree ){ put2byte(pAddr, pc+sz); }
          else if( pc<iFree2 ){ put2byte(pAddr, pc+sz2); }
        }
        goto defragment_out;
      }
    }
  }

  cbrk = usableSize;
  iCellLast = usableSize - 4;
  for(i=0; i<nCell; i++){
    u8 *pAddr;     /* The i-th cell pointer */
    pAddr = &data[cellOffset + i*2];
    pc = get2byte(pAddr);
    testcase( pc==iCellFirst );
    testcase( pc==iCellLast );
    /* These conditions have already been verified in btreeInitPage()
    ** if PRAGMA cell_size_check=ON.
    */
    if( pc<iCellFirst || pc>iCellLast ){
      return SQLITE_CORRUPT_PAGE(pPage);
    }
    assert( pc>=iCellFirst && pc<=iCellLast );
    size = pPage->xCellSize(pPage, &src[pc]);
    cbrk -= size;
    if( cbrk<iCellFirst || pc+size>usableSize ){
      return SQLITE_CORRUPT_PAGE(pPage);
    }
    assert( cbrk+size<=usableSize && cbrk>=iCellFirst );
    testcase( cbrk+size==usableSize );
    testcase( pc+size==usableSize );
    put2byte(pAddr, cbrk);
    if( temp==0 ){
      int x;
      if( cbrk==pc ) continue;
      temp = sqlite3PagerTempSpace(pPage->pBt->pPager);
      x = get2byte(&data[hdr+5]);
      memcpy(&temp[x], &data[x], (cbrk+size) - x);
      src = temp;
    }
    memcpy(&data[cbrk], &src[pc], size);
  }
  data[hdr+7] = 0;

 defragment_out:
  assert( pPage->nFree>=0 );
  if( data[hdr+7]+cbrk-iCellFirst!=pPage->nFree ){
    return SQLITE_CORRUPT_PAGE(pPage);
  }
  assert( cbrk>=iCellFirst );
  put2byte(&data[hdr+5], cbrk);
  data[hdr+1] = 0;
  data[hdr+2] = 0;
  memset(&data[iCellFirst], 0, cbrk-iCellFirst);
  assert( sqlite3PagerIswriteable(pPage->pDbPage) );
  return SQLITE_OK;
}

/*
** Search the free-list on page pPg for space to store a cell nByte bytes in
** size. If one can be found, return a pointer to the space and remove it
** from the free-list.
**
** If no suitable space can be found on the free-list, return NULL.
**
** This function may detect corruption within pPg.  If corruption is
** detected then *pRc is set to SQLITE_CORRUPT and NULL is returned.
**
** Slots on the free list that are between 1 and 3 bytes larger than nByte
** will be ignored if adding the extra space to the fragmentation count
** causes the fragmentation count to exceed 60.
*/
static u8 *pageFindSlot(MemPage *pPg, int nByte, int *pRc){
  const int hdr = pPg->hdrOffset;            /* Offset to page header */
  u8 * const aData = pPg->aData;             /* Page data */
  int iAddr = hdr + 1;                       /* Address of ptr to pc */
  int pc = get2byte(&aData[iAddr]);          /* Address of a free slot */
  int x;                                     /* Excess size of the slot */
  int maxPC = pPg->pBt->usableSize - nByte;  /* Max address for a usable slot */
  int size;                                  /* Size of the free slot */

  assert( pc>0 );
  while( pc<=maxPC ){
    /* EVIDENCE-OF: R-22710-53328 The third and fourth bytes of each
    ** freeblock form a big-endian integer which is the size of the freeblock
    ** in bytes, including the 4-byte header. */
    size = get2byte(&aData[pc+2]);
    if( (x = size - nByte)>=0 ){
      testcase( x==4 );
      testcase( x==3 );
      if( x<4 ){
        /* EVIDENCE-OF: R-11498-58022 In a well-formed b-tree page, the total
        ** number of bytes in fragments may not exceed 60. */
        if( aData[hdr+7]>57 ) return 0;

        /* Remove the slot from the free-list. Update the number of
        ** fragmented bytes within the page. */
        memcpy(&aData[iAddr], &aData[pc], 2);
        aData[hdr+7] += (u8)x;
      }else if( x+pc > maxPC ){
        /* This slot extends off the end of the usable part of the page */
        *pRc = SQLITE_CORRUPT_PAGE(pPg);
        return 0;
      }else{
        /* The slot remains on the free-list. Reduce its size to account
        ** for the portion used by the new allocation. */
        put2byte(&aData[pc+2], x);
      }
      return &aData[pc + x];
    }
    iAddr = pc;
    pc = get2byte(&aData[pc]);
    if( pc<=iAddr+size ){
      if( pc ){
        /* The next slot in the chain is not past the end of the current slot */
        *pRc = SQLITE_CORRUPT_PAGE(pPg);
      }
      return 0;
    }
  }
  if( pc>maxPC+nByte-4 ){
    /* The free slot chain extends off the end of the page */
    *pRc = SQLITE_CORRUPT_PAGE(pPg);
  }
  return 0;
}

/*
** Allocate nByte bytes of space from within the B-Tree page passed
** as the first argument. Write into *pIdx the index into pPage->aData[]
** of the first byte of allocated space. Return either SQLITE_OK or
** an error code (usually SQLITE_CORRUPT).
**
** The caller guarantees that there is sufficient space to make the
** allocation.  This routine might need to defragment in order to bring
** all the space together, however.  This routine will avoid using
** the first two bytes past the cell pointer area since presumably this
** allocation is being made in order to insert a new cell, so we will
** also end up needing a new cell pointer.
*/
static int allocateSpace(MemPage *pPage, int nByte, int *pIdx){
  const int hdr = pPage->hdrOffset;    /* Local cache of pPage->hdrOffset */
  u8 * const data = pPage->aData;      /* Local cache of pPage->aData */
  int top;                             /* First byte of cell content area */
  int rc = SQLITE_OK;                  /* Integer return code */
  int gap;        /* First byte of gap between cell pointers and cell content */
  
  assert( sqlite3PagerIswriteable(pPage->pDbPage) );
  assert( pPage->pBt );
  assert( sqlite3_mutex_held(pPage->pBt->mutex) );
  assert( nByte>=0 );  /* Minimum cell size is 4 */
  assert( pPage->nFree>=nByte );
  assert( pPage->nOverflow==0 );
  assert( nByte < (int)(pPage->pBt->usableSize-8) );

  assert( pPage->cellOffset == hdr + 12 - 4*pPage->leaf );
  gap = pPage->cellOffset + 2*pPage->nCell;
  assert( gap<=65536 );
  /* EVIDENCE-OF: R-29356-02391 If the database uses a 65536-byte page size
  ** and the reserved space is zero (the usual value for reserved space)
  ** then the cell content offset of an empty page wants to be 65536.
  ** However, that integer is too large to be stored in a 2-byte unsigned
  ** integer, so a value of 0 is used in its place. */
  top = get2byte(&data[hdr+5]);
  assert( top<=(int)pPage->pBt->usableSize ); /* by btreeComputeFreeSpace() */
  if( gap>top ){
    if( top==0 && pPage->pBt->usableSize==65536 ){
      top = 65536;
    }else{
      return SQLITE_CORRUPT_PAGE(pPage);
    }
  }

  /* If there is enough space between gap and top for one more cell pointer,
  ** and if the freelist is not empty, then search the
  ** freelist looking for a slot big enough to satisfy the request.
  */
  testcase( gap+2==top );
  testcase( gap+1==top );
  testcase( gap==top );
  if( (data[hdr+2] || data[hdr+1]) && gap+2<=top ){
    u8 *pSpace = pageFindSlot(pPage, nByte, &rc);
    if( pSpace ){
      int g2;
      assert( pSpace+nByte<=data+pPage->pBt->usableSize );
      *pIdx = g2 = (int)(pSpace-data);
      if( NEVER(g2<=gap) ){
        return SQLITE_CORRUPT_PAGE(pPage);
      }else{
        return SQLITE_OK;
      }
    }else if( rc ){
      return rc;
    }
  }

  /* The request could not be fulfilled using a freelist slot.  Check
  ** to see if defragmentation is necessary.
  */
  testcase( gap+2+nByte==top );
  if( gap+2+nByte>top ){
    assert( pPage->nCell>0 || CORRUPT_DB );
    assert( pPage->nFree>=0 );
    rc = defragmentPage(pPage, MIN(4, pPage->nFree - (2+nByte)));
    if( rc ) return rc;
    top = get2byteNotZero(&data[hdr+5]);
    assert( gap+2+nByte<=top );
  }


  /* Allocate memory from the gap in between the cell pointer array
  ** and the cell content area.  The btreeComputeFreeSpace() call has already
  ** validated the freelist.  Given that the freelist is valid, there
  ** is no way that the allocation can extend off the end of the page.
  ** The assert() below verifies the previous sentence.
  */
  top -= nByte;
  put2byte(&data[hdr+5], top);
  assert( top+nByte <= (int)pPage->pBt->usableSize );
  *pIdx = top;
  return SQLITE_OK;
}

/*
** Return a section of the pPage->aData to the freelist.
** The first byte of the new free block is pPage->aData[iStart]
** and the size of the block is iSize bytes.
**
** Adjacent freeblocks are coalesced.
**
** Even though the freeblock list was checked by btreeComputeFreeSpace(),
** that routine will not detect overlap between cells or freeblocks.  Nor
** does it detect cells or freeblocks that encrouch into the reserved bytes
** at the end of the page.  So do additional corruption checks inside this
** routine and return SQLITE_CORRUPT if any problems are found.
*/
static int freeSpace(MemPage *pPage, u16 iStart, u16 iSize){
  u16 iPtr;                             /* Address of ptr to next freeblock */
  u16 iFreeBlk;                         /* Address of the next freeblock */
  u8 hdr;                               /* Page header size.  0 or 100 */
  u8 nFrag = 0;                         /* Reduction in fragmentation */
  u16 iOrigSize = iSize;                /* Original value of iSize */
  u16 x;                                /* Offset to cell content area */
  u32 iEnd = iStart + iSize;            /* First byte past the iStart buffer */
  unsigned char *data = pPage->aData;   /* Page content */

  assert( pPage->pBt!=0 );
  assert( sqlite3PagerIswriteable(pPage->pDbPage) );
  assert( CORRUPT_DB || iStart>=pPage->hdrOffset+6+pPage->childPtrSize );
  assert( CORRUPT_DB || iEnd <= pPage->pBt->usableSize );
  assert( sqlite3_mutex_held(pPage->pBt->mutex) );
  assert( iSize>=4 );   /* Minimum cell size is 4 */
  assert( iStart<=pPage->pBt->usableSize-4 );

  /* The list of freeblocks must be in ascending order.  Find the 
  ** spot on the list where iStart should be inserted.
  */
  hdr = pPage->hdrOffset;
  iPtr = hdr + 1;
  if( data[iPtr+1]==0 && data[iPtr]==0 ){
    iFreeBlk = 0;  /* Shortcut for the case when the freelist is empty */
  }else{
    while( (iFreeBlk = get2byte(&data[iPtr]))<iStart ){
      if( iFreeBlk<iPtr+4 ){
        if( iFreeBlk==0 ) break; /* TH3: corrupt082.100 */
        return SQLITE_CORRUPT_PAGE(pPage);
      }
      iPtr = iFreeBlk;
    }
    if( iFreeBlk>pPage->pBt->usableSize-4 ){ /* TH3: corrupt081.100 */
      return SQLITE_CORRUPT_PAGE(pPage);
    }
    assert( iFreeBlk>iPtr || iFreeBlk==0 );
  
    /* At this point:
    **    iFreeBlk:   First freeblock after iStart, or zero if none
    **    iPtr:       The address of a pointer to iFreeBlk
    **
    ** Check to see if iFreeBlk should be coalesced onto the end of iStart.
    */
    if( iFreeBlk && iEnd+3>=iFreeBlk ){
      nFrag = iFreeBlk - iEnd;
      if( iEnd>iFreeBlk ) return SQLITE_CORRUPT_PAGE(pPage);
      iEnd = iFreeBlk + get2byte(&data[iFreeBlk+2]);
      if( iEnd > pPage->pBt->usableSize ){
        return SQLITE_CORRUPT_PAGE(pPage);
      }
      iSize = iEnd - iStart;
      iFreeBlk = get2byte(&data[iFreeBlk]);
    }
  
    /* If iPtr is another freeblock (that is, if iPtr is not the freelist
    ** pointer in the page header) then check to see if iStart should be
    ** coalesced onto the end of iPtr.
    */
    if( iPtr>hdr+1 ){
      int iPtrEnd = iPtr + get2byte(&data[iPtr+2]);
      if( iPtrEnd+3>=iStart ){
        if( iPtrEnd>iStart ) return SQLITE_CORRUPT_PAGE(pPage);
        nFrag += iStart - iPtrEnd;
        iSize = iEnd - iPtr;
        iStart = iPtr;
      }
    }
    if( nFrag>data[hdr+7] ) return SQLITE_CORRUPT_PAGE(pPage);
    data[hdr+7] -= nFrag;
  }
  x = get2byte(&data[hdr+5]);
  if( iStart<=x ){
    /* The new freeblock is at the beginning of the cell content area,
    ** so just extend the cell content area rather than create another
    ** freelist entry */
    if( iStart<x ) return SQLITE_CORRUPT_PAGE(pPage);
    if( iPtr!=hdr+1 ) return SQLITE_CORRUPT_PAGE(pPage);
    put2byte(&data[hdr+1], iFreeBlk);
    put2byte(&data[hdr+5], iEnd);
  }else{
    /* Insert the new freeblock into the freelist */
    put2byte(&data[iPtr], iStart);
  }
  if( pPage->pBt->btsFlags & BTS_FAST_SECURE ){
    /* Overwrite deleted information with zeros when the secure_delete
    ** option is enabled */
    memset(&data[iStart], 0, iSize);
  }
  put2byte(&data[iStart], iFreeBlk);
  put2byte(&data[iStart+2], iSize);
  pPage->nFree += iOrigSize;
  return SQLITE_OK;
}

/*
** Decode the flags byte (the first byte of the header) for a page
** and initialize fields of the MemPage structure accordingly.
**
** Only the following combinations are supported.  Anything different
** indicates a corrupt database files:
**
**         PTF_ZERODATA
**         PTF_ZERODATA | PTF_LEAF
**         PTF_LEAFDATA | PTF_INTKEY
**         PTF_LEAFDATA | PTF_INTKEY | PTF_LEAF
*/
static int decodeFlags(MemPage *pPage, int flagByte){
  BtShared *pBt;     /* A copy of pPage->pBt */

  assert( pPage->hdrOffset==(pPage->pgno==1 ? 100 : 0) );
  assert( sqlite3_mutex_held(pPage->pBt->mutex) );
  pPage->leaf = (u8)(flagByte>>3);  assert( PTF_LEAF == 1<<3 );
  flagByte &= ~PTF_LEAF;
  pPage->childPtrSize = 4-4*pPage->leaf;
  pPage->xCellSize = cellSizePtr;
  pBt = pPage->pBt;
  if( flagByte==(PTF_LEAFDATA | PTF_INTKEY) ){
    /* EVIDENCE-OF: R-07291-35328 A value of 5 (0x05) means the page is an
    ** interior table b-tree page. */
    assert( (PTF_LEAFDATA|PTF_INTKEY)==5 );
    /* EVIDENCE-OF: R-26900-09176 A value of 13 (0x0d) means the page is a
    ** leaf table b-tree page. */
    assert( (PTF_LEAFDATA|PTF_INTKEY|PTF_LEAF)==13 );
    pPage->intKey = 1;
    if( pPage->leaf ){
      pPage->intKeyLeaf = 1;
      pPage->xParseCell = btreeParseCellPtr;
    }else{
      pPage->intKeyLeaf = 0;
      pPage->xCellSize = cellSizePtrNoPayload;
      pPage->xParseCell = btreeParseCellPtrNoPayload;
    }
    pPage->maxLocal = pBt->maxLeaf;
    pPage->minLocal = pBt->minLeaf;
  }else if( flagByte==PTF_ZERODATA ){
    /* EVIDENCE-OF: R-43316-37308 A value of 2 (0x02) means the page is an
    ** interior index b-tree page. */
    assert( (PTF_ZERODATA)==2 );
    /* EVIDENCE-OF: R-59615-42828 A value of 10 (0x0a) means the page is a
    ** leaf index b-tree page. */
    assert( (PTF_ZERODATA|PTF_LEAF)==10 );
    pPage->intKey = 0;
    pPage->intKeyLeaf = 0;
    pPage->xParseCell = btreeParseCellPtrIndex;
    pPage->maxLocal = pBt->maxLocal;
    pPage->minLocal = pBt->minLocal;
  }else{
    /* EVIDENCE-OF: R-47608-56469 Any other value for the b-tree page type is
    ** an error. */
    return SQLITE_CORRUPT_PAGE(pPage);
  }
  pPage->max1bytePayload = pBt->max1bytePayload;
  return SQLITE_OK;
}

/*
** Compute the amount of freespace on the page.  In other words, fill
** in the pPage->nFree field.
*/
static int btreeComputeFreeSpace(MemPage *pPage){
  int pc;            /* Address of a freeblock within pPage->aData[] */
  u8 hdr;            /* Offset to beginning of page header */
  u8 *data;          /* Equal to pPage->aData */
  int usableSize;    /* Amount of usable space on each page */
  int nFree;         /* Number of unused bytes on the page */
  int top;           /* First byte of the cell content area */
  int iCellFirst;    /* First allowable cell or freeblock offset */
  int iCellLast;     /* Last possible cell or freeblock offset */

  assert( pPage->pBt!=0 );
  assert( pPage->pBt->db!=0 );
  assert( sqlite3_mutex_held(pPage->pBt->mutex) );
  assert( pPage->pgno==sqlite3PagerPagenumber(pPage->pDbPage) );
  assert( pPage == sqlite3PagerGetExtra(pPage->pDbPage) );
  assert( pPage->aData == sqlite3PagerGetData(pPage->pDbPage) );
  assert( pPage->isInit==1 );
  assert( pPage->nFree<0 );

  usableSize = pPage->pBt->usableSize;
  hdr = pPage->hdrOffset;
  data = pPage->aData;
  /* EVIDENCE-OF: R-58015-48175 The two-byte integer at offset 5 designates
  ** the start of the cell content area. A zero value for this integer is
  ** interpreted as 65536. */
  top = get2byteNotZero(&data[hdr+5]);
  iCellFirst = hdr + 8 + pPage->childPtrSize + 2*pPage->nCell;
  iCellLast = usableSize - 4;

  /* Compute the total free space on the page
  ** EVIDENCE-OF: R-23588-34450 The two-byte integer at offset 1 gives the
  ** start of the first freeblock on the page, or is zero if there are no
  ** freeblocks. */
  pc = get2byte(&data[hdr+1]);
  nFree = data[hdr+7] + top;  /* Init nFree to non-freeblock free space */
  if( pc>0 ){
    u32 next, size;
    if( pc<top ){
      /* EVIDENCE-OF: R-55530-52930 In a well-formed b-tree page, there will
      ** always be at least one cell before the first freeblock.
      */
      return SQLITE_CORRUPT_PAGE(pPage); 
    }
    while( 1 ){
      if( pc>iCellLast ){
        /* Freeblock off the end of the page */
        return SQLITE_CORRUPT_PAGE(pPage);
      }
      next = get2byte(&data[pc]);
      size = get2byte(&data[pc+2]);
      nFree = nFree + size;
      if( next<=pc+size+3 ) break;
      pc = next;
    }
    if( next>0 ){
      /* Freeblock not in ascending order */
      return SQLITE_CORRUPT_PAGE(pPage);
    }
    if( pc+size>(unsigned int)usableSize ){
      /* Last freeblock extends past page end */
      return SQLITE_CORRUPT_PAGE(pPage);
    }
  }

  /* At this point, nFree contains the sum of the offset to the start
  ** of the cell-content area plus the number of free bytes within
  ** the cell-content area. If this is greater than the usable-size
  ** of the page, then the page must be corrupted. This check also
  ** serves to verify that the offset to the start of the cell-content
  ** area, according to the page header, lies within the page.
  */
  if( nFree>usableSize || nFree<iCellFirst ){
    return SQLITE_CORRUPT_PAGE(pPage);
  }
  pPage->nFree = (u16)(nFree - iCellFirst);
  return SQLITE_OK;
}

/*
** Do additional sanity check after btreeInitPage() if
** PRAGMA cell_size_check=ON 
*/
static SQLITE_NOINLINE int btreeCellSizeCheck(MemPage *pPage){
  int iCellFirst;    /* First allowable cell or freeblock offset */
  int iCellLast;     /* Last possible cell or freeblock offset */
  int i;             /* Index into the cell pointer array */
  int sz;            /* Size of a cell */
  int pc;            /* Address of a freeblock within pPage->aData[] */
  u8 *data;          /* Equal to pPage->aData */
  int usableSize;    /* Maximum usable space on the page */
  int cellOffset;    /* Start of cell content area */

  iCellFirst = pPage->cellOffset + 2*pPage->nCell;
  usableSize = pPage->pBt->usableSize;
  iCellLast = usableSize - 4;
  data = pPage->aData;
  cellOffset = pPage->cellOffset;
  if( !pPage->leaf ) iCellLast--;
  for(i=0; i<pPage->nCell; i++){
    pc = get2byteAligned(&data[cellOffset+i*2]);
    testcase( pc==iCellFirst );
    testcase( pc==iCellLast );
    if( pc<iCellFirst || pc>iCellLast ){
      return SQLITE_CORRUPT_PAGE(pPage);
    }
    sz = pPage->xCellSize(pPage, &data[pc]);
    testcase( pc+sz==usableSize );
    if( pc+sz>usableSize ){
      return SQLITE_CORRUPT_PAGE(pPage);
    }
  }
  return SQLITE_OK;
}

/*
** Initialize the auxiliary information for a disk block.
**
** Return SQLITE_OK on success.  If we see that the page does
** not contain a well-formed database page, then return 
** SQLITE_CORRUPT.  Note that a return of SQLITE_OK does not
** guarantee that the page is well-formed.  It only shows that
** we failed to detect any corruption.
*/
static int btreeInitPage(MemPage *pPage){
  u8 *data;          /* Equal to pPage->aData */
  BtShared *pBt;        /* The main btree structure */

  assert( pPage->pBt!=0 );
  assert( pPage->pBt->db!=0 );
  assert( sqlite3_mutex_held(pPage->pBt->mutex) );
  assert( pPage->pgno==sqlite3PagerPagenumber(pPage->pDbPage) );
  assert( pPage == sqlite3PagerGetExtra(pPage->pDbPage) );
  assert( pPage->aData == sqlite3PagerGetData(pPage->pDbPage) );
  assert( pPage->isInit==0 );

  pBt = pPage->pBt;
  data = pPage->aData + pPage->hdrOffset;
  /* EVIDENCE-OF: R-28594-02890 The one-byte flag at offset 0 indicating
  ** the b-tree page type. */
  if( decodeFlags(pPage, data[0]) ){
    return SQLITE_CORRUPT_PAGE(pPage);
  }
  assert( pBt->pageSize>=512 && pBt->pageSize<=65536 );
  pPage->maskPage = (u16)(pBt->pageSize - 1);
  pPage->nOverflow = 0;
  pPage->cellOffset = pPage->hdrOffset + 8 + pPage->childPtrSize;
  pPage->aCellIdx = data + pPage->childPtrSize + 8;
  pPage->aDataEnd = pPage->aData + pBt->usableSize;
  pPage->aDataOfst = pPage->aData + pPage->childPtrSize;
  /* EVIDENCE-OF: R-37002-32774 The two-byte integer at offset 3 gives the
  ** number of cells on the page. */
  pPage->nCell = get2byte(&data[3]);
  if( pPage->nCell>MX_CELL(pBt) ){
    /* To many cells for a single page.  The page must be corrupt */
    return SQLITE_CORRUPT_PAGE(pPage);
  }
  testcase( pPage->nCell==MX_CELL(pBt) );
  /* EVIDENCE-OF: R-24089-57979 If a page contains no cells (which is only
  ** possible for a root page of a table that contains no rows) then the
  ** offset to the cell content area will equal the page size minus the
  ** bytes of reserved space. */
  assert( pPage->nCell>0
       || get2byteNotZero(&data[5])==(int)pBt->usableSize
       || CORRUPT_DB );
  pPage->nFree = -1;  /* Indicate that this value is yet uncomputed */
  pPage->isInit = 1;
  if( pBt->db->flags & SQLITE_CellSizeCk ){
    return btreeCellSizeCheck(pPage);
  }
  return SQLITE_OK;
}

/*
** Set up a raw page so that it looks like a database page holding
** no entries.
*/
static void zeroPage(MemPage *pPage, int flags){
  unsigned char *data = pPage->aData;
  BtShared *pBt = pPage->pBt;
  u8 hdr = pPage->hdrOffset;
  u16 first;

  assert( sqlite3PagerPagenumber(pPage->pDbPage)==pPage->pgno );
  assert( sqlite3PagerGetExtra(pPage->pDbPage) == (void*)pPage );
  assert( sqlite3PagerGetData(pPage->pDbPage) == data );
  assert( sqlite3PagerIswriteable(pPage->pDbPage) );
  assert( sqlite3_mutex_held(pBt->mutex) );
  if( pBt->btsFlags & BTS_FAST_SECURE ){
    memset(&data[hdr], 0, pBt->usableSize - hdr);
  }
  data[hdr] = (char)flags;
  first = hdr + ((flags&PTF_LEAF)==0 ? 12 : 8);
  memset(&data[hdr+1], 0, 4);
  data[hdr+7] = 0;
  put2byte(&data[hdr+5], pBt->usableSize);
  pPage->nFree = (u16)(pBt->usableSize - first);
  decodeFlags(pPage, flags);
  pPage->cellOffset = first;
  pPage->aDataEnd = &data[pBt->usableSize];
  pPage->aCellIdx = &data[first];
  pPage->aDataOfst = &data[pPage->childPtrSize];
  pPage->nOverflow = 0;
  assert( pBt->pageSize>=512 && pBt->pageSize<=65536 );
  pPage->maskPage = (u16)(pBt->pageSize - 1);
  pPage->nCell = 0;
  pPage->isInit = 1;
}


/*
** Convert a DbPage obtained from the pager into a MemPage used by
** the btree layer.
*/
static MemPage *btreePageFromDbPage(DbPage *pDbPage, Pgno pgno, BtShared *pBt){
  MemPage *pPage = (MemPage*)sqlite3PagerGetExtra(pDbPage);
  if( pgno!=pPage->pgno ){
    pPage->aData = sqlite3PagerGetData(pDbPage);
    pPage->pDbPage = pDbPage;
    pPage->pBt = pBt;
    pPage->pgno = pgno;
    pPage->hdrOffset = pgno==1 ? 100 : 0;
  }
  assert( pPage->aData==sqlite3PagerGetData(pDbPage) );
  return pPage; 
}

/*
** Get a page from the pager.  Initialize the MemPage.pBt and
** MemPage.aData elements if needed.  See also: btreeGetUnusedPage().
**
** If the PAGER_GET_NOCONTENT flag is set, it means that we do not care
** about the content of the page at this time.  So do not go to the disk
** to fetch the content.  Just fill in the content with zeros for now.
** If in the future we call sqlite3PagerWrite() on this page, that
** means we have started to be concerned about content and the disk
** read should occur at that point.
*/
static int btreeGetPage(
  BtShared *pBt,       /* The btree */
  Pgno pgno,           /* Number of the page to fetch */
  MemPage **ppPage,    /* Return the page in this parameter */
  int flags            /* PAGER_GET_NOCONTENT or PAGER_GET_READONLY */
){
  int rc;
  DbPage *pDbPage;

  assert( flags==0 || flags==PAGER_GET_NOCONTENT || flags==PAGER_GET_READONLY );
  assert( sqlite3_mutex_held(pBt->mutex) );
  rc = sqlite3PagerGet(pBt->pPager, pgno, (DbPage**)&pDbPage, flags);
  if( rc ) return rc;
  *ppPage = btreePageFromDbPage(pDbPage, pgno, pBt);
  return SQLITE_OK;
}

/*
** Retrieve a page from the pager cache. If the requested page is not
** already in the pager cache return NULL. Initialize the MemPage.pBt and
** MemPage.aData elements if needed.
*/
static MemPage *btreePageLookup(BtShared *pBt, Pgno pgno){
  DbPage *pDbPage;
  assert( sqlite3_mutex_held(pBt->mutex) );
  pDbPage = sqlite3PagerLookup(pBt->pPager, pgno);
  if( pDbPage ){
    return btreePageFromDbPage(pDbPage, pgno, pBt);
  }
  return 0;
}

/*
** Return the size of the database file in pages. If there is any kind of
** error, return ((unsigned int)-1).
*/
static Pgno btreePagecount(BtShared *pBt){
  return pBt->nPage;
}
Pgno sqlite3BtreeLastPage(Btree *p){
  assert( sqlite3BtreeHoldsMutex(p) );
  return btreePagecount(p->pBt);
}

/*
** Get a page from the pager and initialize it.
**
** If pCur!=0 then the page is being fetched as part of a moveToChild()
** call.  Do additional sanity checking on the page in this case.
** And if the fetch fails, this routine must decrement pCur->iPage.
**
** The page is fetched as read-write unless pCur is not NULL and is
** a read-only cursor.
**
** If an error occurs, then *ppPage is undefined. It
** may remain unchanged, or it may be set to an invalid value.
*/
static int getAndInitPage(
  BtShared *pBt,                  /* The database file */
  Pgno pgno,                      /* Number of the page to get */
  MemPage **ppPage,               /* Write the page pointer here */
  BtCursor *pCur,                 /* Cursor to receive the page, or NULL */
  int bReadOnly                   /* True for a read-only page */
){
  int rc;
  DbPage *pDbPage;
  assert( sqlite3_mutex_held(pBt->mutex) );
  assert( pCur==0 || ppPage==&pCur->pPage );
  assert( pCur==0 || bReadOnly==pCur->curPagerFlags );
  assert( pCur==0 || pCur->iPage>0 );

  if( pgno>btreePagecount(pBt) ){
    rc = SQLITE_CORRUPT_BKPT;
    goto getAndInitPage_error1;
  }
  rc = sqlite3PagerGet(pBt->pPager, pgno, (DbPage**)&pDbPage, bReadOnly);
  if( rc ){
    goto getAndInitPage_error1;
  }
  *ppPage = (MemPage*)sqlite3PagerGetExtra(pDbPage);
  if( (*ppPage)->isInit==0 ){
    btreePageFromDbPage(pDbPage, pgno, pBt);
    rc = btreeInitPage(*ppPage);
    if( rc!=SQLITE_OK ){
      goto getAndInitPage_error2;
    }
  }
  assert( (*ppPage)->pgno==pgno );
  assert( (*ppPage)->aData==sqlite3PagerGetData(pDbPage) );

  /* If obtaining a child page for a cursor, we must verify that the page is
  ** compatible with the root page. */
  if( pCur && ((*ppPage)->nCell<1 || (*ppPage)->intKey!=pCur->curIntKey) ){
    rc = SQLITE_CORRUPT_PGNO(pgno);
    goto getAndInitPage_error2;
  }
  return SQLITE_OK;

getAndInitPage_error2:
  releasePage(*ppPage);
getAndInitPage_error1:
  if( pCur ){
    pCur->iPage--;
    pCur->pPage = pCur->apPage[pCur->iPage];
  }
  testcase( pgno==0 );
  assert( pgno!=0 || rc==SQLITE_CORRUPT );
  return rc;
}

/*
** Release a MemPage.  This should be called once for each prior
** call to btreeGetPage.
**
** Page1 is a special case and must be released using releasePageOne().
*/
static void releasePageNotNull(MemPage *pPage){
  assert( pPage->aData );
  assert( pPage->pBt );
  assert( pPage->pDbPage!=0 );
  assert( sqlite3PagerGetExtra(pPage->pDbPage) == (void*)pPage );
  assert( sqlite3PagerGetData(pPage->pDbPage)==pPage->aData );
  assert( sqlite3_mutex_held(pPage->pBt->mutex) );
  sqlite3PagerUnrefNotNull(pPage->pDbPage);
}
static void releasePage(MemPage *pPage){
  if( pPage ) releasePageNotNull(pPage);
}
static void releasePageOne(MemPage *pPage){
  assert( pPage!=0 );
  assert( pPage->aData );
  assert( pPage->pBt );
  assert( pPage->pDbPage!=0 );
  assert( sqlite3PagerGetExtra(pPage->pDbPage) == (void*)pPage );
  assert( sqlite3PagerGetData(pPage->pDbPage)==pPage->aData );
  assert( sqlite3_mutex_held(pPage->pBt->mutex) );
  sqlite3PagerUnrefPageOne(pPage->pDbPage);
}

/*
** Get an unused page.
**
** This works just like btreeGetPage() with the addition:
**
**   *  If the page is already in use for some other purpose, immediately
**      release it and return an SQLITE_CURRUPT error.
**   *  Make sure the isInit flag is clear
*/
static int btreeGetUnusedPage(
  BtShared *pBt,       /* The btree */
  Pgno pgno,           /* Number of the page to fetch */
  MemPage **ppPage,    /* Return the page in this parameter */
  int flags            /* PAGER_GET_NOCONTENT or PAGER_GET_READONLY */
){
  int rc = btreeGetPage(pBt, pgno, ppPage, flags);
  if( rc==SQLITE_OK ){
    if( sqlite3PagerPageRefcount((*ppPage)->pDbPage)>1 ){
      releasePage(*ppPage);
      *ppPage = 0;
      return SQLITE_CORRUPT_BKPT;
    }
    (*ppPage)->isInit = 0;
  }else{
    *ppPage = 0;
  }
  return rc;
}


/*
** During a rollback, when the pager reloads information into the cache
** so that the cache is restored to its original state at the start of
** the transaction, for each page restored this routine is called.
**
** This routine needs to reset the extra data section at the end of the
** page to agree with the restored data.
*/
static void pageReinit(DbPage *pData){
  MemPage *pPage;
  pPage = (MemPage *)sqlite3PagerGetExtra(pData);
  assert( sqlite3PagerPageRefcount(pData)>0 );
  if( pPage->isInit ){
    assert( sqlite3_mutex_held(pPage->pBt->mutex) );
    pPage->isInit = 0;
    if( sqlite3PagerPageRefcount(pData)>1 ){
      /* pPage might not be a btree page;  it might be an overflow page
      ** or ptrmap page or a free page.  In those cases, the following
      ** call to btreeInitPage() will likely return SQLITE_CORRUPT.
      ** But no harm is done by this.  And it is very important that
      ** btreeInitPage() be called on every btree page so we make
      ** the call for every page that comes in for re-initing. */
      btreeInitPage(pPage);
    }
  }
}

/*
** Invoke the busy handler for a btree.
*/
static int btreeInvokeBusyHandler(void *pArg){
  BtShared *pBt = (BtShared*)pArg;
  assert( pBt->db );
  assert( sqlite3_mutex_held(pBt->db->mutex) );
  return sqlite3InvokeBusyHandler(&pBt->db->busyHandler);
}

/*
** Open a database file.
** 
** zFilename is the name of the database file.  If zFilename is NULL
** then an ephemeral database is created.  The ephemeral database might
** be exclusively in memory, or it might use a disk-based memory cache.
** Either way, the ephemeral database will be automatically deleted 
** when sqlite3BtreeClose() is called.
**
** If zFilename is ":memory:" then an in-memory database is created
** that is automatically destroyed when it is closed.
**
** The "flags" parameter is a bitmask that might contain bits like
** BTREE_OMIT_JOURNAL and/or BTREE_MEMORY.
**
** If the database is already opened in the same database connection
** and we are in shared cache mode, then the open will fail with an
** SQLITE_CONSTRAINT error.  We cannot allow two or more BtShared
** objects in the same database connection since doing so will lead
** to problems with locking.
*/
int sqlite3BtreeOpen(
  sqlite3_vfs *pVfs,      /* VFS to use for this b-tree */
  const char *zFilename,  /* Name of the file containing the BTree database */
  sqlite3 *db,            /* Associated database handle */
  Btree **ppBtree,        /* Pointer to new Btree object written here */
  int flags,              /* Options */
  int vfsFlags            /* Flags passed through to sqlite3_vfs.xOpen() */
){
  BtShared *pBt = 0;             /* Shared part of btree structure */
  Btree *p;                      /* Handle to return */
  sqlite3_mutex *mutexOpen = 0;  /* Prevents a race condition. Ticket #3537 */
  int rc = SQLITE_OK;            /* Result code from this function */
  u8 nReserve;                   /* Byte of unused space on each page */
  unsigned char zDbHeader[100];  /* Database header content */

  /* True if opening an ephemeral, temporary database */
  const int isTempDb = zFilename==0 || zFilename[0]==0;

  /* Set the variable isMemdb to true for an in-memory database, or 
  ** false for a file-based database.
  */
#ifdef SQLITE_OMIT_MEMORYDB
  const int isMemdb = 0;
#else
  const int isMemdb = (zFilename && strcmp(zFilename, ":memory:")==0)
                       || (isTempDb && sqlite3TempInMemory(db))
                       || (vfsFlags & SQLITE_OPEN_MEMORY)!=0;
#endif

  assert( db!=0 );
  assert( pVfs!=0 );
  assert( sqlite3_mutex_held(db->mutex) );
  assert( (flags&0xff)==flags );   /* flags fit in 8 bits */

  /* Only a BTREE_SINGLE database can be BTREE_UNORDERED */
  assert( (flags & BTREE_UNORDERED)==0 || (flags & BTREE_SINGLE)!=0 );

  /* A BTREE_SINGLE database is always a temporary and/or ephemeral */
  assert( (flags & BTREE_SINGLE)==0 || isTempDb );

  if( isMemdb ){
    flags |= BTREE_MEMORY;
  }
  if( (vfsFlags & SQLITE_OPEN_MAIN_DB)!=0 && (isMemdb || isTempDb) ){
    vfsFlags = (vfsFlags & ~SQLITE_OPEN_MAIN_DB) | SQLITE_OPEN_TEMP_DB;
  }
  p = sqlite3MallocZero(sizeof(Btree));
  if( !p ){
    return SQLITE_NOMEM_BKPT;
  }
  p->inTrans = TRANS_NONE;
  p->db = db;
#ifndef SQLITE_OMIT_SHARED_CACHE
  p->lock.pBtree = p;
  p->lock.iTable = 1;
#endif

#if !defined(SQLITE_OMIT_SHARED_CACHE) && !defined(SQLITE_OMIT_DISKIO)
  /*
  ** If this Btree is a candidate for shared cache, try to find an
  ** existing BtShared object that we can share with
  */
  if( isTempDb==0 && (isMemdb==0 || (vfsFlags&SQLITE_OPEN_URI)!=0) ){
    if( vfsFlags & SQLITE_OPEN_SHAREDCACHE ){
      int nFilename = sqlite3Strlen30(zFilename)+1;
      int nFullPathname = pVfs->mxPathname+1;
      char *zFullPathname = sqlite3Malloc(MAX(nFullPathname,nFilename));
      MUTEX_LOGIC( sqlite3_mutex *mutexShared; )

      p->sharable = 1;
      if( !zFullPathname ){
        sqlite3_free(p);
        return SQLITE_NOMEM_BKPT;
      }
      if( isMemdb ){
        memcpy(zFullPathname, zFilename, nFilename);
      }else{
        rc = sqlite3OsFullPathname(pVfs, zFilename,
                                   nFullPathname, zFullPathname);
        if( rc ){
          if( rc==SQLITE_OK_SYMLINK ){
            rc = SQLITE_OK;
          }else{
            sqlite3_free(zFullPathname);
            sqlite3_free(p);
            return rc;
          }
        }
      }
#if SQLITE_THREADSAFE
      mutexOpen = sqlite3MutexAlloc(SQLITE_MUTEX_STATIC_OPEN);
      sqlite3_mutex_enter(mutexOpen);
      mutexShared = sqlite3MutexAlloc(SQLITE_MUTEX_STATIC_MAIN);
      sqlite3_mutex_enter(mutexShared);
#endif
      for(pBt=GLOBAL(BtShared*,sqlite3SharedCacheList); pBt; pBt=pBt->pNext){
        assert( pBt->nRef>0 );
        if( 0==strcmp(zFullPathname, sqlite3PagerFilename(pBt->pPager, 0))
                 && sqlite3PagerVfs(pBt->pPager)==pVfs ){
          int iDb;
          for(iDb=db->nDb-1; iDb>=0; iDb--){
            Btree *pExisting = db->aDb[iDb].pBt;
            if( pExisting && pExisting->pBt==pBt ){
              sqlite3_mutex_leave(mutexShared);
              sqlite3_mutex_leave(mutexOpen);
              sqlite3_free(zFullPathname);
              sqlite3_free(p);
              return SQLITE_CONSTRAINT;
            }
          }
          p->pBt = pBt;
          pBt->nRef++;
          break;
        }
      }
      sqlite3_mutex_leave(mutexShared);
      sqlite3_free(zFullPathname);
    }
#ifdef SQLITE_DEBUG
    else{
      /* In debug mode, we mark all persistent databases as sharable
      ** even when they are not.  This exercises the locking code and
      ** gives more opportunity for asserts(sqlite3_mutex_held())
      ** statements to find locking problems.
      */
      p->sharable = 1;
    }
#endif
  }
#endif
  if( pBt==0 ){
    /*
    ** The following asserts make sure that structures used by the btree are
    ** the right size.  This is to guard against size changes that result
    ** when compiling on a different architecture.
    */
    assert( sizeof(i64)==8 );
    assert( sizeof(u64)==8 );
    assert( sizeof(u32)==4 );
    assert( sizeof(u16)==2 );
    assert( sizeof(Pgno)==4 );
  
    pBt = sqlite3MallocZero( sizeof(*pBt) );
    if( pBt==0 ){
      rc = SQLITE_NOMEM_BKPT;
      goto btree_open_out;
    }
    rc = sqlite3PagerOpen(pVfs, &pBt->pPager, zFilename,
                          sizeof(MemPage), flags, vfsFlags, pageReinit);
    if( rc==SQLITE_OK ){
      sqlite3PagerSetMmapLimit(pBt->pPager, db->szMmap);
      rc = sqlite3PagerReadFileheader(pBt->pPager,sizeof(zDbHeader),zDbHeader);
    }
    if( rc!=SQLITE_OK ){
      goto btree_open_out;
    }
    pBt->openFlags = (u8)flags;
    pBt->db = db;
    sqlite3PagerSetBusyHandler(pBt->pPager, btreeInvokeBusyHandler, pBt);
    p->pBt = pBt;
  
    pBt->pCursor = 0;
    pBt->pPage1 = 0;
    if( sqlite3PagerIsreadonly(pBt->pPager) ) pBt->btsFlags |= BTS_READ_ONLY;
#if defined(SQLITE_SECURE_DELETE)
    pBt->btsFlags |= BTS_SECURE_DELETE;
#elif defined(SQLITE_FAST_SECURE_DELETE)
    pBt->btsFlags |= BTS_OVERWRITE;
#endif
    /* EVIDENCE-OF: R-51873-39618 The page size for a database file is
    ** determined by the 2-byte integer located at an offset of 16 bytes from
    ** the beginning of the database file. */
    pBt->pageSize = (zDbHeader[16]<<8) | (zDbHeader[17]<<16);
    if( pBt->pageSize<512 || pBt->pageSize>SQLITE_MAX_PAGE_SIZE
         || ((pBt->pageSize-1)&pBt->pageSize)!=0 ){
      pBt->pageSize = 0;
#ifndef SQLITE_OMIT_AUTOVACUUM
      /* If the magic name ":memory:" will create an in-memory database, then
      ** leave the autoVacuum mode at 0 (do not auto-vacuum), even if
      ** SQLITE_DEFAULT_AUTOVACUUM is true. On the other hand, if
      ** SQLITE_OMIT_MEMORYDB has been defined, then ":memory:" is just a
      ** regular file-name. In this case the auto-vacuum applies as per normal.
      */
      if( zFilename && !isMemdb ){
        pBt->autoVacuum = (SQLITE_DEFAULT_AUTOVACUUM ? 1 : 0);
        pBt->incrVacuum = (SQLITE_DEFAULT_AUTOVACUUM==2 ? 1 : 0);
      }
#endif
      nReserve = 0;
    }else{
      /* EVIDENCE-OF: R-37497-42412 The size of the reserved region is
      ** determined by the one-byte unsigned integer found at an offset of 20
      ** into the database file header. */
      nReserve = zDbHeader[20];
      pBt->btsFlags |= BTS_PAGESIZE_FIXED;
#ifndef SQLITE_OMIT_AUTOVACUUM
      pBt->autoVacuum = (get4byte(&zDbHeader[36 + 4*4])?1:0);
      pBt->incrVacuum = (get4byte(&zDbHeader[36 + 7*4])?1:0);
#endif
    }
    rc = sqlite3PagerSetPagesize(pBt->pPager, &pBt->pageSize, nReserve);
    if( rc ) goto btree_open_out;
    pBt->usableSize = pBt->pageSize - nReserve;
    assert( (pBt->pageSize & 7)==0 );  /* 8-byte alignment of pageSize */
   
#if !defined(SQLITE_OMIT_SHARED_CACHE) && !defined(SQLITE_OMIT_DISKIO)
    /* Add the new BtShared object to the linked list sharable BtShareds.
    */
    pBt->nRef = 1;
    if( p->sharable ){
      MUTEX_LOGIC( sqlite3_mutex *mutexShared; )
      MUTEX_LOGIC( mutexShared = sqlite3MutexAlloc(SQLITE_MUTEX_STATIC_MAIN);)
      if( SQLITE_THREADSAFE && sqlite3GlobalConfig.bCoreMutex ){
        pBt->mutex = sqlite3MutexAlloc(SQLITE_MUTEX_FAST);
        if( pBt->mutex==0 ){
          rc = SQLITE_NOMEM_BKPT;
          goto btree_open_out;
        }
      }
      sqlite3_mutex_enter(mutexShared);
      pBt->pNext = GLOBAL(BtShared*,sqlite3SharedCacheList);
      GLOBAL(BtShared*,sqlite3SharedCacheList) = pBt;
      sqlite3_mutex_leave(mutexShared);
    }
#endif
  }

#if !defined(SQLITE_OMIT_SHARED_CACHE) && !defined(SQLITE_OMIT_DISKIO)
  /* If the new Btree uses a sharable pBtShared, then link the new
  ** Btree into the list of all sharable Btrees for the same connection.
  ** The list is kept in ascending order by pBt address.
  */
  if( p->sharable ){
    int i;
    Btree *pSib;
    for(i=0; i<db->nDb; i++){
      if( (pSib = db->aDb[i].pBt)!=0 && pSib->sharable ){
        while( pSib->pPrev ){ pSib = pSib->pPrev; }
        if( (uptr)p->pBt<(uptr)pSib->pBt ){
          p->pNext = pSib;
          p->pPrev = 0;
          pSib->pPrev = p;
        }else{
          while( pSib->pNext && (uptr)pSib->pNext->pBt<(uptr)p->pBt ){
            pSib = pSib->pNext;
          }
          p->pNext = pSib->pNext;
          p->pPrev = pSib;
          if( p->pNext ){
            p->pNext->pPrev = p;
          }
          pSib->pNext = p;
        }
        break;
      }
    }
  }
#endif
  *ppBtree = p;

btree_open_out:
  if( rc!=SQLITE_OK ){
    if( pBt && pBt->pPager ){
      sqlite3PagerClose(pBt->pPager, 0);
    }
    sqlite3_free(pBt);
    sqlite3_free(p);
    *ppBtree = 0;
  }else{
    sqlite3_file *pFile;

    /* If the B-Tree was successfully opened, set the pager-cache size to the
    ** default value. Except, when opening on an existing shared pager-cache,
    ** do not change the pager-cache size.
    */
    if( sqlite3BtreeSchema(p, 0, 0)==0 ){
      sqlite3PagerSetCachesize(p->pBt->pPager, SQLITE_DEFAULT_CACHE_SIZE);
    }

    pFile = sqlite3PagerFile(pBt->pPager);
    if( pFile->pMethods ){
      sqlite3OsFileControlHint(pFile, SQLITE_FCNTL_PDB, (void*)&pBt->db);
    }
  }
  if( mutexOpen ){
    assert( sqlite3_mutex_held(mutexOpen) );
    sqlite3_mutex_leave(mutexOpen);
  }
  assert( rc!=SQLITE_OK || sqlite3BtreeConnectionCount(*ppBtree)>0 );
  return rc;
}

/*
** Decrement the BtShared.nRef counter.  When it reaches zero,
** remove the BtShared structure from the sharing list.  Return
** true if the BtShared.nRef counter reaches zero and return
** false if it is still positive.
*/
static int removeFromSharingList(BtShared *pBt){
#ifndef SQLITE_OMIT_SHARED_CACHE
  MUTEX_LOGIC( sqlite3_mutex *pMainMtx; )
  BtShared *pList;
  int removed = 0;

  assert( sqlite3_mutex_notheld(pBt->mutex) );
  MUTEX_LOGIC( pMainMtx = sqlite3MutexAlloc(SQLITE_MUTEX_STATIC_MAIN); )
  sqlite3_mutex_enter(pMainMtx);
  pBt->nRef--;
  if( pBt->nRef<=0 ){
    if( GLOBAL(BtShared*,sqlite3SharedCacheList)==pBt ){
      GLOBAL(BtShared*,sqlite3SharedCacheList) = pBt->pNext;
    }else{
      pList = GLOBAL(BtShared*,sqlite3SharedCacheList);
      while( ALWAYS(pList) && pList->pNext!=pBt ){
        pList=pList->pNext;
      }
      if( ALWAYS(pList) ){
        pList->pNext = pBt->pNext;
      }
    }
    if( SQLITE_THREADSAFE ){
      sqlite3_mutex_free(pBt->mutex);
    }
    removed = 1;
  }
  sqlite3_mutex_leave(pMainMtx);
  return removed;
#else
  return 1;
#endif
}

/*
** Make sure pBt->pTmpSpace points to an allocation of 
** MX_CELL_SIZE(pBt) bytes with a 4-byte prefix for a left-child
** pointer.
*/
static void allocateTempSpace(BtShared *pBt){
  if( !pBt->pTmpSpace ){
    pBt->pTmpSpace = sqlite3PageMalloc( pBt->pageSize );

    /* One of the uses of pBt->pTmpSpace is to format cells before
    ** inserting them into a leaf page (function fillInCell()). If
    ** a cell is less than 4 bytes in size, it is rounded up to 4 bytes
    ** by the various routines that manipulate binary cells. Which
    ** can mean that fillInCell() only initializes the first 2 or 3
    ** bytes of pTmpSpace, but that the first 4 bytes are copied from
    ** it into a database page. This is not actually a problem, but it
    ** does cause a valgrind error when the 1 or 2 bytes of unitialized 
    ** data is passed to system call write(). So to avoid this error,
    ** zero the first 4 bytes of temp space here.
    **
    ** Also:  Provide four bytes of initialized space before the
    ** beginning of pTmpSpace as an area available to prepend the
    ** left-child pointer to the beginning of a cell.
    */
    if( pBt->pTmpSpace ){
      memset(pBt->pTmpSpace, 0, 8);
      pBt->pTmpSpace += 4;
    }
  }
}

/*
** Free the pBt->pTmpSpace allocation
*/
static void freeTempSpace(BtShared *pBt){
  if( pBt->pTmpSpace ){
    pBt->pTmpSpace -= 4;
    sqlite3PageFree(pBt->pTmpSpace);
    pBt->pTmpSpace = 0;
  }
}

/*
** Close an open database and invalidate all cursors.
*/
int sqlite3BtreeClose(Btree *p){
  BtShared *pBt = p->pBt;
  BtCursor *pCur;

  /* Close all cursors opened via this handle.  */
  assert( sqlite3_mutex_held(p->db->mutex) );
  sqlite3BtreeEnter(p);
  pCur = pBt->pCursor;
  while( pCur ){
    BtCursor *pTmp = pCur;
    pCur = pCur->pNext;
    if( pTmp->pBtree==p ){
      sqlite3BtreeCloseCursor(pTmp);
    }
  }

  /* Rollback any active transaction and free the handle structure.
  ** The call to sqlite3BtreeRollback() drops any table-locks held by
  ** this handle.
  */
  sqlite3BtreeRollback(p, SQLITE_OK, 0);
  sqlite3BtreeLeave(p);

  /* If there are still other outstanding references to the shared-btree
  ** structure, return now. The remainder of this procedure cleans 
  ** up the shared-btree.
  */
  assert( p->wantToLock==0 && p->locked==0 );
  if( !p->sharable || removeFromSharingList(pBt) ){
    /* The pBt is no longer on the sharing list, so we can access
    ** it without having to hold the mutex.
    **
    ** Clean out and delete the BtShared object.
    */
    assert( !pBt->pCursor );
    sqlite3PagerClose(pBt->pPager, p->db);
    if( pBt->xFreeSchema && pBt->pSchema ){
      pBt->xFreeSchema(pBt->pSchema);
    }
    sqlite3DbFree(0, pBt->pSchema);
    freeTempSpace(pBt);
    sqlite3_free(pBt);
  }

#ifndef SQLITE_OMIT_SHARED_CACHE
  assert( p->wantToLock==0 );
  assert( p->locked==0 );
  if( p->pPrev ) p->pPrev->pNext = p->pNext;
  if( p->pNext ) p->pNext->pPrev = p->pPrev;
#endif

  sqlite3_free(p);
  return SQLITE_OK;
}

/*
** Change the "soft" limit on the number of pages in the cache.
** Unused and unmodified pages will be recycled when the number of
** pages in the cache exceeds this soft limit.  But the size of the
** cache is allowed to grow larger than this limit if it contains
** dirty pages or pages still in active use.
*/
int sqlite3BtreeSetCacheSize(Btree *p, int mxPage){
  BtShared *pBt = p->pBt;
  assert( sqlite3_mutex_held(p->db->mutex) );
  sqlite3BtreeEnter(p);
  sqlite3PagerSetCachesize(pBt->pPager, mxPage);
  sqlite3BtreeLeave(p);
  return SQLITE_OK;
}

/*
** Change the "spill" limit on the number of pages in the cache.
** If the number of pages exceeds this limit during a write transaction,
** the pager might attempt to "spill" pages to the journal early in
** order to free up memory.
**
** The value returned is the current spill size.  If zero is passed
** as an argument, no changes are made to the spill size setting, so
** using mxPage of 0 is a way to query the current spill size.
*/
int sqlite3BtreeSetSpillSize(Btree *p, int mxPage){
  BtShared *pBt = p->pBt;
  int res;
  assert( sqlite3_mutex_held(p->db->mutex) );
  sqlite3BtreeEnter(p);
  res = sqlite3PagerSetSpillsize(pBt->pPager, mxPage);
  sqlite3BtreeLeave(p);
  return res;
}

#if SQLITE_MAX_MMAP_SIZE>0
/*
** Change the limit on the amount of the database file that may be
** memory mapped.
*/
int sqlite3BtreeSetMmapLimit(Btree *p, sqlite3_int64 szMmap){
  BtShared *pBt = p->pBt;
  assert( sqlite3_mutex_held(p->db->mutex) );
  sqlite3BtreeEnter(p);
  sqlite3PagerSetMmapLimit(pBt->pPager, szMmap);
  sqlite3BtreeLeave(p);
  return SQLITE_OK;
}
#endif /* SQLITE_MAX_MMAP_SIZE>0 */

/*
** Change the way data is synced to disk in order to increase or decrease
** how well the database resists damage due to OS crashes and power
** failures.  Level 1 is the same as asynchronous (no syncs() occur and
** there is a high probability of damage)  Level 2 is the default.  There
** is a very low but non-zero probability of damage.  Level 3 reduces the
** probability of damage to near zero but with a write performance reduction.
*/
#ifndef SQLITE_OMIT_PAGER_PRAGMAS
int sqlite3BtreeSetPagerFlags(
  Btree *p,              /* The btree to set the safety level on */
  unsigned pgFlags       /* Various PAGER_* flags */
){
  BtShared *pBt = p->pBt;
  assert( sqlite3_mutex_held(p->db->mutex) );
  sqlite3BtreeEnter(p);
  sqlite3PagerSetFlags(pBt->pPager, pgFlags);
  sqlite3BtreeLeave(p);
  return SQLITE_OK;
}
#endif

/*
** Change the default pages size and the number of reserved bytes per page.
** Or, if the page size has already been fixed, return SQLITE_READONLY 
** without changing anything.
**
** The page size must be a power of 2 between 512 and 65536.  If the page
** size supplied does not meet this constraint then the page size is not
** changed.
**
** Page sizes are constrained to be a power of two so that the region
** of the database file used for locking (beginning at PENDING_BYTE,
** the first byte past the 1GB boundary, 0x40000000) needs to occur
** at the beginning of a page.
**
** If parameter nReserve is less than zero, then the number of reserved
** bytes per page is left unchanged.
**
** If the iFix!=0 then the BTS_PAGESIZE_FIXED flag is set so that the page size
** and autovacuum mode can no longer be changed.
*/
int sqlite3BtreeSetPageSize(Btree *p, int pageSize, int nReserve, int iFix){
  int rc = SQLITE_OK;
  int x;
  BtShared *pBt = p->pBt;
  assert( nReserve>=0 && nReserve<=255 );
  sqlite3BtreeEnter(p);
  pBt->nReserveWanted = nReserve;
  x = pBt->pageSize - pBt->usableSize;
  if( nReserve<x ) nReserve = x;
  if( pBt->btsFlags & BTS_PAGESIZE_FIXED ){
    sqlite3BtreeLeave(p);
    return SQLITE_READONLY;
  }
  assert( nReserve>=0 && nReserve<=255 );
  if( pageSize>=512 && pageSize<=SQLITE_MAX_PAGE_SIZE &&
        ((pageSize-1)&pageSize)==0 ){
    assert( (pageSize & 7)==0 );
    assert( !pBt->pCursor );
    pBt->pageSize = (u32)pageSize;
    freeTempSpace(pBt);
  }
  rc = sqlite3PagerSetPagesize(pBt->pPager, &pBt->pageSize, nReserve);
  pBt->usableSize = pBt->pageSize - (u16)nReserve;
  if( iFix ) pBt->btsFlags |= BTS_PAGESIZE_FIXED;
  sqlite3BtreeLeave(p);
  return rc;
}

/*
** Return the currently defined page size
*/
int sqlite3BtreeGetPageSize(Btree *p){
  return p->pBt->pageSize;
}

/*
** This function is similar to sqlite3BtreeGetReserve(), except that it
** may only be called if it is guaranteed that the b-tree mutex is already
** held.
**
** This is useful in one special case in the backup API code where it is
** known that the shared b-tree mutex is held, but the mutex on the 
** database handle that owns *p is not. In this case if sqlite3BtreeEnter()
** were to be called, it might collide with some other operation on the
** database handle that owns *p, causing undefined behavior.
*/
int sqlite3BtreeGetReserveNoMutex(Btree *p){
  int n;
  assert( sqlite3_mutex_held(p->pBt->mutex) );
  n = p->pBt->pageSize - p->pBt->usableSize;
  return n;
}

/*
** Return the number of bytes of space at the end of every page that
** are intentually left unused.  This is the "reserved" space that is
** sometimes used by extensions.
**
** The value returned is the larger of the current reserve size and
** the latest reserve size requested by SQLITE_FILECTRL_RESERVE_BYTES.
** The amount of reserve can only grow - never shrink.
*/
int sqlite3BtreeGetRequestedReserve(Btree *p){
  int n1, n2;
  sqlite3BtreeEnter(p);
  n1 = (int)p->pBt->nReserveWanted;
  n2 = sqlite3BtreeGetReserveNoMutex(p);
  sqlite3BtreeLeave(p);
  return n1>n2 ? n1 : n2;
}


/*
** Set the maximum page count for a database if mxPage is positive.
** No changes are made if mxPage is 0 or negative.
** Regardless of the value of mxPage, return the maximum page count.
*/
Pgno sqlite3BtreeMaxPageCount(Btree *p, Pgno mxPage){
  Pgno n;
  sqlite3BtreeEnter(p);
  n = sqlite3PagerMaxPageCount(p->pBt->pPager, mxPage);
  sqlite3BtreeLeave(p);
  return n;
}

/*
** Change the values for the BTS_SECURE_DELETE and BTS_OVERWRITE flags:
**
**    newFlag==0       Both BTS_SECURE_DELETE and BTS_OVERWRITE are cleared
**    newFlag==1       BTS_SECURE_DELETE set and BTS_OVERWRITE is cleared
**    newFlag==2       BTS_SECURE_DELETE cleared and BTS_OVERWRITE is set
**    newFlag==(-1)    No changes
**
** This routine acts as a query if newFlag is less than zero
**
** With BTS_OVERWRITE set, deleted content is overwritten by zeros, but
** freelist leaf pages are not written back to the database.  Thus in-page
** deleted content is cleared, but freelist deleted content is not.
**
** With BTS_SECURE_DELETE, operation is like BTS_OVERWRITE with the addition
** that freelist leaf pages are written back into the database, increasing
** the amount of disk I/O.
*/
int sqlite3BtreeSecureDelete(Btree *p, int newFlag){
  int b;
  if( p==0 ) return 0;
  sqlite3BtreeEnter(p);
  assert( BTS_OVERWRITE==BTS_SECURE_DELETE*2 );
  assert( BTS_FAST_SECURE==(BTS_OVERWRITE|BTS_SECURE_DELETE) );
  if( newFlag>=0 ){
    p->pBt->btsFlags &= ~BTS_FAST_SECURE;
    p->pBt->btsFlags |= BTS_SECURE_DELETE*newFlag;
  }
  b = (p->pBt->btsFlags & BTS_FAST_SECURE)/BTS_SECURE_DELETE;
  sqlite3BtreeLeave(p);
  return b;
}

/*
** Change the 'auto-vacuum' property of the database. If the 'autoVacuum'
** parameter is non-zero, then auto-vacuum mode is enabled. If zero, it
** is disabled. The default value for the auto-vacuum property is 
** determined by the SQLITE_DEFAULT_AUTOVACUUM macro.
*/
int sqlite3BtreeSetAutoVacuum(Btree *p, int autoVacuum){
#ifdef SQLITE_OMIT_AUTOVACUUM
  return SQLITE_READONLY;
#else
  BtShared *pBt = p->pBt;
  int rc = SQLITE_OK;
  u8 av = (u8)autoVacuum;

  sqlite3BtreeEnter(p);
  if( (pBt->btsFlags & BTS_PAGESIZE_FIXED)!=0 && (av ?1:0)!=pBt->autoVacuum ){
    rc = SQLITE_READONLY;
  }else{
    pBt->autoVacuum = av ?1:0;
    pBt->incrVacuum = av==2 ?1:0;
  }
  sqlite3BtreeLeave(p);
  return rc;
#endif
}

/*
** Return the value of the 'auto-vacuum' property. If auto-vacuum is 
** enabled 1 is returned. Otherwise 0.
*/
int sqlite3BtreeGetAutoVacuum(Btree *p){
#ifdef SQLITE_OMIT_AUTOVACUUM
  return BTREE_AUTOVACUUM_NONE;
#else
  int rc;
  sqlite3BtreeEnter(p);
  rc = (
    (!p->pBt->autoVacuum)?BTREE_AUTOVACUUM_NONE:
    (!p->pBt->incrVacuum)?BTREE_AUTOVACUUM_FULL:
    BTREE_AUTOVACUUM_INCR
  );
  sqlite3BtreeLeave(p);
  return rc;
#endif
}

/*
** If the user has not set the safety-level for this database connection
** using "PRAGMA synchronous", and if the safety-level is not already
** set to the value passed to this function as the second parameter,
** set it so.
*/
#if SQLITE_DEFAULT_SYNCHRONOUS!=SQLITE_DEFAULT_WAL_SYNCHRONOUS \
    && !defined(SQLITE_OMIT_WAL)
static void setDefaultSyncFlag(BtShared *pBt, u8 safety_level){
  sqlite3 *db;
  Db *pDb;
  if( (db=pBt->db)!=0 && (pDb=db->aDb)!=0 ){
    while( pDb->pBt==0 || pDb->pBt->pBt!=pBt ){ pDb++; }
    if( pDb->bSyncSet==0 
     && pDb->safety_level!=safety_level 
     && pDb!=&db->aDb[1] 
    ){
      pDb->safety_level = safety_level;
      sqlite3PagerSetFlags(pBt->pPager,
          pDb->safety_level | (db->flags & PAGER_FLAGS_MASK));
    }
  }
}
#else
# define setDefaultSyncFlag(pBt,safety_level)
#endif

/* Forward declaration */
static int newDatabase(BtShared*);


/*
** Get a reference to pPage1 of the database file.  This will
** also acquire a readlock on that file.
**
** SQLITE_OK is returned on success.  If the file is not a
** well-formed database file, then SQLITE_CORRUPT is returned.
** SQLITE_BUSY is returned if the database is locked.  SQLITE_NOMEM
** is returned if we run out of memory. 
*/
static int lockBtree(BtShared *pBt){
  int rc;              /* Result code from subfunctions */
  MemPage *pPage1;     /* Page 1 of the database file */
  u32 nPage;           /* Number of pages in the database */
  u32 nPageFile = 0;   /* Number of pages in the database file */
  u32 nPageHeader;     /* Number of pages in the database according to hdr */

  assert( sqlite3_mutex_held(pBt->mutex) );
  assert( pBt->pPage1==0 );
  rc = sqlite3PagerSharedLock(pBt->pPager);
  if( rc!=SQLITE_OK ) return rc;
  rc = btreeGetPage(pBt, 1, &pPage1, 0);
  if( rc!=SQLITE_OK ) return rc;

  /* Do some checking to help insure the file we opened really is
  ** a valid database file. 
  */
  nPage = nPageHeader = get4byte(28+(u8*)pPage1->aData);
  sqlite3PagerPagecount(pBt->pPager, (int*)&nPageFile);
  if( nPage==0 || memcmp(24+(u8*)pPage1->aData, 92+(u8*)pPage1->aData,4)!=0 ){
    nPage = nPageFile;
  }
  if( (pBt->db->flags & SQLITE_ResetDatabase)!=0 ){
    nPage = 0;
  }
  if( nPage>0 ){
    u32 pageSize;
    u32 usableSize;
    u8 *page1 = pPage1->aData;
    rc = SQLITE_NOTADB;
    /* EVIDENCE-OF: R-43737-39999 Every valid SQLite database file begins
    ** with the following 16 bytes (in hex): 53 51 4c 69 74 65 20 66 6f 72 6d
    ** 61 74 20 33 00. */
    if( memcmp(page1, zMagicHeader, 16)!=0 ){
      goto page1_init_failed;
    }

#ifdef SQLITE_OMIT_WAL
    if( page1[18]>1 ){
      pBt->btsFlags |= BTS_READ_ONLY;
    }
    if( page1[19]>1 ){
      goto page1_init_failed;
    }
#else
    if( page1[18]>2 ){
      pBt->btsFlags |= BTS_READ_ONLY;
    }
    if( page1[19]>2 ){
      goto page1_init_failed;
    }

    /* If the write version is set to 2, this database should be accessed
    ** in WAL mode. If the log is not already open, open it now. Then 
    ** return SQLITE_OK and return without populating BtShared.pPage1.
    ** The caller detects this and calls this function again. This is
    ** required as the version of page 1 currently in the page1 buffer
    ** may not be the latest version - there may be a newer one in the log
    ** file.
    */
    if( page1[19]==2 && (pBt->btsFlags & BTS_NO_WAL)==0 ){
      int isOpen = 0;
      rc = sqlite3PagerOpenWal(pBt->pPager, &isOpen);
      if( rc!=SQLITE_OK ){
        goto page1_init_failed;
      }else{
        setDefaultSyncFlag(pBt, SQLITE_DEFAULT_WAL_SYNCHRONOUS+1);
        if( isOpen==0 ){
          releasePageOne(pPage1);
          return SQLITE_OK;
        }
      }
      rc = SQLITE_NOTADB;
    }else{
      setDefaultSyncFlag(pBt, SQLITE_DEFAULT_SYNCHRONOUS+1);
    }
#endif

    /* EVIDENCE-OF: R-15465-20813 The maximum and minimum embedded payload
    ** fractions and the leaf payload fraction values must be 64, 32, and 32.
    **
    ** The original design allowed these amounts to vary, but as of
    ** version 3.6.0, we require them to be fixed.
    */
    if( memcmp(&page1[21], "\100\040\040",3)!=0 ){
      goto page1_init_failed;
    }
    /* EVIDENCE-OF: R-51873-39618 The page size for a database file is
    ** determined by the 2-byte integer located at an offset of 16 bytes from
    ** the beginning of the database file. */
    pageSize = (page1[16]<<8) | (page1[17]<<16);
    /* EVIDENCE-OF: R-25008-21688 The size of a page is a power of two
    ** between 512 and 65536 inclusive. */
    if( ((pageSize-1)&pageSize)!=0
     || pageSize>SQLITE_MAX_PAGE_SIZE 
     || pageSize<=256 
    ){
      goto page1_init_failed;
    }
    pBt->btsFlags |= BTS_PAGESIZE_FIXED;
    assert( (pageSize & 7)==0 );
    /* EVIDENCE-OF: R-59310-51205 The "reserved space" size in the 1-byte
    ** integer at offset 20 is the number of bytes of space at the end of
    ** each page to reserve for extensions. 
    **
    ** EVIDENCE-OF: R-37497-42412 The size of the reserved region is
    ** determined by the one-byte unsigned integer found at an offset of 20
    ** into the database file header. */
    usableSize = pageSize - page1[20];
    if( (u32)pageSize!=pBt->pageSize ){
      /* After reading the first page of the database assuming a page size
      ** of BtShared.pageSize, we have discovered that the page-size is
      ** actually pageSize. Unlock the database, leave pBt->pPage1 at
      ** zero and return SQLITE_OK. The caller will call this function
      ** again with the correct page-size.
      */
      releasePageOne(pPage1);
      pBt->usableSize = usableSize;
      pBt->pageSize = pageSize;
      freeTempSpace(pBt);
      rc = sqlite3PagerSetPagesize(pBt->pPager, &pBt->pageSize,
                                   pageSize-usableSize);
      return rc;
    }
    if( sqlite3WritableSchema(pBt->db)==0 && nPage>nPageFile ){
      rc = SQLITE_CORRUPT_BKPT;
      goto page1_init_failed;
    }
    /* EVIDENCE-OF: R-28312-64704 However, the usable size is not allowed to
    ** be less than 480. In other words, if the page size is 512, then the
    ** reserved space size cannot exceed 32. */
    if( usableSize<480 ){
      goto page1_init_failed;
    }
    pBt->pageSize = pageSize;
    pBt->usableSize = usableSize;
#ifndef SQLITE_OMIT_AUTOVACUUM
    pBt->autoVacuum = (get4byte(&page1[36 + 4*4])?1:0);
    pBt->incrVacuum = (get4byte(&page1[36 + 7*4])?1:0);
#endif
  }

  /* maxLocal is the maximum amount of payload to store locally for
  ** a cell.  Make sure it is small enough so that at least minFanout
  ** cells can will fit on one page.  We assume a 10-byte page header.
  ** Besides the payload, the cell must store:
  **     2-byte pointer to the cell
  **     4-byte child pointer
  **     9-byte nKey value
  **     4-byte nData value
  **     4-byte overflow page pointer
  ** So a cell consists of a 2-byte pointer, a header which is as much as
  ** 17 bytes long, 0 to N bytes of payload, and an optional 4 byte overflow
  ** page pointer.
  */
  pBt->maxLocal = (u16)((pBt->usableSize-12)*64/255 - 23);
  pBt->minLocal = (u16)((pBt->usableSize-12)*32/255 - 23);
  pBt->maxLeaf = (u16)(pBt->usableSize - 35);
  pBt->minLeaf = (u16)((pBt->usableSize-12)*32/255 - 23);
  if( pBt->maxLocal>127 ){
    pBt->max1bytePayload = 127;
  }else{
    pBt->max1bytePayload = (u8)pBt->maxLocal;
  }
  assert( pBt->maxLeaf + 23 <= MX_CELL_SIZE(pBt) );
  pBt->pPage1 = pPage1;
  pBt->nPage = nPage;
  return SQLITE_OK;

page1_init_failed:
  releasePageOne(pPage1);
  pBt->pPage1 = 0;
  return rc;
}

#ifndef NDEBUG
/*
** Return the number of cursors open on pBt. This is for use
** in assert() expressions, so it is only compiled if NDEBUG is not
** defined.
**
** Only write cursors are counted if wrOnly is true.  If wrOnly is
** false then all cursors are counted.
**
** For the purposes of this routine, a cursor is any cursor that
** is capable of reading or writing to the database.  Cursors that
** have been tripped into the CURSOR_FAULT state are not counted.
*/
static int countValidCursors(BtShared *pBt, int wrOnly){
  BtCursor *pCur;
  int r = 0;
  for(pCur=pBt->pCursor; pCur; pCur=pCur->pNext){
    if( (wrOnly==0 || (pCur->curFlags & BTCF_WriteFlag)!=0)
     && pCur->eState!=CURSOR_FAULT ) r++; 
  }
  return r;
}
#endif

/*
** If there are no outstanding cursors and we are not in the middle
** of a transaction but there is a read lock on the database, then
** this routine unrefs the first page of the database file which 
** has the effect of releasing the read lock.
**
** If there is a transaction in progress, this routine is a no-op.
*/
static void unlockBtreeIfUnused(BtShared *pBt){
  assert( sqlite3_mutex_held(pBt->mutex) );
  assert( countValidCursors(pBt,0)==0 || pBt->inTransaction>TRANS_NONE );
  if( pBt->inTransaction==TRANS_NONE && pBt->pPage1!=0 ){
    MemPage *pPage1 = pBt->pPage1;
    assert( pPage1->aData );
    assert( sqlite3PagerRefcount(pBt->pPager)==1 );
    pBt->pPage1 = 0;
    releasePageOne(pPage1);
  }
}

/*
** If pBt points to an empty file then convert that empty file
** into a new empty database by initializing the first page of
** the database.
*/
static int newDatabase(BtShared *pBt){
  MemPage *pP1;
  unsigned char *data;
  int rc;

  assert( sqlite3_mutex_held(pBt->mutex) );
  if( pBt->nPage>0 ){
    return SQLITE_OK;
  }
  pP1 = pBt->pPage1;
  assert( pP1!=0 );
  data = pP1->aData;
  rc = sqlite3PagerWrite(pP1->pDbPage);
  if( rc ) return rc;
  memcpy(data, zMagicHeader, sizeof(zMagicHeader));
  assert( sizeof(zMagicHeader)==16 );
  data[16] = (u8)((pBt->pageSize>>8)&0xff);
  data[17] = (u8)((pBt->pageSize>>16)&0xff);
  data[18] = 1;
  data[19] = 1;
  assert( pBt->usableSize<=pBt->pageSize && pBt->usableSize+255>=pBt->pageSize);
  data[20] = (u8)(pBt->pageSize - pBt->usableSize);
  data[21] = 64;
  data[22] = 32;
  data[23] = 32;
  memset(&data[24], 0, 100-24);
  zeroPage(pP1, PTF_INTKEY|PTF_LEAF|PTF_LEAFDATA );
  pBt->btsFlags |= BTS_PAGESIZE_FIXED;
#ifndef SQLITE_OMIT_AUTOVACUUM
  assert( pBt->autoVacuum==1 || pBt->autoVacuum==0 );
  assert( pBt->incrVacuum==1 || pBt->incrVacuum==0 );
  put4byte(&data[36 + 4*4], pBt->autoVacuum);
  put4byte(&data[36 + 7*4], pBt->incrVacuum);
#endif
  pBt->nPage = 1;
  data[31] = 1;
  return SQLITE_OK;
}

/*
** Initialize the first page of the database file (creating a database
** consisting of a single page and no schema objects). Return SQLITE_OK
** if successful, or an SQLite error code otherwise.
*/
int sqlite3BtreeNewDb(Btree *p){
  int rc;
  sqlite3BtreeEnter(p);
  p->pBt->nPage = 0;
  rc = newDatabase(p->pBt);
  sqlite3BtreeLeave(p);
  return rc;
}

/*
** Attempt to start a new transaction. A write-transaction
** is started if the second argument is nonzero, otherwise a read-
** transaction.  If the second argument is 2 or more and exclusive
** transaction is started, meaning that no other process is allowed
** to access the database.  A preexisting transaction may not be
** upgraded to exclusive by calling this routine a second time - the
** exclusivity flag only works for a new transaction.
**
** A write-transaction must be started before attempting any 
** changes to the database.  None of the following routines 
** will work unless a transaction is started first:
**
**      sqlite3BtreeCreateTable()
**      sqlite3BtreeCreateIndex()
**      sqlite3BtreeClearTable()
**      sqlite3BtreeDropTable()
**      sqlite3BtreeInsert()
**      sqlite3BtreeDelete()
**      sqlite3BtreeUpdateMeta()
**
** If an initial attempt to acquire the lock fails because of lock contention
** and the database was previously unlocked, then invoke the busy handler
** if there is one.  But if there was previously a read-lock, do not
** invoke the busy handler - just return SQLITE_BUSY.  SQLITE_BUSY is 
** returned when there is already a read-lock in order to avoid a deadlock.
**
** Suppose there are two processes A and B.  A has a read lock and B has
** a reserved lock.  B tries to promote to exclusive but is blocked because
** of A's read lock.  A tries to promote to reserved but is blocked by B.
** One or the other of the two processes must give way or there can be
** no progress.  By returning SQLITE_BUSY and not invoking the busy callback
** when A already has a read lock, we encourage A to give up and let B
** proceed.
*/
int sqlite3BtreeBeginTrans(Btree *p, int wrflag, int *pSchemaVersion){
  BtShared *pBt = p->pBt;
  Pager *pPager = pBt->pPager;
  int rc = SQLITE_OK;

  sqlite3BtreeEnter(p);
  btreeIntegrity(p);

  /* If the btree is already in a write-transaction, or it
  ** is already in a read-transaction and a read-transaction
  ** is requested, this is a no-op.
  */
  if( p->inTrans==TRANS_WRITE || (p->inTrans==TRANS_READ && !wrflag) ){
    goto trans_begun;
  }
  assert( pBt->inTransaction==TRANS_WRITE || IfNotOmitAV(pBt->bDoTruncate)==0 );

  if( (p->db->flags & SQLITE_ResetDatabase) 
   && sqlite3PagerIsreadonly(pPager)==0 
  ){
    pBt->btsFlags &= ~BTS_READ_ONLY;
  }

  /* Write transactions are not possible on a read-only database */
  if( (pBt->btsFlags & BTS_READ_ONLY)!=0 && wrflag ){
    rc = SQLITE_READONLY;
    goto trans_begun;
  }

#ifndef SQLITE_OMIT_SHARED_CACHE
  {
    sqlite3 *pBlock = 0;
    /* If another database handle has already opened a write transaction 
    ** on this shared-btree structure and a second write transaction is
    ** requested, return SQLITE_LOCKED.
    */
    if( (wrflag && pBt->inTransaction==TRANS_WRITE)
     || (pBt->btsFlags & BTS_PENDING)!=0
    ){
      pBlock = pBt->pWriter->db;
    }else if( wrflag>1 ){
      BtLock *pIter;
      for(pIter=pBt->pLock; pIter; pIter=pIter->pNext){
        if( pIter->pBtree!=p ){
          pBlock = pIter->pBtree->db;
          break;
        }
      }
    }
    if( pBlock ){
      sqlite3ConnectionBlocked(p->db, pBlock);
      rc = SQLITE_LOCKED_SHAREDCACHE;
      goto trans_begun;
    }
  }
#endif

  /* Any read-only or read-write transaction implies a read-lock on 
  ** page 1. So if some other shared-cache client already has a write-lock 
  ** on page 1, the transaction cannot be opened. */
  rc = querySharedCacheTableLock(p, SCHEMA_ROOT, READ_LOCK);
  if( SQLITE_OK!=rc ) goto trans_begun;

  pBt->btsFlags &= ~BTS_INITIALLY_EMPTY;
  if( pBt->nPage==0 ) pBt->btsFlags |= BTS_INITIALLY_EMPTY;
  do {
    sqlite3PagerWalDb(pPager, p->db);

#ifdef SQLITE_ENABLE_SETLK_TIMEOUT
    /* If transitioning from no transaction directly to a write transaction,
    ** block for the WRITER lock first if possible. */
    if( pBt->pPage1==0 && wrflag ){
      assert( pBt->inTransaction==TRANS_NONE );
      rc = sqlite3PagerWalWriteLock(pPager, 1);
      if( rc!=SQLITE_BUSY && rc!=SQLITE_OK ) break;
    }
#endif

    /* Call lockBtree() until either pBt->pPage1 is populated or
    ** lockBtree() returns something other than SQLITE_OK. lockBtree()
    ** may return SQLITE_OK but leave pBt->pPage1 set to 0 if after
    ** reading page 1 it discovers that the page-size of the database 
    ** file is not pBt->pageSize. In this case lockBtree() will update
    ** pBt->pageSize to the page-size of the file on disk.
    */
    while( pBt->pPage1==0 && SQLITE_OK==(rc = lockBtree(pBt)) );

    if( rc==SQLITE_OK && wrflag ){
      if( (pBt->btsFlags & BTS_READ_ONLY)!=0 ){
        rc = SQLITE_READONLY;
      }else{
        rc = sqlite3PagerBegin(pPager, wrflag>1, sqlite3TempInMemory(p->db));
        if( rc==SQLITE_OK ){
          rc = newDatabase(pBt);
        }else if( rc==SQLITE_BUSY_SNAPSHOT && pBt->inTransaction==TRANS_NONE ){
          /* if there was no transaction opened when this function was
          ** called and SQLITE_BUSY_SNAPSHOT is returned, change the error
          ** code to SQLITE_BUSY. */
          rc = SQLITE_BUSY;
        }
      }
    }
  
    if( rc!=SQLITE_OK ){
      (void)sqlite3PagerWalWriteLock(pPager, 0);
      unlockBtreeIfUnused(pBt);
    }
  }while( (rc&0xFF)==SQLITE_BUSY && pBt->inTransaction==TRANS_NONE &&
          btreeInvokeBusyHandler(pBt) );
  sqlite3PagerWalDb(pPager, 0);
#ifdef SQLITE_ENABLE_SETLK_TIMEOUT
  if( rc==SQLITE_BUSY_TIMEOUT ) rc = SQLITE_BUSY;
#endif

  if( rc==SQLITE_OK ){
    if( p->inTrans==TRANS_NONE ){
      pBt->nTransaction++;
#ifndef SQLITE_OMIT_SHARED_CACHE
      if( p->sharable ){
        assert( p->lock.pBtree==p && p->lock.iTable==1 );
        p->lock.eLock = READ_LOCK;
        p->lock.pNext = pBt->pLock;
        pBt->pLock = &p->lock;
      }
#endif
    }
    p->inTrans = (wrflag?TRANS_WRITE:TRANS_READ);
    if( p->inTrans>pBt->inTransaction ){
      pBt->inTransaction = p->inTrans;
    }
    if( wrflag ){
      MemPage *pPage1 = pBt->pPage1;
#ifndef SQLITE_OMIT_SHARED_CACHE
      assert( !pBt->pWriter );
      pBt->pWriter = p;
      pBt->btsFlags &= ~BTS_EXCLUSIVE;
      if( wrflag>1 ) pBt->btsFlags |= BTS_EXCLUSIVE;
#endif

      /* If the db-size header field is incorrect (as it may be if an old
      ** client has been writing the database file), update it now. Doing
      ** this sooner rather than later means the database size can safely 
      ** re-read the database size from page 1 if a savepoint or transaction
      ** rollback occurs within the transaction.
      */
      if( pBt->nPage!=get4byte(&pPage1->aData[28]) ){
        rc = sqlite3PagerWrite(pPage1->pDbPage);
        if( rc==SQLITE_OK ){
          put4byte(&pPage1->aData[28], pBt->nPage);
        }
      }
    }
  }

trans_begun:
  if( rc==SQLITE_OK ){
    if( pSchemaVersion ){
      *pSchemaVersion = get4byte(&pBt->pPage1->aData[40]);
    }
    if( wrflag ){
      /* This call makes sure that the pager has the correct number of
      ** open savepoints. If the second parameter is greater than 0 and
      ** the sub-journal is not already open, then it will be opened here.
      */
      rc = sqlite3PagerOpenSavepoint(pPager, p->db->nSavepoint);
    }
  }

  btreeIntegrity(p);
  sqlite3BtreeLeave(p);
  return rc;
}

#ifndef SQLITE_OMIT_AUTOVACUUM

/*
** Set the pointer-map entries for all children of page pPage. Also, if
** pPage contains cells that point to overflow pages, set the pointer
** map entries for the overflow pages as well.
*/
static int setChildPtrmaps(MemPage *pPage){
  int i;                             /* Counter variable */
  int nCell;                         /* Number of cells in page pPage */
  int rc;                            /* Return code */
  BtShared *pBt = pPage->pBt;
  Pgno pgno = pPage->pgno;

  assert( sqlite3_mutex_held(pPage->pBt->mutex) );
  rc = pPage->isInit ? SQLITE_OK : btreeInitPage(pPage);
  if( rc!=SQLITE_OK ) return rc;
  nCell = pPage->nCell;

  for(i=0; i<nCell; i++){
    u8 *pCell = findCell(pPage, i);

    ptrmapPutOvflPtr(pPage, pPage, pCell, &rc);

    if( !pPage->leaf ){
      Pgno childPgno = get4byte(pCell);
      ptrmapPut(pBt, childPgno, PTRMAP_BTREE, pgno, &rc);
    }
  }

  if( !pPage->leaf ){
    Pgno childPgno = get4byte(&pPage->aData[pPage->hdrOffset+8]);
    ptrmapPut(pBt, childPgno, PTRMAP_BTREE, pgno, &rc);
  }

  return rc;
}

/*
** Somewhere on pPage is a pointer to page iFrom.  Modify this pointer so
** that it points to iTo. Parameter eType describes the type of pointer to
** be modified, as  follows:
**
** PTRMAP_BTREE:     pPage is a btree-page. The pointer points at a child 
**                   page of pPage.
**
** PTRMAP_OVERFLOW1: pPage is a btree-page. The pointer points at an overflow
**                   page pointed to by one of the cells on pPage.
**
** PTRMAP_OVERFLOW2: pPage is an overflow-page. The pointer points at the next
**                   overflow page in the list.
*/
static int modifyPagePointer(MemPage *pPage, Pgno iFrom, Pgno iTo, u8 eType){
  assert( sqlite3_mutex_held(pPage->pBt->mutex) );
  assert( sqlite3PagerIswriteable(pPage->pDbPage) );
  if( eType==PTRMAP_OVERFLOW2 ){
    /* The pointer is always the first 4 bytes of the page in this case.  */
    if( get4byte(pPage->aData)!=iFrom ){
      return SQLITE_CORRUPT_PAGE(pPage);
    }
    put4byte(pPage->aData, iTo);
  }else{
    int i;
    int nCell;
    int rc;

    rc = pPage->isInit ? SQLITE_OK : btreeInitPage(pPage);
    if( rc ) return rc;
    nCell = pPage->nCell;

    for(i=0; i<nCell; i++){
      u8 *pCell = findCell(pPage, i);
      if( eType==PTRMAP_OVERFLOW1 ){
        CellInfo info;
        pPage->xParseCell(pPage, pCell, &info);
        if( info.nLocal<info.nPayload ){
          if( pCell+info.nSize > pPage->aData+pPage->pBt->usableSize ){
            return SQLITE_CORRUPT_PAGE(pPage);
          }
          if( iFrom==get4byte(pCell+info.nSize-4) ){
            put4byte(pCell+info.nSize-4, iTo);
            break;
          }
        }
      }else{
        if( get4byte(pCell)==iFrom ){
          put4byte(pCell, iTo);
          break;
        }
      }
    }
  
    if( i==nCell ){
      if( eType!=PTRMAP_BTREE || 
          get4byte(&pPage->aData[pPage->hdrOffset+8])!=iFrom ){
        return SQLITE_CORRUPT_PAGE(pPage);
      }
      put4byte(&pPage->aData[pPage->hdrOffset+8], iTo);
    }
  }
  return SQLITE_OK;
}


/*
** Move the open database page pDbPage to location iFreePage in the 
** database. The pDbPage reference remains valid.
**
** The isCommit flag indicates that there is no need to remember that
** the journal needs to be sync()ed before database page pDbPage->pgno 
** can be written to. The caller has already promised not to write to that
** page.
*/
static int relocatePage(
  BtShared *pBt,           /* Btree */
  MemPage *pDbPage,        /* Open page to move */
  u8 eType,                /* Pointer map 'type' entry for pDbPage */
  Pgno iPtrPage,           /* Pointer map 'page-no' entry for pDbPage */
  Pgno iFreePage,          /* The location to move pDbPage to */
  int isCommit             /* isCommit flag passed to sqlite3PagerMovepage */
){
  MemPage *pPtrPage;   /* The page that contains a pointer to pDbPage */
  Pgno iDbPage = pDbPage->pgno;
  Pager *pPager = pBt->pPager;
  int rc;

  assert( eType==PTRMAP_OVERFLOW2 || eType==PTRMAP_OVERFLOW1 || 
      eType==PTRMAP_BTREE || eType==PTRMAP_ROOTPAGE );
  assert( sqlite3_mutex_held(pBt->mutex) );
  assert( pDbPage->pBt==pBt );
  if( iDbPage<3 ) return SQLITE_CORRUPT_BKPT;

  /* Move page iDbPage from its current location to page number iFreePage */
  TRACE(("AUTOVACUUM: Moving %d to free page %d (ptr page %d type %d)\n", 
      iDbPage, iFreePage, iPtrPage, eType));
  rc = sqlite3PagerMovepage(pPager, pDbPage->pDbPage, iFreePage, isCommit);
  if( rc!=SQLITE_OK ){
    return rc;
  }
  pDbPage->pgno = iFreePage;

  /* If pDbPage was a btree-page, then it may have child pages and/or cells
  ** that point to overflow pages. The pointer map entries for all these
  ** pages need to be changed.
  **
  ** If pDbPage is an overflow page, then the first 4 bytes may store a
  ** pointer to a subsequent overflow page. If this is the case, then
  ** the pointer map needs to be updated for the subsequent overflow page.
  */
  if( eType==PTRMAP_BTREE || eType==PTRMAP_ROOTPAGE ){
    rc = setChildPtrmaps(pDbPage);
    if( rc!=SQLITE_OK ){
      return rc;
    }
  }else{
    Pgno nextOvfl = get4byte(pDbPage->aData);
    if( nextOvfl!=0 ){
      ptrmapPut(pBt, nextOvfl, PTRMAP_OVERFLOW2, iFreePage, &rc);
      if( rc!=SQLITE_OK ){
        return rc;
      }
    }
  }

  /* Fix the database pointer on page iPtrPage that pointed at iDbPage so
  ** that it points at iFreePage. Also fix the pointer map entry for
  ** iPtrPage.
  */
  if( eType!=PTRMAP_ROOTPAGE ){
    rc = btreeGetPage(pBt, iPtrPage, &pPtrPage, 0);
    if( rc!=SQLITE_OK ){
      return rc;
    }
    rc = sqlite3PagerWrite(pPtrPage->pDbPage);
    if( rc!=SQLITE_OK ){
      releasePage(pPtrPage);
      return rc;
    }
    rc = modifyPagePointer(pPtrPage, iDbPage, iFreePage, eType);
    releasePage(pPtrPage);
    if( rc==SQLITE_OK ){
      ptrmapPut(pBt, iFreePage, eType, iPtrPage, &rc);
    }
  }
  return rc;
}

/* Forward declaration required by incrVacuumStep(). */
static int allocateBtreePage(BtShared *, MemPage **, Pgno *, Pgno, u8);

/*
** Perform a single step of an incremental-vacuum. If successful, return
** SQLITE_OK. If there is no work to do (and therefore no point in 
** calling this function again), return SQLITE_DONE. Or, if an error 
** occurs, return some other error code.
**
** More specifically, this function attempts to re-organize the database so 
** that the last page of the file currently in use is no longer in use.
**
** Parameter nFin is the number of pages that this database would contain
** were this function called until it returns SQLITE_DONE.
**
** If the bCommit parameter is non-zero, this function assumes that the 
** caller will keep calling incrVacuumStep() until it returns SQLITE_DONE 
** or an error. bCommit is passed true for an auto-vacuum-on-commit 
** operation, or false for an incremental vacuum.
*/
static int incrVacuumStep(BtShared *pBt, Pgno nFin, Pgno iLastPg, int bCommit){
  Pgno nFreeList;           /* Number of pages still on the free-list */
  int rc;

  assert( sqlite3_mutex_held(pBt->mutex) );
  assert( iLastPg>nFin );

  if( !PTRMAP_ISPAGE(pBt, iLastPg) && iLastPg!=PENDING_BYTE_PAGE(pBt) ){
    u8 eType;
    Pgno iPtrPage;

    nFreeList = get4byte(&pBt->pPage1->aData[36]);
    if( nFreeList==0 ){
      return SQLITE_DONE;
    }

    rc = ptrmapGet(pBt, iLastPg, &eType, &iPtrPage);
    if( rc!=SQLITE_OK ){
      return rc;
    }
    if( eType==PTRMAP_ROOTPAGE ){
      return SQLITE_CORRUPT_BKPT;
    }

    if( eType==PTRMAP_FREEPAGE ){
      if( bCommit==0 ){
        /* Remove the page from the files free-list. This is not required
        ** if bCommit is non-zero. In that case, the free-list will be
        ** truncated to zero after this function returns, so it doesn't 
        ** matter if it still contains some garbage entries.
        */
        Pgno iFreePg;
        MemPage *pFreePg;
        rc = allocateBtreePage(pBt, &pFreePg, &iFreePg, iLastPg, BTALLOC_EXACT);
        if( rc!=SQLITE_OK ){
          return rc;
        }
        assert( iFreePg==iLastPg );
        releasePage(pFreePg);
      }
    } else {
      Pgno iFreePg;             /* Index of free page to move pLastPg to */
      MemPage *pLastPg;
      u8 eMode = BTALLOC_ANY;   /* Mode parameter for allocateBtreePage() */
      Pgno iNear = 0;           /* nearby parameter for allocateBtreePage() */

      rc = btreeGetPage(pBt, iLastPg, &pLastPg, 0);
      if( rc!=SQLITE_OK ){
        return rc;
      }

      /* If bCommit is zero, this loop runs exactly once and page pLastPg
      ** is swapped with the first free page pulled off the free list.
      **
      ** On the other hand, if bCommit is greater than zero, then keep
      ** looping until a free-page located within the first nFin pages
      ** of the file is found.
      */
      if( bCommit==0 ){
        eMode = BTALLOC_LE;
        iNear = nFin;
      }
      do {
        MemPage *pFreePg;
        rc = allocateBtreePage(pBt, &pFreePg, &iFreePg, iNear, eMode);
        if( rc!=SQLITE_OK ){
          releasePage(pLastPg);
          return rc;
        }
        releasePage(pFreePg);
      }while( bCommit && iFreePg>nFin );
      assert( iFreePg<iLastPg );
      
      rc = relocatePage(pBt, pLastPg, eType, iPtrPage, iFreePg, bCommit);
      releasePage(pLastPg);
      if( rc!=SQLITE_OK ){
        return rc;
      }
    }
  }

  if( bCommit==0 ){
    do {
      iLastPg--;
    }while( iLastPg==PENDING_BYTE_PAGE(pBt) || PTRMAP_ISPAGE(pBt, iLastPg) );
    pBt->bDoTruncate = 1;
    pBt->nPage = iLastPg;
  }
  return SQLITE_OK;
}

/*
** The database opened by the first argument is an auto-vacuum database
** nOrig pages in size containing nFree free pages. Return the expected 
** size of the database in pages following an auto-vacuum operation.
*/
static Pgno finalDbSize(BtShared *pBt, Pgno nOrig, Pgno nFree){
  int nEntry;                     /* Number of entries on one ptrmap page */
  Pgno nPtrmap;                   /* Number of PtrMap pages to be freed */
  Pgno nFin;                      /* Return value */

  nEntry = pBt->usableSize/5;
  nPtrmap = (nFree-nOrig+PTRMAP_PAGENO(pBt, nOrig)+nEntry)/nEntry;
  nFin = nOrig - nFree - nPtrmap;
  if( nOrig>PENDING_BYTE_PAGE(pBt) && nFin<PENDING_BYTE_PAGE(pBt) ){
    nFin--;
  }
  while( PTRMAP_ISPAGE(pBt, nFin) || nFin==PENDING_BYTE_PAGE(pBt) ){
    nFin--;
  }

  return nFin;
}

/*
** A write-transaction must be opened before calling this function.
** It performs a single unit of work towards an incremental vacuum.
**
** If the incremental vacuum is finished after this function has run,
** SQLITE_DONE is returned. If it is not finished, but no error occurred,
** SQLITE_OK is returned. Otherwise an SQLite error code. 
*/
int sqlite3BtreeIncrVacuum(Btree *p){
  int rc;
  BtShared *pBt = p->pBt;

  sqlite3BtreeEnter(p);
  assert( pBt->inTransaction==TRANS_WRITE && p->inTrans==TRANS_WRITE );
  if( !pBt->autoVacuum ){
    rc = SQLITE_DONE;
  }else{
    Pgno nOrig = btreePagecount(pBt);
    Pgno nFree = get4byte(&pBt->pPage1->aData[36]);
    Pgno nFin = finalDbSize(pBt, nOrig, nFree);

    if( nOrig<nFin || nFree>=nOrig ){
      rc = SQLITE_CORRUPT_BKPT;
    }else if( nFree>0 ){
      rc = saveAllCursors(pBt, 0, 0);
      if( rc==SQLITE_OK ){
        invalidateAllOverflowCache(pBt);
        rc = incrVacuumStep(pBt, nFin, nOrig, 0);
      }
      if( rc==SQLITE_OK ){
        rc = sqlite3PagerWrite(pBt->pPage1->pDbPage);
        put4byte(&pBt->pPage1->aData[28], pBt->nPage);
      }
    }else{
      rc = SQLITE_DONE;
    }
  }
  sqlite3BtreeLeave(p);
  return rc;
}

/*
** This routine is called prior to sqlite3PagerCommit when a transaction
** is committed for an auto-vacuum database.
**
** If SQLITE_OK is returned, then *pnTrunc is set to the number of pages
** the database file should be truncated to during the commit process. 
** i.e. the database has been reorganized so that only the first *pnTrunc
** pages are in use.
*/
static int autoVacuumCommit(BtShared *pBt){
  int rc = SQLITE_OK;
  Pager *pPager = pBt->pPager;
  VVA_ONLY( int nRef = sqlite3PagerRefcount(pPager); )

  assert( sqlite3_mutex_held(pBt->mutex) );
  invalidateAllOverflowCache(pBt);
  assert(pBt->autoVacuum);
  if( !pBt->incrVacuum ){
    Pgno nFin;         /* Number of pages in database after autovacuuming */
    Pgno nFree;        /* Number of pages on the freelist initially */
    Pgno iFree;        /* The next page to be freed */
    Pgno nOrig;        /* Database size before freeing */

    nOrig = btreePagecount(pBt);
    if( PTRMAP_ISPAGE(pBt, nOrig) || nOrig==PENDING_BYTE_PAGE(pBt) ){
      /* It is not possible to create a database for which the final page
      ** is either a pointer-map page or the pending-byte page. If one
      ** is encountered, this indicates corruption.
      */
      return SQLITE_CORRUPT_BKPT;
    }

    nFree = get4byte(&pBt->pPage1->aData[36]);
    nFin = finalDbSize(pBt, nOrig, nFree);
    if( nFin>nOrig ) return SQLITE_CORRUPT_BKPT;
    if( nFin<nOrig ){
      rc = saveAllCursors(pBt, 0, 0);
    }
    for(iFree=nOrig; iFree>nFin && rc==SQLITE_OK; iFree--){
      rc = incrVacuumStep(pBt, nFin, iFree, 1);
    }
    if( (rc==SQLITE_DONE || rc==SQLITE_OK) && nFree>0 ){
      rc = sqlite3PagerWrite(pBt->pPage1->pDbPage);
      put4byte(&pBt->pPage1->aData[32], 0);
      put4byte(&pBt->pPage1->aData[36], 0);
      put4byte(&pBt->pPage1->aData[28], nFin);
      pBt->bDoTruncate = 1;
      pBt->nPage = nFin;
    }
    if( rc!=SQLITE_OK ){
      sqlite3PagerRollback(pPager);
    }
  }

  assert( nRef>=sqlite3PagerRefcount(pPager) );
  return rc;
}

#else /* ifndef SQLITE_OMIT_AUTOVACUUM */
# define setChildPtrmaps(x) SQLITE_OK
#endif

/*
** This routine does the first phase of a two-phase commit.  This routine
** causes a rollback journal to be created (if it does not already exist)
** and populated with enough information so that if a power loss occurs
** the database can be restored to its original state by playing back
** the journal.  Then the contents of the journal are flushed out to
** the disk.  After the journal is safely on oxide, the changes to the
** database are written into the database file and flushed to oxide.
** At the end of this call, the rollback journal still exists on the
** disk and we are still holding all locks, so the transaction has not
** committed.  See sqlite3BtreeCommitPhaseTwo() for the second phase of the
** commit process.
**
** This call is a no-op if no write-transaction is currently active on pBt.
**
** Otherwise, sync the database file for the btree pBt. zSuperJrnl points to
** the name of a super-journal file that should be written into the
** individual journal file, or is NULL, indicating no super-journal file 
** (single database transaction).
**
** When this is called, the super-journal should already have been
** created, populated with this journal pointer and synced to disk.
**
** Once this is routine has returned, the only thing required to commit
** the write-transaction for this database file is to delete the journal.
*/
int sqlite3BtreeCommitPhaseOne(Btree *p, const char *zSuperJrnl){
  int rc = SQLITE_OK;
  if( p->inTrans==TRANS_WRITE ){
    BtShared *pBt = p->pBt;
    sqlite3BtreeEnter(p);
#ifndef SQLITE_OMIT_AUTOVACUUM
    if( pBt->autoVacuum ){
      rc = autoVacuumCommit(pBt);
      if( rc!=SQLITE_OK ){
        sqlite3BtreeLeave(p);
        return rc;
      }
    }
    if( pBt->bDoTruncate ){
      sqlite3PagerTruncateImage(pBt->pPager, pBt->nPage);
    }
#endif
    rc = sqlite3PagerCommitPhaseOne(pBt->pPager, zSuperJrnl, 0);
    sqlite3BtreeLeave(p);
  }
  return rc;
}

/*
** This function is called from both BtreeCommitPhaseTwo() and BtreeRollback()
** at the conclusion of a transaction.
*/
static void btreeEndTransaction(Btree *p){
  BtShared *pBt = p->pBt;
  sqlite3 *db = p->db;
  assert( sqlite3BtreeHoldsMutex(p) );

#ifndef SQLITE_OMIT_AUTOVACUUM
  pBt->bDoTruncate = 0;
#endif
  if( p->inTrans>TRANS_NONE && db->nVdbeRead>1 ){
    /* If there are other active statements that belong to this database
    ** handle, downgrade to a read-only transaction. The other statements
    ** may still be reading from the database.  */
    downgradeAllSharedCacheTableLocks(p);
    p->inTrans = TRANS_READ;
  }else{
    /* If the handle had any kind of transaction open, decrement the 
    ** transaction count of the shared btree. If the transaction count 
    ** reaches 0, set the shared state to TRANS_NONE. The unlockBtreeIfUnused()
    ** call below will unlock the pager.  */
    if( p->inTrans!=TRANS_NONE ){
      clearAllSharedCacheTableLocks(p);
      pBt->nTransaction--;
      if( 0==pBt->nTransaction ){
        pBt->inTransaction = TRANS_NONE;
      }
    }

    /* Set the current transaction state to TRANS_NONE and unlock the 
    ** pager if this call closed the only read or write transaction.  */
    p->inTrans = TRANS_NONE;
    unlockBtreeIfUnused(pBt);
  }

  btreeIntegrity(p);
}

/*
** Commit the transaction currently in progress.
**
** This routine implements the second phase of a 2-phase commit.  The
** sqlite3BtreeCommitPhaseOne() routine does the first phase and should
** be invoked prior to calling this routine.  The sqlite3BtreeCommitPhaseOne()
** routine did all the work of writing information out to disk and flushing the
** contents so that they are written onto the disk platter.  All this
** routine has to do is delete or truncate or zero the header in the
** the rollback journal (which causes the transaction to commit) and
** drop locks.
**
** Normally, if an error occurs while the pager layer is attempting to 
** finalize the underlying journal file, this function returns an error and
** the upper layer will attempt a rollback. However, if the second argument
** is non-zero then this b-tree transaction is part of a multi-file 
** transaction. In this case, the transaction has already been committed 
** (by deleting a super-journal file) and the caller will ignore this 
** functions return code. So, even if an error occurs in the pager layer,
** reset the b-tree objects internal state to indicate that the write
** transaction has been closed. This is quite safe, as the pager will have
** transitioned to the error state.
**
** This will release the write lock on the database file.  If there
** are no active cursors, it also releases the read lock.
*/
int sqlite3BtreeCommitPhaseTwo(Btree *p, int bCleanup){

  if( p->inTrans==TRANS_NONE ) return SQLITE_OK;
  sqlite3BtreeEnter(p);
  btreeIntegrity(p);

  /* If the handle has a write-transaction open, commit the shared-btrees 
  ** transaction and set the shared state to TRANS_READ.
  */
  if( p->inTrans==TRANS_WRITE ){
    int rc;
    BtShared *pBt = p->pBt;
    assert( pBt->inTransaction==TRANS_WRITE );
    assert( pBt->nTransaction>0 );
    rc = sqlite3PagerCommitPhaseTwo(pBt->pPager);
    if( rc!=SQLITE_OK && bCleanup==0 ){
      sqlite3BtreeLeave(p);
      return rc;
    }
    p->iDataVersion--;  /* Compensate for pPager->iDataVersion++; */
    pBt->inTransaction = TRANS_READ;
    btreeClearHasContent(pBt);
  }

  btreeEndTransaction(p);
  sqlite3BtreeLeave(p);
  return SQLITE_OK;
}

/*
** Do both phases of a commit.
*/
int sqlite3BtreeCommit(Btree *p){
  int rc;
  sqlite3BtreeEnter(p);
  rc = sqlite3BtreeCommitPhaseOne(p, 0);
  if( rc==SQLITE_OK ){
    rc = sqlite3BtreeCommitPhaseTwo(p, 0);
  }
  sqlite3BtreeLeave(p);
  return rc;
}

/*
** This routine sets the state to CURSOR_FAULT and the error
** code to errCode for every cursor on any BtShared that pBtree
** references.  Or if the writeOnly flag is set to 1, then only
** trip write cursors and leave read cursors unchanged.
**
** Every cursor is a candidate to be tripped, including cursors
** that belong to other database connections that happen to be
** sharing the cache with pBtree.
**
** This routine gets called when a rollback occurs. If the writeOnly
** flag is true, then only write-cursors need be tripped - read-only
** cursors save their current positions so that they may continue 
** following the rollback. Or, if writeOnly is false, all cursors are 
** tripped. In general, writeOnly is false if the transaction being
** rolled back modified the database schema. In this case b-tree root
** pages may be moved or deleted from the database altogether, making
** it unsafe for read cursors to continue.
**
** If the writeOnly flag is true and an error is encountered while 
** saving the current position of a read-only cursor, all cursors, 
** including all read-cursors are tripped.
**
** SQLITE_OK is returned if successful, or if an error occurs while
** saving a cursor position, an SQLite error code.
*/
int sqlite3BtreeTripAllCursors(Btree *pBtree, int errCode, int writeOnly){
  BtCursor *p;
  int rc = SQLITE_OK;

  assert( (writeOnly==0 || writeOnly==1) && BTCF_WriteFlag==1 );
  if( pBtree ){
    sqlite3BtreeEnter(pBtree);
    for(p=pBtree->pBt->pCursor; p; p=p->pNext){
      if( writeOnly && (p->curFlags & BTCF_WriteFlag)==0 ){
        if( p->eState==CURSOR_VALID || p->eState==CURSOR_SKIPNEXT ){
          rc = saveCursorPosition(p);
          if( rc!=SQLITE_OK ){
            (void)sqlite3BtreeTripAllCursors(pBtree, rc, 0);
            break;
          }
        }
      }else{
        sqlite3BtreeClearCursor(p);
        p->eState = CURSOR_FAULT;
        p->skipNext = errCode;
      }
      btreeReleaseAllCursorPages(p);
    }
    sqlite3BtreeLeave(pBtree);
  }
  return rc;
}

/*
** Set the pBt->nPage field correctly, according to the current
** state of the database.  Assume pBt->pPage1 is valid.
*/
static void btreeSetNPage(BtShared *pBt, MemPage *pPage1){
  int nPage = get4byte(&pPage1->aData[28]);
  testcase( nPage==0 );
  if( nPage==0 ) sqlite3PagerPagecount(pBt->pPager, &nPage);
  testcase( pBt->nPage!=nPage );
  pBt->nPage = nPage;
}

/*
** Rollback the transaction in progress.
**
** If tripCode is not SQLITE_OK then cursors will be invalidated (tripped).
** Only write cursors are tripped if writeOnly is true but all cursors are
** tripped if writeOnly is false.  Any attempt to use
** a tripped cursor will result in an error.
**
** This will release the write lock on the database file.  If there
** are no active cursors, it also releases the read lock.
*/
int sqlite3BtreeRollback(Btree *p, int tripCode, int writeOnly){
  int rc;
  BtShared *pBt = p->pBt;
  MemPage *pPage1;

  assert( writeOnly==1 || writeOnly==0 );
  assert( tripCode==SQLITE_ABORT_ROLLBACK || tripCode==SQLITE_OK );
  sqlite3BtreeEnter(p);
  if( tripCode==SQLITE_OK ){
    rc = tripCode = saveAllCursors(pBt, 0, 0);
    if( rc ) writeOnly = 0;
  }else{
    rc = SQLITE_OK;
  }
  if( tripCode ){
    int rc2 = sqlite3BtreeTripAllCursors(p, tripCode, writeOnly);
    assert( rc==SQLITE_OK || (writeOnly==0 && rc2==SQLITE_OK) );
    if( rc2!=SQLITE_OK ) rc = rc2;
  }
  btreeIntegrity(p);

  if( p->inTrans==TRANS_WRITE ){
    int rc2;

    assert( TRANS_WRITE==pBt->inTransaction );
    rc2 = sqlite3PagerRollback(pBt->pPager);
    if( rc2!=SQLITE_OK ){
      rc = rc2;
    }

    /* The rollback may have destroyed the pPage1->aData value.  So
    ** call btreeGetPage() on page 1 again to make
    ** sure pPage1->aData is set correctly. */
    if( btreeGetPage(pBt, 1, &pPage1, 0)==SQLITE_OK ){
      btreeSetNPage(pBt, pPage1);
      releasePageOne(pPage1);
    }
    assert( countValidCursors(pBt, 1)==0 );
    pBt->inTransaction = TRANS_READ;
    btreeClearHasContent(pBt);
  }

  btreeEndTransaction(p);
  sqlite3BtreeLeave(p);
  return rc;
}

/*
** Start a statement subtransaction. The subtransaction can be rolled
** back independently of the main transaction. You must start a transaction 
** before starting a subtransaction. The subtransaction is ended automatically 
** if the main transaction commits or rolls back.
**
** Statement subtransactions are used around individual SQL statements
** that are contained within a BEGIN...COMMIT block.  If a constraint
** error occurs within the statement, the effect of that one statement
** can be rolled back without having to rollback the entire transaction.
**
** A statement sub-transaction is implemented as an anonymous savepoint. The
** value passed as the second parameter is the total number of savepoints,
** including the new anonymous savepoint, open on the B-Tree. i.e. if there
** are no active savepoints and no other statement-transactions open,
** iStatement is 1. This anonymous savepoint can be released or rolled back
** using the sqlite3BtreeSavepoint() function.
*/
int sqlite3BtreeBeginStmt(Btree *p, int iStatement){
  int rc;
  BtShared *pBt = p->pBt;
  sqlite3BtreeEnter(p);
  assert( p->inTrans==TRANS_WRITE );
  assert( (pBt->btsFlags & BTS_READ_ONLY)==0 );
  assert( iStatement>0 );
  assert( iStatement>p->db->nSavepoint );
  assert( pBt->inTransaction==TRANS_WRITE );
  /* At the pager level, a statement transaction is a savepoint with
  ** an index greater than all savepoints created explicitly using
  ** SQL statements. It is illegal to open, release or rollback any
  ** such savepoints while the statement transaction savepoint is active.
  */
  rc = sqlite3PagerOpenSavepoint(pBt->pPager, iStatement);
  sqlite3BtreeLeave(p);
  return rc;
}

/*
** The second argument to this function, op, is always SAVEPOINT_ROLLBACK
** or SAVEPOINT_RELEASE. This function either releases or rolls back the
** savepoint identified by parameter iSavepoint, depending on the value 
** of op.
**
** Normally, iSavepoint is greater than or equal to zero. However, if op is
** SAVEPOINT_ROLLBACK, then iSavepoint may also be -1. In this case the 
** contents of the entire transaction are rolled back. This is different
** from a normal transaction rollback, as no locks are released and the
** transaction remains open.
*/
int sqlite3BtreeSavepoint(Btree *p, int op, int iSavepoint){
  int rc = SQLITE_OK;
  if( p && p->inTrans==TRANS_WRITE ){
    BtShared *pBt = p->pBt;
    assert( op==SAVEPOINT_RELEASE || op==SAVEPOINT_ROLLBACK );
    assert( iSavepoint>=0 || (iSavepoint==-1 && op==SAVEPOINT_ROLLBACK) );
    sqlite3BtreeEnter(p);
    if( op==SAVEPOINT_ROLLBACK ){
      rc = saveAllCursors(pBt, 0, 0);
    }
    if( rc==SQLITE_OK ){
      rc = sqlite3PagerSavepoint(pBt->pPager, op, iSavepoint);
    }
    if( rc==SQLITE_OK ){
      if( iSavepoint<0 && (pBt->btsFlags & BTS_INITIALLY_EMPTY)!=0 ){
        pBt->nPage = 0;
      }
      rc = newDatabase(pBt);
      btreeSetNPage(pBt, pBt->pPage1);

      /* pBt->nPage might be zero if the database was corrupt when 
      ** the transaction was started. Otherwise, it must be at least 1.  */
      assert( CORRUPT_DB || pBt->nPage>0 );
    }
    sqlite3BtreeLeave(p);
  }
  return rc;
}

/*
** Create a new cursor for the BTree whose root is on the page
** iTable. If a read-only cursor is requested, it is assumed that
** the caller already has at least a read-only transaction open
** on the database already. If a write-cursor is requested, then
** the caller is assumed to have an open write transaction.
**
** If the BTREE_WRCSR bit of wrFlag is clear, then the cursor can only
** be used for reading.  If the BTREE_WRCSR bit is set, then the cursor
** can be used for reading or for writing if other conditions for writing
** are also met.  These are the conditions that must be met in order
** for writing to be allowed:
**
** 1:  The cursor must have been opened with wrFlag containing BTREE_WRCSR
**
** 2:  Other database connections that share the same pager cache
**     but which are not in the READ_UNCOMMITTED state may not have
**     cursors open with wrFlag==0 on the same table.  Otherwise
**     the changes made by this write cursor would be visible to
**     the read cursors in the other database connection.
**
** 3:  The database must be writable (not on read-only media)
**
** 4:  There must be an active transaction.
**
** The BTREE_FORDELETE bit of wrFlag may optionally be set if BTREE_WRCSR
** is set.  If FORDELETE is set, that is a hint to the implementation that
** this cursor will only be used to seek to and delete entries of an index
** as part of a larger DELETE statement.  The FORDELETE hint is not used by
** this implementation.  But in a hypothetical alternative storage engine 
** in which index entries are automatically deleted when corresponding table
** rows are deleted, the FORDELETE flag is a hint that all SEEK and DELETE
** operations on this cursor can be no-ops and all READ operations can 
** return a null row (2-bytes: 0x01 0x00).
**
** No checking is done to make sure that page iTable really is the
** root page of a b-tree.  If it is not, then the cursor acquired
** will not work correctly.
**
** It is assumed that the sqlite3BtreeCursorZero() has been called
** on pCur to initialize the memory space prior to invoking this routine.
*/
static int btreeCursor(
  Btree *p,                              /* The btree */
  Pgno iTable,                           /* Root page of table to open */
  int wrFlag,                            /* 1 to write. 0 read-only */
  struct KeyInfo *pKeyInfo,              /* First arg to comparison function */
  BtCursor *pCur                         /* Space for new cursor */
){
  BtShared *pBt = p->pBt;                /* Shared b-tree handle */
  BtCursor *pX;                          /* Looping over other all cursors */

  assert( sqlite3BtreeHoldsMutex(p) );
  assert( wrFlag==0 
       || wrFlag==BTREE_WRCSR 
       || wrFlag==(BTREE_WRCSR|BTREE_FORDELETE) 
  );

  /* The following assert statements verify that if this is a sharable 
  ** b-tree database, the connection is holding the required table locks, 
  ** and that no other connection has any open cursor that conflicts with 
  ** this lock.  The iTable<1 term disables the check for corrupt schemas. */
  assert( hasSharedCacheTableLock(p, iTable, pKeyInfo!=0, (wrFlag?2:1))
          || iTable<1 );
  assert( wrFlag==0 || !hasReadConflicts(p, iTable) );

  /* Assert that the caller has opened the required transaction. */
  assert( p->inTrans>TRANS_NONE );
  assert( wrFlag==0 || p->inTrans==TRANS_WRITE );
  assert( pBt->pPage1 && pBt->pPage1->aData );
  assert( wrFlag==0 || (pBt->btsFlags & BTS_READ_ONLY)==0 );

  if( wrFlag ){
    allocateTempSpace(pBt);
    if( pBt->pTmpSpace==0 ) return SQLITE_NOMEM_BKPT;
  }
  if( iTable<=1 ){
    if( iTable<1 ){
      return SQLITE_CORRUPT_BKPT;
    }else if( btreePagecount(pBt)==0 ){
      assert( wrFlag==0 );
      iTable = 0;
    }
  }

  /* Now that no other errors can occur, finish filling in the BtCursor
  ** variables and link the cursor into the BtShared list.  */
  pCur->pgnoRoot = iTable;
  pCur->iPage = -1;
  pCur->pKeyInfo = pKeyInfo;
  pCur->pBtree = p;
  pCur->pBt = pBt;
  pCur->curFlags = wrFlag ? BTCF_WriteFlag : 0;
  pCur->curPagerFlags = wrFlag ? 0 : PAGER_GET_READONLY;
  /* If there are two or more cursors on the same btree, then all such
  ** cursors *must* have the BTCF_Multiple flag set. */
  for(pX=pBt->pCursor; pX; pX=pX->pNext){
    if( pX->pgnoRoot==iTable ){
      pX->curFlags |= BTCF_Multiple;
      pCur->curFlags |= BTCF_Multiple;
    }
  }
  pCur->pNext = pBt->pCursor;
  pBt->pCursor = pCur;
  pCur->eState = CURSOR_INVALID;
  return SQLITE_OK;
}
static int btreeCursorWithLock(
  Btree *p,                              /* The btree */
  Pgno iTable,                           /* Root page of table to open */
  int wrFlag,                            /* 1 to write. 0 read-only */
  struct KeyInfo *pKeyInfo,              /* First arg to comparison function */
  BtCursor *pCur                         /* Space for new cursor */
){
  int rc;
  sqlite3BtreeEnter(p);
  rc = btreeCursor(p, iTable, wrFlag, pKeyInfo, pCur);
  sqlite3BtreeLeave(p);
  return rc;
}
int sqlite3BtreeCursor(
  Btree *p,                                   /* The btree */
  Pgno iTable,                                /* Root page of table to open */
  int wrFlag,                                 /* 1 to write. 0 read-only */
  struct KeyInfo *pKeyInfo,                   /* First arg to xCompare() */
  BtCursor *pCur                              /* Write new cursor here */
){
  if( p->sharable ){
    return btreeCursorWithLock(p, iTable, wrFlag, pKeyInfo, pCur);
  }else{
    return btreeCursor(p, iTable, wrFlag, pKeyInfo, pCur);
  }
}

/*
** Return the size of a BtCursor object in bytes.
**
** This interfaces is needed so that users of cursors can preallocate
** sufficient storage to hold a cursor.  The BtCursor object is opaque
** to users so they cannot do the sizeof() themselves - they must call
** this routine.
*/
int sqlite3BtreeCursorSize(void){
  return ROUND8(sizeof(BtCursor));
}

/*
** Initialize memory that will be converted into a BtCursor object.
**
** The simple approach here would be to memset() the entire object
** to zero.  But it turns out that the apPage[] and aiIdx[] arrays
** do not need to be zeroed and they are large, so we can save a lot
** of run-time by skipping the initialization of those elements.
*/
void sqlite3BtreeCursorZero(BtCursor *p){
  memset(p, 0, offsetof(BtCursor, BTCURSOR_FIRST_UNINIT));
}

/*
** Close a cursor.  The read lock on the database file is released
** when the last cursor is closed.
*/
int sqlite3BtreeCloseCursor(BtCursor *pCur){
  Btree *pBtree = pCur->pBtree;
  if( pBtree ){
    BtShared *pBt = pCur->pBt;
    sqlite3BtreeEnter(pBtree);
    assert( pBt->pCursor!=0 );
    if( pBt->pCursor==pCur ){
      pBt->pCursor = pCur->pNext;
    }else{
      BtCursor *pPrev = pBt->pCursor;
      do{
        if( pPrev->pNext==pCur ){
          pPrev->pNext = pCur->pNext;
          break;
        }
        pPrev = pPrev->pNext;
      }while( ALWAYS(pPrev) );
    }
    btreeReleaseAllCursorPages(pCur);
    unlockBtreeIfUnused(pBt);
    sqlite3_free(pCur->aOverflow);
    sqlite3_free(pCur->pKey);
    sqlite3BtreeLeave(pBtree);
    pCur->pBtree = 0;
  }
  return SQLITE_OK;
}

/*
** Make sure the BtCursor* given in the argument has a valid
** BtCursor.info structure.  If it is not already valid, call
** btreeParseCell() to fill it in.
**
** BtCursor.info is a cache of the information in the current cell.
** Using this cache reduces the number of calls to btreeParseCell().
*/
#ifndef NDEBUG
  static int cellInfoEqual(CellInfo *a, CellInfo *b){
    if( a->nKey!=b->nKey ) return 0;
    if( a->pPayload!=b->pPayload ) return 0;
    if( a->nPayload!=b->nPayload ) return 0;
    if( a->nLocal!=b->nLocal ) return 0;
    if( a->nSize!=b->nSize ) return 0;
    return 1;
  }
  static void assertCellInfo(BtCursor *pCur){
    CellInfo info;
    memset(&info, 0, sizeof(info));
    btreeParseCell(pCur->pPage, pCur->ix, &info);
    assert( CORRUPT_DB || cellInfoEqual(&info, &pCur->info) );
  }
#else
  #define assertCellInfo(x)
#endif
static SQLITE_NOINLINE void getCellInfo(BtCursor *pCur){
  if( pCur->info.nSize==0 ){
    pCur->curFlags |= BTCF_ValidNKey;
    btreeParseCell(pCur->pPage,pCur->ix,&pCur->info);
  }else{
    assertCellInfo(pCur);
  }
}

#ifndef NDEBUG  /* The next routine used only within assert() statements */
/*
** Return true if the given BtCursor is valid.  A valid cursor is one
** that is currently pointing to a row in a (non-empty) table.
** This is a verification routine is used only within assert() statements.
*/
int sqlite3BtreeCursorIsValid(BtCursor *pCur){
  return pCur && pCur->eState==CURSOR_VALID;
}
#endif /* NDEBUG */
int sqlite3BtreeCursorIsValidNN(BtCursor *pCur){
  assert( pCur!=0 );
  return pCur->eState==CURSOR_VALID;
}

/*
** Return the value of the integer key or "rowid" for a table btree.
** This routine is only valid for a cursor that is pointing into a
** ordinary table btree.  If the cursor points to an index btree or
** is invalid, the result of this routine is undefined.
*/
i64 sqlite3BtreeIntegerKey(BtCursor *pCur){
  assert( cursorHoldsMutex(pCur) );
  assert( pCur->eState==CURSOR_VALID );
  assert( pCur->curIntKey );
  getCellInfo(pCur);
  return pCur->info.nKey;
}

/*
** Pin or unpin a cursor.
*/
void sqlite3BtreeCursorPin(BtCursor *pCur){
  assert( (pCur->curFlags & BTCF_Pinned)==0 );
  pCur->curFlags |= BTCF_Pinned;
}
void sqlite3BtreeCursorUnpin(BtCursor *pCur){
  assert( (pCur->curFlags & BTCF_Pinned)!=0 );
  pCur->curFlags &= ~BTCF_Pinned;
}

#ifdef SQLITE_ENABLE_OFFSET_SQL_FUNC
/*
** Return the offset into the database file for the start of the
** payload to which the cursor is pointing.
*/
i64 sqlite3BtreeOffset(BtCursor *pCur){
  assert( cursorHoldsMutex(pCur) );
  assert( pCur->eState==CURSOR_VALID );
  getCellInfo(pCur);
  return (i64)pCur->pBt->pageSize*((i64)pCur->pPage->pgno - 1) +
         (i64)(pCur->info.pPayload - pCur->pPage->aData);
}
#endif /* SQLITE_ENABLE_OFFSET_SQL_FUNC */

/*
** Return the number of bytes of payload for the entry that pCur is
** currently pointing to.  For table btrees, this will be the amount
** of data.  For index btrees, this will be the size of the key.
**
** The caller must guarantee that the cursor is pointing to a non-NULL
** valid entry.  In other words, the calling procedure must guarantee
** that the cursor has Cursor.eState==CURSOR_VALID.
*/
u32 sqlite3BtreePayloadSize(BtCursor *pCur){
  assert( cursorHoldsMutex(pCur) );
  assert( pCur->eState==CURSOR_VALID );
  getCellInfo(pCur);
  return pCur->info.nPayload;
}

/*
** Return an upper bound on the size of any record for the table
** that the cursor is pointing into.
**
** This is an optimization.  Everything will still work if this
** routine always returns 2147483647 (which is the largest record
** that SQLite can handle) or more.  But returning a smaller value might
** prevent large memory allocations when trying to interpret a
** corrupt datrabase.
**
** The current implementation merely returns the size of the underlying
** database file.
*/
sqlite3_int64 sqlite3BtreeMaxRecordSize(BtCursor *pCur){
  assert( cursorHoldsMutex(pCur) );
  assert( pCur->eState==CURSOR_VALID );
  return pCur->pBt->pageSize * (sqlite3_int64)pCur->pBt->nPage;
}

/*
** Given the page number of an overflow page in the database (parameter
** ovfl), this function finds the page number of the next page in the 
** linked list of overflow pages. If possible, it uses the auto-vacuum
** pointer-map data instead of reading the content of page ovfl to do so. 
**
** If an error occurs an SQLite error code is returned. Otherwise:
**
** The page number of the next overflow page in the linked list is 
** written to *pPgnoNext. If page ovfl is the last page in its linked 
** list, *pPgnoNext is set to zero. 
**
** If ppPage is not NULL, and a reference to the MemPage object corresponding
** to page number pOvfl was obtained, then *ppPage is set to point to that
** reference. It is the responsibility of the caller to call releasePage()
** on *ppPage to free the reference. In no reference was obtained (because
** the pointer-map was used to obtain the value for *pPgnoNext), then
** *ppPage is set to zero.
*/
static int getOverflowPage(
  BtShared *pBt,               /* The database file */
  Pgno ovfl,                   /* Current overflow page number */
  MemPage **ppPage,            /* OUT: MemPage handle (may be NULL) */
  Pgno *pPgnoNext              /* OUT: Next overflow page number */
){
  Pgno next = 0;
  MemPage *pPage = 0;
  int rc = SQLITE_OK;

  assert( sqlite3_mutex_held(pBt->mutex) );
  assert(pPgnoNext);

#ifndef SQLITE_OMIT_AUTOVACUUM
  /* Try to find the next page in the overflow list using the
  ** autovacuum pointer-map pages. Guess that the next page in 
  ** the overflow list is page number (ovfl+1). If that guess turns 
  ** out to be wrong, fall back to loading the data of page 
  ** number ovfl to determine the next page number.
  */
  if( pBt->autoVacuum ){
    Pgno pgno;
    Pgno iGuess = ovfl+1;
    u8 eType;

    while( PTRMAP_ISPAGE(pBt, iGuess) || iGuess==PENDING_BYTE_PAGE(pBt) ){
      iGuess++;
    }

    if( iGuess<=btreePagecount(pBt) ){
      rc = ptrmapGet(pBt, iGuess, &eType, &pgno);
      if( rc==SQLITE_OK && eType==PTRMAP_OVERFLOW2 && pgno==ovfl ){
        next = iGuess;
        rc = SQLITE_DONE;
      }
    }
  }
#endif

  assert( next==0 || rc==SQLITE_DONE );
  if( rc==SQLITE_OK ){
    rc = btreeGetPage(pBt, ovfl, &pPage, (ppPage==0) ? PAGER_GET_READONLY : 0);
    assert( rc==SQLITE_OK || pPage==0 );
    if( rc==SQLITE_OK ){
      next = get4byte(pPage->aData);
    }
  }

  *pPgnoNext = next;
  if( ppPage ){
    *ppPage = pPage;
  }else{
    releasePage(pPage);
  }
  return (rc==SQLITE_DONE ? SQLITE_OK : rc);
}

/*
** Copy data from a buffer to a page, or from a page to a buffer.
**
** pPayload is a pointer to data stored on database page pDbPage.
** If argument eOp is false, then nByte bytes of data are copied
** from pPayload to the buffer pointed at by pBuf. If eOp is true,
** then sqlite3PagerWrite() is called on pDbPage and nByte bytes
** of data are copied from the buffer pBuf to pPayload.
**
** SQLITE_OK is returned on success, otherwise an error code.
*/
static int copyPayload(
  void *pPayload,           /* Pointer to page data */
  void *pBuf,               /* Pointer to buffer */
  int nByte,                /* Number of bytes to copy */
  int eOp,                  /* 0 -> copy from page, 1 -> copy to page */
  DbPage *pDbPage           /* Page containing pPayload */
){
  if( eOp ){
    /* Copy data from buffer to page (a write operation) */
    int rc = sqlite3PagerWrite(pDbPage);
    if( rc!=SQLITE_OK ){
      return rc;
    }
    memcpy(pPayload, pBuf, nByte);
  }else{
    /* Copy data from page to buffer (a read operation) */
    memcpy(pBuf, pPayload, nByte);
  }
  return SQLITE_OK;
}

/*
** This function is used to read or overwrite payload information
** for the entry that the pCur cursor is pointing to. The eOp
** argument is interpreted as follows:
**
**   0: The operation is a read. Populate the overflow cache.
**   1: The operation is a write. Populate the overflow cache.
**
** A total of "amt" bytes are read or written beginning at "offset".
** Data is read to or from the buffer pBuf.
**
** The content being read or written might appear on the main page
** or be scattered out on multiple overflow pages.
**
** If the current cursor entry uses one or more overflow pages
** this function may allocate space for and lazily populate
** the overflow page-list cache array (BtCursor.aOverflow). 
** Subsequent calls use this cache to make seeking to the supplied offset 
** more efficient.
**
** Once an overflow page-list cache has been allocated, it must be
** invalidated if some other cursor writes to the same table, or if
** the cursor is moved to a different row. Additionally, in auto-vacuum
** mode, the following events may invalidate an overflow page-list cache.
**
**   * An incremental vacuum,
**   * A commit in auto_vacuum="full" mode,
**   * Creating a table (may require moving an overflow page).
*/
static int accessPayload(
  BtCursor *pCur,      /* Cursor pointing to entry to read from */
  u32 offset,          /* Begin reading this far into payload */
  u32 amt,             /* Read this many bytes */
  unsigned char *pBuf, /* Write the bytes into this buffer */ 
  int eOp              /* zero to read. non-zero to write. */
){
  unsigned char *aPayload;
  int rc = SQLITE_OK;
  int iIdx = 0;
  MemPage *pPage = pCur->pPage;               /* Btree page of current entry */
  BtShared *pBt = pCur->pBt;                  /* Btree this cursor belongs to */
#ifdef SQLITE_DIRECT_OVERFLOW_READ
  unsigned char * const pBufStart = pBuf;     /* Start of original out buffer */
#endif

  assert( pPage );
  assert( eOp==0 || eOp==1 );
  assert( pCur->eState==CURSOR_VALID );
  assert( pCur->ix<pPage->nCell );
  assert( cursorHoldsMutex(pCur) );

  getCellInfo(pCur);
  aPayload = pCur->info.pPayload;
  assert( offset+amt <= pCur->info.nPayload );

  assert( aPayload > pPage->aData );
  if( (uptr)(aPayload - pPage->aData) > (pBt->usableSize - pCur->info.nLocal) ){
    /* Trying to read or write past the end of the data is an error.  The
    ** conditional above is really:
    **    &aPayload[pCur->info.nLocal] > &pPage->aData[pBt->usableSize]
    ** but is recast into its current form to avoid integer overflow problems
    */
    return SQLITE_CORRUPT_PAGE(pPage);
  }

  /* Check if data must be read/written to/from the btree page itself. */
  if( offset<pCur->info.nLocal ){
    int a = amt;
    if( a+offset>pCur->info.nLocal ){
      a = pCur->info.nLocal - offset;
    }
    rc = copyPayload(&aPayload[offset], pBuf, a, eOp, pPage->pDbPage);
    offset = 0;
    pBuf += a;
    amt -= a;
  }else{
    offset -= pCur->info.nLocal;
  }


  if( rc==SQLITE_OK && amt>0 ){
    const u32 ovflSize = pBt->usableSize - 4;  /* Bytes content per ovfl page */
    Pgno nextPage;

    nextPage = get4byte(&aPayload[pCur->info.nLocal]);
 
    /* If the BtCursor.aOverflow[] has not been allocated, allocate it now.
    **
    ** The aOverflow[] array is sized at one entry for each overflow page
    ** in the overflow chain. The page number of the first overflow page is
    ** stored in aOverflow[0], etc. A value of 0 in the aOverflow[] array
    ** means "not yet known" (the cache is lazily populated).
    */
    if( (pCur->curFlags & BTCF_ValidOvfl)==0 ){
      int nOvfl = (pCur->info.nPayload-pCur->info.nLocal+ovflSize-1)/ovflSize;
      if( pCur->aOverflow==0
       || nOvfl*(int)sizeof(Pgno) > sqlite3MallocSize(pCur->aOverflow)
      ){
        Pgno *aNew = (Pgno*)sqlite3Realloc(
            pCur->aOverflow, nOvfl*2*sizeof(Pgno)
        );
        if( aNew==0 ){
          return SQLITE_NOMEM_BKPT;
        }else{
          pCur->aOverflow = aNew;
        }
      }
      memset(pCur->aOverflow, 0, nOvfl*sizeof(Pgno));
      pCur->curFlags |= BTCF_ValidOvfl;
    }else{
      /* If the overflow page-list cache has been allocated and the
      ** entry for the first required overflow page is valid, skip
      ** directly to it.
      */
      if( pCur->aOverflow[offset/ovflSize] ){
        iIdx = (offset/ovflSize);
        nextPage = pCur->aOverflow[iIdx];
        offset = (offset%ovflSize);
      }
    }

    assert( rc==SQLITE_OK && amt>0 );
    while( nextPage ){
      /* If required, populate the overflow page-list cache. */
      if( nextPage > pBt->nPage ) return SQLITE_CORRUPT_BKPT;
      assert( pCur->aOverflow[iIdx]==0
              || pCur->aOverflow[iIdx]==nextPage
              || CORRUPT_DB );
      pCur->aOverflow[iIdx] = nextPage;

      if( offset>=ovflSize ){
        /* The only reason to read this page is to obtain the page
        ** number for the next page in the overflow chain. The page
        ** data is not required. So first try to lookup the overflow
        ** page-list cache, if any, then fall back to the getOverflowPage()
        ** function.
        */
        assert( pCur->curFlags & BTCF_ValidOvfl );
        assert( pCur->pBtree->db==pBt->db );
        if( pCur->aOverflow[iIdx+1] ){
          nextPage = pCur->aOverflow[iIdx+1];
        }else{
          rc = getOverflowPage(pBt, nextPage, 0, &nextPage);
        }
        offset -= ovflSize;
      }else{
        /* Need to read this page properly. It contains some of the
        ** range of data that is being read (eOp==0) or written (eOp!=0).
        */
        int a = amt;
        if( a + offset > ovflSize ){
          a = ovflSize - offset;
        }

#ifdef SQLITE_DIRECT_OVERFLOW_READ
        /* If all the following are true:
        **
        **   1) this is a read operation, and 
        **   2) data is required from the start of this overflow page, and
        **   3) there are no dirty pages in the page-cache
        **   4) the database is file-backed, and
        **   5) the page is not in the WAL file
        **   6) at least 4 bytes have already been read into the output buffer 
        **
        ** then data can be read directly from the database file into the
        ** output buffer, bypassing the page-cache altogether. This speeds
        ** up loading large records that span many overflow pages.
        */
        if( eOp==0                                             /* (1) */
         && offset==0                                          /* (2) */
         && sqlite3PagerDirectReadOk(pBt->pPager, nextPage)    /* (3,4,5) */
         && &pBuf[-4]>=pBufStart                               /* (6) */
        ){
          sqlite3_file *fd = sqlite3PagerFile(pBt->pPager);
          u8 aSave[4];
          u8 *aWrite = &pBuf[-4];
          assert( aWrite>=pBufStart );                         /* due to (6) */
          memcpy(aSave, aWrite, 4);
          rc = sqlite3OsRead(fd, aWrite, a+4, (i64)pBt->pageSize*(nextPage-1));
          if( rc && nextPage>pBt->nPage ) rc = SQLITE_CORRUPT_BKPT;
          nextPage = get4byte(aWrite);
          memcpy(aWrite, aSave, 4);
        }else
#endif

        {
          DbPage *pDbPage;
          rc = sqlite3PagerGet(pBt->pPager, nextPage, &pDbPage,
              (eOp==0 ? PAGER_GET_READONLY : 0)
          );
          if( rc==SQLITE_OK ){
            aPayload = sqlite3PagerGetData(pDbPage);
            nextPage = get4byte(aPayload);
            rc = copyPayload(&aPayload[offset+4], pBuf, a, eOp, pDbPage);
            sqlite3PagerUnref(pDbPage);
            offset = 0;
          }
        }
        amt -= a;
        if( amt==0 ) return rc;
        pBuf += a;
      }
      if( rc ) break;
      iIdx++;
    }
  }

  if( rc==SQLITE_OK && amt>0 ){
    /* Overflow chain ends prematurely */
    return SQLITE_CORRUPT_PAGE(pPage);
  }
  return rc;
}

/*
** Read part of the payload for the row at which that cursor pCur is currently
** pointing.  "amt" bytes will be transferred into pBuf[].  The transfer
** begins at "offset".
**
** pCur can be pointing to either a table or an index b-tree.
** If pointing to a table btree, then the content section is read.  If
** pCur is pointing to an index b-tree then the key section is read.
**
** For sqlite3BtreePayload(), the caller must ensure that pCur is pointing
** to a valid row in the table.  For sqlite3BtreePayloadChecked(), the
** cursor might be invalid or might need to be restored before being read.
**
** Return SQLITE_OK on success or an error code if anything goes
** wrong.  An error is returned if "offset+amt" is larger than
** the available payload.
*/
int sqlite3BtreePayload(BtCursor *pCur, u32 offset, u32 amt, void *pBuf){
  assert( cursorHoldsMutex(pCur) );
  assert( pCur->eState==CURSOR_VALID );
  assert( pCur->iPage>=0 && pCur->pPage );
  assert( pCur->ix<pCur->pPage->nCell );
  return accessPayload(pCur, offset, amt, (unsigned char*)pBuf, 0);
}

/*
** This variant of sqlite3BtreePayload() works even if the cursor has not
** in the CURSOR_VALID state.  It is only used by the sqlite3_blob_read()
** interface.
*/
#ifndef SQLITE_OMIT_INCRBLOB
static SQLITE_NOINLINE int accessPayloadChecked(
  BtCursor *pCur,
  u32 offset,
  u32 amt,
  void *pBuf
){
  int rc;
  if ( pCur->eState==CURSOR_INVALID ){
    return SQLITE_ABORT;
  }
  assert( cursorOwnsBtShared(pCur) );
  rc = btreeRestoreCursorPosition(pCur);
  return rc ? rc : accessPayload(pCur, offset, amt, pBuf, 0);
}
int sqlite3BtreePayloadChecked(BtCursor *pCur, u32 offset, u32 amt, void *pBuf){
  if( pCur->eState==CURSOR_VALID ){
    assert( cursorOwnsBtShared(pCur) );
    return accessPayload(pCur, offset, amt, pBuf, 0);
  }else{
    return accessPayloadChecked(pCur, offset, amt, pBuf);
  }
}
#endif /* SQLITE_OMIT_INCRBLOB */

/*
** Return a pointer to payload information from the entry that the 
** pCur cursor is pointing to.  The pointer is to the beginning of
** the key if index btrees (pPage->intKey==0) and is the data for
** table btrees (pPage->intKey==1). The number of bytes of available
** key/data is written into *pAmt.  If *pAmt==0, then the value
** returned will not be a valid pointer.
**
** This routine is an optimization.  It is common for the entire key
** and data to fit on the local page and for there to be no overflow
** pages.  When that is so, this routine can be used to access the
** key and data without making a copy.  If the key and/or data spills
** onto overflow pages, then accessPayload() must be used to reassemble
** the key/data and copy it into a preallocated buffer.
**
** The pointer returned by this routine looks directly into the cached
** page of the database.  The data might change or move the next time
** any btree routine is called.
*/
static const void *fetchPayload(
  BtCursor *pCur,      /* Cursor pointing to entry to read from */
  u32 *pAmt            /* Write the number of available bytes here */
){
  int amt;
  assert( pCur!=0 && pCur->iPage>=0 && pCur->pPage);
  assert( pCur->eState==CURSOR_VALID );
  assert( sqlite3_mutex_held(pCur->pBtree->db->mutex) );
  assert( cursorOwnsBtShared(pCur) );
  assert( pCur->ix<pCur->pPage->nCell );
  assert( pCur->info.nSize>0 );
  assert( pCur->info.pPayload>pCur->pPage->aData || CORRUPT_DB );
  assert( pCur->info.pPayload<pCur->pPage->aDataEnd ||CORRUPT_DB);
  amt = pCur->info.nLocal;
  if( amt>(int)(pCur->pPage->aDataEnd - pCur->info.pPayload) ){
    /* There is too little space on the page for the expected amount
    ** of local content. Database must be corrupt. */
    assert( CORRUPT_DB );
    amt = MAX(0, (int)(pCur->pPage->aDataEnd - pCur->info.pPayload));
  }
  *pAmt = (u32)amt;
  return (void*)pCur->info.pPayload;
}


/*
** For the entry that cursor pCur is point to, return as
** many bytes of the key or data as are available on the local
** b-tree page.  Write the number of available bytes into *pAmt.
**
** The pointer returned is ephemeral.  The key/data may move
** or be destroyed on the next call to any Btree routine,
** including calls from other threads against the same cache.
** Hence, a mutex on the BtShared should be held prior to calling
** this routine.
**
** These routines is used to get quick access to key and data
** in the common case where no overflow pages are used.
*/
const void *sqlite3BtreePayloadFetch(BtCursor *pCur, u32 *pAmt){
  return fetchPayload(pCur, pAmt);
}


/*
** Move the cursor down to a new child page.  The newPgno argument is the
** page number of the child page to move to.
**
** This function returns SQLITE_CORRUPT if the page-header flags field of
** the new child page does not match the flags field of the parent (i.e.
** if an intkey page appears to be the parent of a non-intkey page, or
** vice-versa).
*/
static int moveToChild(BtCursor *pCur, u32 newPgno){
  BtShared *pBt = pCur->pBt;

  assert( cursorOwnsBtShared(pCur) );
  assert( pCur->eState==CURSOR_VALID );
  assert( pCur->iPage<BTCURSOR_MAX_DEPTH );
  assert( pCur->iPage>=0 );
  if( pCur->iPage>=(BTCURSOR_MAX_DEPTH-1) ){
    return SQLITE_CORRUPT_BKPT;
  }
  pCur->info.nSize = 0;
  pCur->curFlags &= ~(BTCF_ValidNKey|BTCF_ValidOvfl);
  pCur->aiIdx[pCur->iPage] = pCur->ix;
  pCur->apPage[pCur->iPage] = pCur->pPage;
  pCur->ix = 0;
  pCur->iPage++;
  return getAndInitPage(pBt, newPgno, &pCur->pPage, pCur, pCur->curPagerFlags);
}

#ifdef SQLITE_DEBUG
/*
** Page pParent is an internal (non-leaf) tree page. This function 
** asserts that page number iChild is the left-child if the iIdx'th
** cell in page pParent. Or, if iIdx is equal to the total number of
** cells in pParent, that page number iChild is the right-child of
** the page.
*/
static void assertParentIndex(MemPage *pParent, int iIdx, Pgno iChild){
  if( CORRUPT_DB ) return;  /* The conditions tested below might not be true
                            ** in a corrupt database */
  assert( iIdx<=pParent->nCell );
  if( iIdx==pParent->nCell ){
    assert( get4byte(&pParent->aData[pParent->hdrOffset+8])==iChild );
  }else{
    assert( get4byte(findCell(pParent, iIdx))==iChild );
  }
}
#else
#  define assertParentIndex(x,y,z) 
#endif

/*
** Move the cursor up to the parent page.
**
** pCur->idx is set to the cell index that contains the pointer
** to the page we are coming from.  If we are coming from the
** right-most child page then pCur->idx is set to one more than
** the largest cell index.
*/
static void moveToParent(BtCursor *pCur){
  MemPage *pLeaf;
  assert( cursorOwnsBtShared(pCur) );
  assert( pCur->eState==CURSOR_VALID );
  assert( pCur->iPage>0 );
  assert( pCur->pPage );
  assertParentIndex(
    pCur->apPage[pCur->iPage-1], 
    pCur->aiIdx[pCur->iPage-1], 
    pCur->pPage->pgno
  );
  testcase( pCur->aiIdx[pCur->iPage-1] > pCur->apPage[pCur->iPage-1]->nCell );
  pCur->info.nSize = 0;
  pCur->curFlags &= ~(BTCF_ValidNKey|BTCF_ValidOvfl);
  pCur->ix = pCur->aiIdx[pCur->iPage-1];
  pLeaf = pCur->pPage;
  pCur->pPage = pCur->apPage[--pCur->iPage];
  releasePageNotNull(pLeaf);
}

/*
** Move the cursor to point to the root page of its b-tree structure.
**
** If the table has a virtual root page, then the cursor is moved to point
** to the virtual root page instead of the actual root page. A table has a
** virtual root page when the actual root page contains no cells and a 
** single child page. This can only happen with the table rooted at page 1.
**
** If the b-tree structure is empty, the cursor state is set to 
** CURSOR_INVALID and this routine returns SQLITE_EMPTY. Otherwise,
** the cursor is set to point to the first cell located on the root
** (or virtual root) page and the cursor state is set to CURSOR_VALID.
**
** If this function returns successfully, it may be assumed that the
** page-header flags indicate that the [virtual] root-page is the expected 
** kind of b-tree page (i.e. if when opening the cursor the caller did not
** specify a KeyInfo structure the flags byte is set to 0x05 or 0x0D,
** indicating a table b-tree, or if the caller did specify a KeyInfo 
** structure the flags byte is set to 0x02 or 0x0A, indicating an index
** b-tree).
*/
static int moveToRoot(BtCursor *pCur){
  MemPage *pRoot;
  int rc = SQLITE_OK;

  assert( cursorOwnsBtShared(pCur) );
  assert( CURSOR_INVALID < CURSOR_REQUIRESEEK );
  assert( CURSOR_VALID   < CURSOR_REQUIRESEEK );
  assert( CURSOR_FAULT   > CURSOR_REQUIRESEEK );
  assert( pCur->eState < CURSOR_REQUIRESEEK || pCur->iPage<0 );
  assert( pCur->pgnoRoot>0 || pCur->iPage<0 );

  if( pCur->iPage>=0 ){
    if( pCur->iPage ){
      releasePageNotNull(pCur->pPage);
      while( --pCur->iPage ){
        releasePageNotNull(pCur->apPage[pCur->iPage]);
      }
      pCur->pPage = pCur->apPage[0];
      goto skip_init;
    }
  }else if( pCur->pgnoRoot==0 ){
    pCur->eState = CURSOR_INVALID;
    return SQLITE_EMPTY;
  }else{
    assert( pCur->iPage==(-1) );
    if( pCur->eState>=CURSOR_REQUIRESEEK ){
      if( pCur->eState==CURSOR_FAULT ){
        assert( pCur->skipNext!=SQLITE_OK );
        return pCur->skipNext;
      }
      sqlite3BtreeClearCursor(pCur);
    }
    rc = getAndInitPage(pCur->pBtree->pBt, pCur->pgnoRoot, &pCur->pPage,
                        0, pCur->curPagerFlags);
    if( rc!=SQLITE_OK ){
      pCur->eState = CURSOR_INVALID;
      return rc;
    }
    pCur->iPage = 0;
    pCur->curIntKey = pCur->pPage->intKey;
  }
  pRoot = pCur->pPage;
  assert( pRoot->pgno==pCur->pgnoRoot );

  /* If pCur->pKeyInfo is not NULL, then the caller that opened this cursor
  ** expected to open it on an index b-tree. Otherwise, if pKeyInfo is
  ** NULL, the caller expects a table b-tree. If this is not the case,
  ** return an SQLITE_CORRUPT error. 
  **
  ** Earlier versions of SQLite assumed that this test could not fail
  ** if the root page was already loaded when this function was called (i.e.
  ** if pCur->iPage>=0). But this is not so if the database is corrupted 
  ** in such a way that page pRoot is linked into a second b-tree table 
  ** (or the freelist).  */
  assert( pRoot->intKey==1 || pRoot->intKey==0 );
  if( pRoot->isInit==0 || (pCur->pKeyInfo==0)!=pRoot->intKey ){
    return SQLITE_CORRUPT_PAGE(pCur->pPage);
  }

skip_init:  
  pCur->ix = 0;
  pCur->info.nSize = 0;
  pCur->curFlags &= ~(BTCF_AtLast|BTCF_ValidNKey|BTCF_ValidOvfl);

  pRoot = pCur->pPage;
  if( pRoot->nCell>0 ){
    pCur->eState = CURSOR_VALID;
  }else if( !pRoot->leaf ){
    Pgno subpage;
    if( pRoot->pgno!=1 ) return SQLITE_CORRUPT_BKPT;
    subpage = get4byte(&pRoot->aData[pRoot->hdrOffset+8]);
    pCur->eState = CURSOR_VALID;
    rc = moveToChild(pCur, subpage);
  }else{
    pCur->eState = CURSOR_INVALID;
    rc = SQLITE_EMPTY;
  }
  return rc;
}

/*
** Move the cursor down to the left-most leaf entry beneath the
** entry to which it is currently pointing.
**
** The left-most leaf is the one with the smallest key - the first
** in ascending order.
*/
static int moveToLeftmost(BtCursor *pCur){
  Pgno pgno;
  int rc = SQLITE_OK;
  MemPage *pPage;

  assert( cursorOwnsBtShared(pCur) );
  assert( pCur->eState==CURSOR_VALID );
  while( rc==SQLITE_OK && !(pPage = pCur->pPage)->leaf ){
    assert( pCur->ix<pPage->nCell );
    pgno = get4byte(findCell(pPage, pCur->ix));
    rc = moveToChild(pCur, pgno);
  }
  return rc;
}

/*
** Move the cursor down to the right-most leaf entry beneath the
** page to which it is currently pointing.  Notice the difference
** between moveToLeftmost() and moveToRightmost().  moveToLeftmost()
** finds the left-most entry beneath the *entry* whereas moveToRightmost()
** finds the right-most entry beneath the *page*.
**
** The right-most entry is the one with the largest key - the last
** key in ascending order.
*/
static int moveToRightmost(BtCursor *pCur){
  Pgno pgno;
  int rc = SQLITE_OK;
  MemPage *pPage = 0;

  assert( cursorOwnsBtShared(pCur) );
  assert( pCur->eState==CURSOR_VALID );
  while( !(pPage = pCur->pPage)->leaf ){
    pgno = get4byte(&pPage->aData[pPage->hdrOffset+8]);
    pCur->ix = pPage->nCell;
    rc = moveToChild(pCur, pgno);
    if( rc ) return rc;
  }
  pCur->ix = pPage->nCell-1;
  assert( pCur->info.nSize==0 );
  assert( (pCur->curFlags & BTCF_ValidNKey)==0 );
  return SQLITE_OK;
}

/* Move the cursor to the first entry in the table.  Return SQLITE_OK
** on success.  Set *pRes to 0 if the cursor actually points to something
** or set *pRes to 1 if the table is empty.
*/
int sqlite3BtreeFirst(BtCursor *pCur, int *pRes){
  int rc;

  assert( cursorOwnsBtShared(pCur) );
  assert( sqlite3_mutex_held(pCur->pBtree->db->mutex) );
  rc = moveToRoot(pCur);
  if( rc==SQLITE_OK ){
    assert( pCur->pPage->nCell>0 );
    *pRes = 0;
    rc = moveToLeftmost(pCur);
  }else if( rc==SQLITE_EMPTY ){
    assert( pCur->pgnoRoot==0 || pCur->pPage->nCell==0 );
    *pRes = 1;
    rc = SQLITE_OK;
  }
  return rc;
}

/* Move the cursor to the last entry in the table.  Return SQLITE_OK
** on success.  Set *pRes to 0 if the cursor actually points to something
** or set *pRes to 1 if the table is empty.
*/
int sqlite3BtreeLast(BtCursor *pCur, int *pRes){
  int rc;
 
  assert( cursorOwnsBtShared(pCur) );
  assert( sqlite3_mutex_held(pCur->pBtree->db->mutex) );

  /* If the cursor already points to the last entry, this is a no-op. */
  if( CURSOR_VALID==pCur->eState && (pCur->curFlags & BTCF_AtLast)!=0 ){
#ifdef SQLITE_DEBUG
    /* This block serves to assert() that the cursor really does point 
    ** to the last entry in the b-tree. */
    int ii;
    for(ii=0; ii<pCur->iPage; ii++){
      assert( pCur->aiIdx[ii]==pCur->apPage[ii]->nCell );
    }
    assert( pCur->ix==pCur->pPage->nCell-1 );
    assert( pCur->pPage->leaf );
#endif
    *pRes = 0;
    return SQLITE_OK;
  }

  rc = moveToRoot(pCur);
  if( rc==SQLITE_OK ){
    assert( pCur->eState==CURSOR_VALID );
    *pRes = 0;
    rc = moveToRightmost(pCur);
    if( rc==SQLITE_OK ){
      pCur->curFlags |= BTCF_AtLast;
    }else{
      pCur->curFlags &= ~BTCF_AtLast;
    }
  }else if( rc==SQLITE_EMPTY ){
    assert( pCur->pgnoRoot==0 || pCur->pPage->nCell==0 );
    *pRes = 1;
    rc = SQLITE_OK;
  }
  return rc;
}

/* Move the cursor so that it points to an entry near the key 
** specified by pIdxKey or intKey.   Return a success code.
**
** For INTKEY tables, the intKey parameter is used.  pIdxKey 
** must be NULL.  For index tables, pIdxKey is used and intKey
** is ignored.
**
** If an exact match is not found, then the cursor is always
** left pointing at a leaf page which would hold the entry if it
** were present.  The cursor might point to an entry that comes
** before or after the key.
**
** An integer is written into *pRes which is the result of
** comparing the key with the entry to which the cursor is 
** pointing.  The meaning of the integer written into
** *pRes is as follows:
**
**     *pRes<0      The cursor is left pointing at an entry that
**                  is smaller than intKey/pIdxKey or if the table is empty
**                  and the cursor is therefore left point to nothing.
**
**     *pRes==0     The cursor is left pointing at an entry that
**                  exactly matches intKey/pIdxKey.
**
**     *pRes>0      The cursor is left pointing at an entry that
**                  is larger than intKey/pIdxKey.
**
** For index tables, the pIdxKey->eqSeen field is set to 1 if there
** exists an entry in the table that exactly matches pIdxKey.  
*/
int sqlite3BtreeMovetoUnpacked(
  BtCursor *pCur,          /* The cursor to be moved */
  UnpackedRecord *pIdxKey, /* Unpacked index key */
  i64 intKey,              /* The table key */
  int biasRight,           /* If true, bias the search to the high end */
  int *pRes                /* Write search results here */
){
  int rc;
  RecordCompare xRecordCompare;

  assert( cursorOwnsBtShared(pCur) );
  assert( sqlite3_mutex_held(pCur->pBtree->db->mutex) );
  assert( pRes );
  assert( (pIdxKey==0)==(pCur->pKeyInfo==0) );
  assert( pCur->eState!=CURSOR_VALID || (pIdxKey==0)==(pCur->curIntKey!=0) );

  /* If the cursor is already positioned at the point we are trying
  ** to move to, then just return without doing any work */
  if( pIdxKey==0
   && pCur->eState==CURSOR_VALID && (pCur->curFlags & BTCF_ValidNKey)!=0
  ){
    if( pCur->info.nKey==intKey ){
      *pRes = 0;
      return SQLITE_OK;
    }
    if( pCur->info.nKey<intKey ){
      if( (pCur->curFlags & BTCF_AtLast)!=0 ){
        *pRes = -1;
        return SQLITE_OK;
      }
      /* If the requested key is one more than the previous key, then
      ** try to get there using sqlite3BtreeNext() rather than a full
      ** binary search.  This is an optimization only.  The correct answer
      ** is still obtained without this case, only a little more slowely */
      if( pCur->info.nKey+1==intKey ){
        *pRes = 0;
        rc = sqlite3BtreeNext(pCur, 0);
        if( rc==SQLITE_OK ){
          getCellInfo(pCur);
          if( pCur->info.nKey==intKey ){
            return SQLITE_OK;
          }
        }else if( rc==SQLITE_DONE ){
          rc = SQLITE_OK;
        }else{
          return rc;
        }
      }
    }
  }

  if( pIdxKey ){
    xRecordCompare = sqlite3VdbeFindCompare(pIdxKey);
    pIdxKey->errCode = 0;
    assert( pIdxKey->default_rc==1 
         || pIdxKey->default_rc==0 
         || pIdxKey->default_rc==-1
    );
  }else{
    xRecordCompare = 0; /* All keys are integers */
  }

  rc = moveToRoot(pCur);
  if( rc ){
    if( rc==SQLITE_EMPTY ){
      assert( pCur->pgnoRoot==0 || pCur->pPage->nCell==0 );
      *pRes = -1;
      return SQLITE_OK;
    }
    return rc;
  }
  assert( pCur->pPage );
  assert( pCur->pPage->isInit );
  assert( pCur->eState==CURSOR_VALID );
  assert( pCur->pPage->nCell > 0 );
  assert( pCur->iPage==0 || pCur->apPage[0]->intKey==pCur->curIntKey );
  assert( pCur->curIntKey || pIdxKey );
  for(;;){
    int lwr, upr, idx, c;
    Pgno chldPg;
    MemPage *pPage = pCur->pPage;
    u8 *pCell;                          /* Pointer to current cell in pPage */

    /* pPage->nCell must be greater than zero. If this is the root-page
    ** the cursor would have been INVALID above and this for(;;) loop
    ** not run. If this is not the root-page, then the moveToChild() routine
    ** would have already detected db corruption. Similarly, pPage must
    ** be the right kind (index or table) of b-tree page. Otherwise
    ** a moveToChild() or moveToRoot() call would have detected corruption.  */
    assert( pPage->nCell>0 );
    assert( pPage->intKey==(pIdxKey==0) );
    lwr = 0;
    upr = pPage->nCell-1;
    assert( biasRight==0 || biasRight==1 );
    idx = upr>>(1-biasRight); /* idx = biasRight ? upr : (lwr+upr)/2; */
    pCur->ix = (u16)idx;
    if( xRecordCompare==0 ){
      for(;;){
        i64 nCellKey;
        pCell = findCellPastPtr(pPage, idx);
        if( pPage->intKeyLeaf ){
          while( 0x80 <= *(pCell++) ){
            if( pCell>=pPage->aDataEnd ){
              return SQLITE_CORRUPT_PAGE(pPage);
            }
          }
        }
        getVarint(pCell, (u64*)&nCellKey);
        if( nCellKey<intKey ){
          lwr = idx+1;
          if( lwr>upr ){ c = -1; break; }
        }else if( nCellKey>intKey ){
          upr = idx-1;
          if( lwr>upr ){ c = +1; break; }
        }else{
          assert( nCellKey==intKey );
          pCur->ix = (u16)idx;
          if( !pPage->leaf ){
            lwr = idx;
            goto moveto_next_layer;
          }else{
            pCur->curFlags |= BTCF_ValidNKey;
            pCur->info.nKey = nCellKey;
            pCur->info.nSize = 0;
            *pRes = 0;
            return SQLITE_OK;
          }
        }
        assert( lwr+upr>=0 );
        idx = (lwr+upr)>>1;  /* idx = (lwr+upr)/2; */
      }
    }else{
      for(;;){
        int nCell;  /* Size of the pCell cell in bytes */
        pCell = findCellPastPtr(pPage, idx);

        /* The maximum supported page-size is 65536 bytes. This means that
        ** the maximum number of record bytes stored on an index B-Tree
        ** page is less than 16384 bytes and may be stored as a 2-byte
        ** varint. This information is used to attempt to avoid parsing 
        ** the entire cell by checking for the cases where the record is 
        ** stored entirely within the b-tree page by inspecting the first 
        ** 2 bytes of the cell.
        */
        nCell = pCell[0];
        if( nCell<=pPage->max1bytePayload ){
          /* This branch runs if the record-size field of the cell is a
          ** single byte varint and the record fits entirely on the main
          ** b-tree page.  */
          testcase( pCell+nCell+1==pPage->aDataEnd );
          c = xRecordCompare(nCell, (void*)&pCell[1], pIdxKey);
        }else if( !(pCell[1] & 0x80) 
          && (nCell = ((nCell&0x7f)<<7) + pCell[1])<=pPage->maxLocal
        ){
          /* The record-size field is a 2 byte varint and the record 
          ** fits entirely on the main b-tree page.  */
          testcase( pCell+nCell+2==pPage->aDataEnd );
          c = xRecordCompare(nCell, (void*)&pCell[2], pIdxKey);
        }else{
          /* The record flows over onto one or more overflow pages. In
          ** this case the whole cell needs to be parsed, a buffer allocated
          ** and accessPayload() used to retrieve the record into the
          ** buffer before VdbeRecordCompare() can be called. 
          **
          ** If the record is corrupt, the xRecordCompare routine may read
          ** up to two varints past the end of the buffer. An extra 18 
          ** bytes of padding is allocated at the end of the buffer in
          ** case this happens.  */
          void *pCellKey;
          u8 * const pCellBody = pCell - pPage->childPtrSize;
          const int nOverrun = 18;  /* Size of the overrun padding */
          pPage->xParseCell(pPage, pCellBody, &pCur->info);
          nCell = (int)pCur->info.nKey;
          testcase( nCell<0 );   /* True if key size is 2^32 or more */
          testcase( nCell==0 );  /* Invalid key size:  0x80 0x80 0x00 */
          testcase( nCell==1 );  /* Invalid key size:  0x80 0x80 0x01 */
          testcase( nCell==2 );  /* Minimum legal index key size */
          if( nCell<2 || nCell/pCur->pBt->usableSize>pCur->pBt->nPage ){
            rc = SQLITE_CORRUPT_PAGE(pPage);
            goto moveto_finish;
          }
          pCellKey = sqlite3Malloc( nCell+nOverrun );
          if( pCellKey==0 ){
            rc = SQLITE_NOMEM_BKPT;
            goto moveto_finish;
          }
          pCur->ix = (u16)idx;
          rc = accessPayload(pCur, 0, nCell, (unsigned char*)pCellKey, 0);
          memset(((u8*)pCellKey)+nCell,0,nOverrun); /* Fix uninit warnings */
          pCur->curFlags &= ~BTCF_ValidOvfl;
          if( rc ){
            sqlite3_free(pCellKey);
            goto moveto_finish;
          }
          c = sqlite3VdbeRecordCompare(nCell, pCellKey, pIdxKey);
          sqlite3_free(pCellKey);
        }
        assert( 
            (pIdxKey->errCode!=SQLITE_CORRUPT || c==0)
         && (pIdxKey->errCode!=SQLITE_NOMEM || pCur->pBtree->db->mallocFailed)
        );
        if( c<0 ){
          lwr = idx+1;
        }else if( c>0 ){
          upr = idx-1;
        }else{
          assert( c==0 );
          *pRes = 0;
          rc = SQLITE_OK;
          pCur->ix = (u16)idx;
          if( pIdxKey->errCode ) rc = SQLITE_CORRUPT_BKPT;
          goto moveto_finish;
        }
        if( lwr>upr ) break;
        assert( lwr+upr>=0 );
        idx = (lwr+upr)>>1;  /* idx = (lwr+upr)/2 */
      }
    }
    assert( lwr==upr+1 || (pPage->intKey && !pPage->leaf) );
    assert( pPage->isInit );
    if( pPage->leaf ){
      assert( pCur->ix<pCur->pPage->nCell );
      pCur->ix = (u16)idx;
      *pRes = c;
      rc = SQLITE_OK;
      goto moveto_finish;
    }
moveto_next_layer:
    if( lwr>=pPage->nCell ){
      chldPg = get4byte(&pPage->aData[pPage->hdrOffset+8]);
    }else{
      chldPg = get4byte(findCell(pPage, lwr));
    }
    pCur->ix = (u16)lwr;
    rc = moveToChild(pCur, chldPg);
    if( rc ) break;
  }
moveto_finish:
  pCur->info.nSize = 0;
  assert( (pCur->curFlags & BTCF_ValidOvfl)==0 );
  return rc;
}


/*
** Return TRUE if the cursor is not pointing at an entry of the table.
**
** TRUE will be returned after a call to sqlite3BtreeNext() moves
** past the last entry in the table or sqlite3BtreePrev() moves past
** the first entry.  TRUE is also returned if the table is empty.
*/
int sqlite3BtreeEof(BtCursor *pCur){
  /* TODO: What if the cursor is in CURSOR_REQUIRESEEK but all table entries
  ** have been deleted? This API will need to change to return an error code
  ** as well as the boolean result value.
  */
  return (CURSOR_VALID!=pCur->eState);
}

/*
** Return an estimate for the number of rows in the table that pCur is
** pointing to.  Return a negative number if no estimate is currently 
** available.
*/
i64 sqlite3BtreeRowCountEst(BtCursor *pCur){
  i64 n;
  u8 i;

  assert( cursorOwnsBtShared(pCur) );
  assert( sqlite3_mutex_held(pCur->pBtree->db->mutex) );

  /* Currently this interface is only called by the OP_IfSmaller
  ** opcode, and it that case the cursor will always be valid and
  ** will always point to a leaf node. */
  if( NEVER(pCur->eState!=CURSOR_VALID) ) return -1;
  if( NEVER(pCur->pPage->leaf==0) ) return -1;

  n = pCur->pPage->nCell;
  for(i=0; i<pCur->iPage; i++){
    n *= pCur->apPage[i]->nCell;
  }
  return n;
}

/*
** Advance the cursor to the next entry in the database. 
** Return value:
**
**    SQLITE_OK        success
**    SQLITE_DONE      cursor is already pointing at the last element
**    otherwise        some kind of error occurred
**
** The main entry point is sqlite3BtreeNext().  That routine is optimized
** for the common case of merely incrementing the cell counter BtCursor.aiIdx
** to the next cell on the current page.  The (slower) btreeNext() helper
** routine is called when it is necessary to move to a different page or
** to restore the cursor.
**
** If bit 0x01 of the F argument in sqlite3BtreeNext(C,F) is 1, then the
** cursor corresponds to an SQL index and this routine could have been
** skipped if the SQL index had been a unique index.  The F argument
** is a hint to the implement.  SQLite btree implementation does not use
** this hint, but COMDB2 does.
*/
static SQLITE_NOINLINE int btreeNext(BtCursor *pCur){
  int rc;
  int idx;
  MemPage *pPage;

  assert( cursorOwnsBtShared(pCur) );
  if( pCur->eState!=CURSOR_VALID ){
    assert( (pCur->curFlags & BTCF_ValidOvfl)==0 );
    rc = restoreCursorPosition(pCur);
    if( rc!=SQLITE_OK ){
      return rc;
    }
    if( CURSOR_INVALID==pCur->eState ){
      return SQLITE_DONE;
    }
    if( pCur->eState==CURSOR_SKIPNEXT ){
      pCur->eState = CURSOR_VALID;
      if( pCur->skipNext>0 ) return SQLITE_OK;
    }
  }

  pPage = pCur->pPage;
  idx = ++pCur->ix;
  if( !pPage->isInit ){
    /* The only known way for this to happen is for there to be a
    ** recursive SQL function that does a DELETE operation as part of a
    ** SELECT which deletes content out from under an active cursor
    ** in a corrupt database file where the table being DELETE-ed from
    ** has pages in common with the table being queried.  See TH3
    ** module cov1/btree78.test testcase 220 (2018-06-08) for an
    ** example. */
    return SQLITE_CORRUPT_BKPT;
  }

  /* If the database file is corrupt, it is possible for the value of idx 
  ** to be invalid here. This can only occur if a second cursor modifies
  ** the page while cursor pCur is holding a reference to it. Which can
  ** only happen if the database is corrupt in such a way as to link the
  ** page into more than one b-tree structure.
  **
  ** Update 2019-12-23: appears to long longer be possible after the
  ** addition of anotherValidCursor() condition on balance_deeper().  */
  harmless( idx>pPage->nCell );

  if( idx>=pPage->nCell ){
    if( !pPage->leaf ){
      rc = moveToChild(pCur, get4byte(&pPage->aData[pPage->hdrOffset+8]));
      if( rc ) return rc;
      return moveToLeftmost(pCur);
    }
    do{
      if( pCur->iPage==0 ){
        pCur->eState = CURSOR_INVALID;
        return SQLITE_DONE;
      }
      moveToParent(pCur);
      pPage = pCur->pPage;
    }while( pCur->ix>=pPage->nCell );
    if( pPage->intKey ){
      return sqlite3BtreeNext(pCur, 0);
    }else{
      return SQLITE_OK;
    }
  }
  if( pPage->leaf ){
    return SQLITE_OK;
  }else{
    return moveToLeftmost(pCur);
  }
}
int sqlite3BtreeNext(BtCursor *pCur, int flags){
  MemPage *pPage;
  UNUSED_PARAMETER( flags );  /* Used in COMDB2 but not native SQLite */
  assert( cursorOwnsBtShared(pCur) );
  assert( flags==0 || flags==1 );
  pCur->info.nSize = 0;
  pCur->curFlags &= ~(BTCF_ValidNKey|BTCF_ValidOvfl);
  if( pCur->eState!=CURSOR_VALID ) return btreeNext(pCur);
  pPage = pCur->pPage;
  if( (++pCur->ix)>=pPage->nCell ){
    pCur->ix--;
    return btreeNext(pCur);
  }
  if( pPage->leaf ){
    return SQLITE_OK;
  }else{
    return moveToLeftmost(pCur);
  }
}

/*
** Step the cursor to the back to the previous entry in the database.
** Return values:
**
**     SQLITE_OK     success
**     SQLITE_DONE   the cursor is already on the first element of the table
**     otherwise     some kind of error occurred
**
** The main entry point is sqlite3BtreePrevious().  That routine is optimized
** for the common case of merely decrementing the cell counter BtCursor.aiIdx
** to the previous cell on the current page.  The (slower) btreePrevious()
** helper routine is called when it is necessary to move to a different page
** or to restore the cursor.
**
** If bit 0x01 of the F argument to sqlite3BtreePrevious(C,F) is 1, then
** the cursor corresponds to an SQL index and this routine could have been
** skipped if the SQL index had been a unique index.  The F argument is a
** hint to the implement.  The native SQLite btree implementation does not
** use this hint, but COMDB2 does.
*/
static SQLITE_NOINLINE int btreePrevious(BtCursor *pCur){
  int rc;
  MemPage *pPage;

  assert( cursorOwnsBtShared(pCur) );
  assert( (pCur->curFlags & (BTCF_AtLast|BTCF_ValidOvfl|BTCF_ValidNKey))==0 );
  assert( pCur->info.nSize==0 );
  if( pCur->eState!=CURSOR_VALID ){
    rc = restoreCursorPosition(pCur);
    if( rc!=SQLITE_OK ){
      return rc;
    }
    if( CURSOR_INVALID==pCur->eState ){
      return SQLITE_DONE;
    }
    if( CURSOR_SKIPNEXT==pCur->eState ){
      pCur->eState = CURSOR_VALID;
      if( pCur->skipNext<0 ) return SQLITE_OK;
    }
  }

  pPage = pCur->pPage;
  assert( pPage->isInit );
  if( !pPage->leaf ){
    int idx = pCur->ix;
    rc = moveToChild(pCur, get4byte(findCell(pPage, idx)));
    if( rc ) return rc;
    rc = moveToRightmost(pCur);
  }else{
    while( pCur->ix==0 ){
      if( pCur->iPage==0 ){
        pCur->eState = CURSOR_INVALID;
        return SQLITE_DONE;
      }
      moveToParent(pCur);
    }
    assert( pCur->info.nSize==0 );
    assert( (pCur->curFlags & (BTCF_ValidOvfl))==0 );

    pCur->ix--;
    pPage = pCur->pPage;
    if( pPage->intKey && !pPage->leaf ){
      rc = sqlite3BtreePrevious(pCur, 0);
    }else{
      rc = SQLITE_OK;
    }
  }
  return rc;
}
int sqlite3BtreePrevious(BtCursor *pCur, int flags){
  assert( cursorOwnsBtShared(pCur) );
  assert( flags==0 || flags==1 );
  UNUSED_PARAMETER( flags );  /* Used in COMDB2 but not native SQLite */
  pCur->curFlags &= ~(BTCF_AtLast|BTCF_ValidOvfl|BTCF_ValidNKey);
  pCur->info.nSize = 0;
  if( pCur->eState!=CURSOR_VALID
   || pCur->ix==0
   || pCur->pPage->leaf==0
  ){
    return btreePrevious(pCur);
  }
  pCur->ix--;
  return SQLITE_OK;
}

/*
** Allocate a new page from the database file.
**
** The new page is marked as dirty.  (In other words, sqlite3PagerWrite()
** has already been called on the new page.)  The new page has also
** been referenced and the calling routine is responsible for calling
** sqlite3PagerUnref() on the new page when it is done.
**
** SQLITE_OK is returned on success.  Any other return value indicates
** an error.  *ppPage is set to NULL in the event of an error.
**
** If the "nearby" parameter is not 0, then an effort is made to 
** locate a page close to the page number "nearby".  This can be used in an
** attempt to keep related pages close to each other in the database file,
** which in turn can make database access faster.
**
** If the eMode parameter is BTALLOC_EXACT and the nearby page exists
** anywhere on the free-list, then it is guaranteed to be returned.  If
** eMode is BTALLOC_LT then the page returned will be less than or equal
** to nearby if any such page exists.  If eMode is BTALLOC_ANY then there
** are no restrictions on which page is returned.
*/
static int allocateBtreePage(
  BtShared *pBt,         /* The btree */
  MemPage **ppPage,      /* Store pointer to the allocated page here */
  Pgno *pPgno,           /* Store the page number here */
  Pgno nearby,           /* Search for a page near this one */
  u8 eMode               /* BTALLOC_EXACT, BTALLOC_LT, or BTALLOC_ANY */
){
  MemPage *pPage1;
  int rc;
  u32 n;     /* Number of pages on the freelist */
  u32 k;     /* Number of leaves on the trunk of the freelist */
  MemPage *pTrunk = 0;
  MemPage *pPrevTrunk = 0;
  Pgno mxPage;     /* Total size of the database file */

  assert( sqlite3_mutex_held(pBt->mutex) );
  assert( eMode==BTALLOC_ANY || (nearby>0 && IfNotOmitAV(pBt->autoVacuum)) );
  pPage1 = pBt->pPage1;
  mxPage = btreePagecount(pBt);
  /* EVIDENCE-OF: R-05119-02637 The 4-byte big-endian integer at offset 36
  ** stores stores the total number of pages on the freelist. */
  n = get4byte(&pPage1->aData[36]);
  testcase( n==mxPage-1 );
  if( n>=mxPage ){
    return SQLITE_CORRUPT_BKPT;
  }
  if( n>0 ){
    /* There are pages on the freelist.  Reuse one of those pages. */
    Pgno iTrunk;
    u8 searchList = 0; /* If the free-list must be searched for 'nearby' */
    u32 nSearch = 0;   /* Count of the number of search attempts */
    
    /* If eMode==BTALLOC_EXACT and a query of the pointer-map
    ** shows that the page 'nearby' is somewhere on the free-list, then
    ** the entire-list will be searched for that page.
    */
#ifndef SQLITE_OMIT_AUTOVACUUM
    if( eMode==BTALLOC_EXACT ){
      if( nearby<=mxPage ){
        u8 eType;
        assert( nearby>0 );
        assert( pBt->autoVacuum );
        rc = ptrmapGet(pBt, nearby, &eType, 0);
        if( rc ) return rc;
        if( eType==PTRMAP_FREEPAGE ){
          searchList = 1;
        }
      }
    }else if( eMode==BTALLOC_LE ){
      searchList = 1;
    }
#endif

    /* Decrement the free-list count by 1. Set iTrunk to the index of the
    ** first free-list trunk page. iPrevTrunk is initially 1.
    */
    rc = sqlite3PagerWrite(pPage1->pDbPage);
    if( rc ) return rc;
    put4byte(&pPage1->aData[36], n-1);

    /* The code within this loop is run only once if the 'searchList' variable
    ** is not true. Otherwise, it runs once for each trunk-page on the
    ** free-list until the page 'nearby' is located (eMode==BTALLOC_EXACT)
    ** or until a page less than 'nearby' is located (eMode==BTALLOC_LT)
    */
    do {
      pPrevTrunk = pTrunk;
      if( pPrevTrunk ){
        /* EVIDENCE-OF: R-01506-11053 The first integer on a freelist trunk page
        ** is the page number of the next freelist trunk page in the list or
        ** zero if this is the last freelist trunk page. */
        iTrunk = get4byte(&pPrevTrunk->aData[0]);
      }else{
        /* EVIDENCE-OF: R-59841-13798 The 4-byte big-endian integer at offset 32
        ** stores the page number of the first page of the freelist, or zero if
        ** the freelist is empty. */
        iTrunk = get4byte(&pPage1->aData[32]);
      }
      testcase( iTrunk==mxPage );
      if( iTrunk>mxPage || nSearch++ > n ){
        rc = SQLITE_CORRUPT_PGNO(pPrevTrunk ? pPrevTrunk->pgno : 1);
      }else{
        rc = btreeGetUnusedPage(pBt, iTrunk, &pTrunk, 0);
      }
      if( rc ){
        pTrunk = 0;
        goto end_allocate_page;
      }
      assert( pTrunk!=0 );
      assert( pTrunk->aData!=0 );
      /* EVIDENCE-OF: R-13523-04394 The second integer on a freelist trunk page
      ** is the number of leaf page pointers to follow. */
      k = get4byte(&pTrunk->aData[4]);
      if( k==0 && !searchList ){
        /* The trunk has no leaves and the list is not being searched. 
        ** So extract the trunk page itself and use it as the newly 
        ** allocated page */
        assert( pPrevTrunk==0 );
        rc = sqlite3PagerWrite(pTrunk->pDbPage);
        if( rc ){
          goto end_allocate_page;
        }
        *pPgno = iTrunk;
        memcpy(&pPage1->aData[32], &pTrunk->aData[0], 4);
        *ppPage = pTrunk;
        pTrunk = 0;
        TRACE(("ALLOCATE: %d trunk - %d free pages left\n", *pPgno, n-1));
      }else if( k>(u32)(pBt->usableSize/4 - 2) ){
        /* Value of k is out of range.  Database corruption */
        rc = SQLITE_CORRUPT_PGNO(iTrunk);
        goto end_allocate_page;
#ifndef SQLITE_OMIT_AUTOVACUUM
      }else if( searchList 
            && (nearby==iTrunk || (iTrunk<nearby && eMode==BTALLOC_LE)) 
      ){
        /* The list is being searched and this trunk page is the page
        ** to allocate, regardless of whether it has leaves.
        */
        *pPgno = iTrunk;
        *ppPage = pTrunk;
        searchList = 0;
        rc = sqlite3PagerWrite(pTrunk->pDbPage);
        if( rc ){
          goto end_allocate_page;
        }
        if( k==0 ){
          if( !pPrevTrunk ){
            memcpy(&pPage1->aData[32], &pTrunk->aData[0], 4);
          }else{
            rc = sqlite3PagerWrite(pPrevTrunk->pDbPage);
            if( rc!=SQLITE_OK ){
              goto end_allocate_page;
            }
            memcpy(&pPrevTrunk->aData[0], &pTrunk->aData[0], 4);
          }
        }else{
          /* The trunk page is required by the caller but it contains 
          ** pointers to free-list leaves. The first leaf becomes a trunk
          ** page in this case.
          */
          MemPage *pNewTrunk;
          Pgno iNewTrunk = get4byte(&pTrunk->aData[8]);
          if( iNewTrunk>mxPage ){ 
            rc = SQLITE_CORRUPT_PGNO(iTrunk);
            goto end_allocate_page;
          }
          testcase( iNewTrunk==mxPage );
          rc = btreeGetUnusedPage(pBt, iNewTrunk, &pNewTrunk, 0);
          if( rc!=SQLITE_OK ){
            goto end_allocate_page;
          }
          rc = sqlite3PagerWrite(pNewTrunk->pDbPage);
          if( rc!=SQLITE_OK ){
            releasePage(pNewTrunk);
            goto end_allocate_page;
          }
          memcpy(&pNewTrunk->aData[0], &pTrunk->aData[0], 4);
          put4byte(&pNewTrunk->aData[4], k-1);
          memcpy(&pNewTrunk->aData[8], &pTrunk->aData[12], (k-1)*4);
          releasePage(pNewTrunk);
          if( !pPrevTrunk ){
            assert( sqlite3PagerIswriteable(pPage1->pDbPage) );
            put4byte(&pPage1->aData[32], iNewTrunk);
          }else{
            rc = sqlite3PagerWrite(pPrevTrunk->pDbPage);
            if( rc ){
              goto end_allocate_page;
            }
            put4byte(&pPrevTrunk->aData[0], iNewTrunk);
          }
        }
        pTrunk = 0;
        TRACE(("ALLOCATE: %d trunk - %d free pages left\n", *pPgno, n-1));
#endif
      }else if( k>0 ){
        /* Extract a leaf from the trunk */
        u32 closest;
        Pgno iPage;
        unsigned char *aData = pTrunk->aData;
        if( nearby>0 ){
          u32 i;
          closest = 0;
          if( eMode==BTALLOC_LE ){
            for(i=0; i<k; i++){
              iPage = get4byte(&aData[8+i*4]);
              if( iPage<=nearby ){
                closest = i;
                break;
              }
            }
          }else{
            int dist;
            dist = sqlite3AbsInt32(get4byte(&aData[8]) - nearby);
            for(i=1; i<k; i++){
              int d2 = sqlite3AbsInt32(get4byte(&aData[8+i*4]) - nearby);
              if( d2<dist ){
                closest = i;
                dist = d2;
              }
            }
          }
        }else{
          closest = 0;
        }

        iPage = get4byte(&aData[8+closest*4]);
        testcase( iPage==mxPage );
        if( iPage>mxPage ){
          rc = SQLITE_CORRUPT_PGNO(iTrunk);
          goto end_allocate_page;
        }
        testcase( iPage==mxPage );
        if( !searchList 
         || (iPage==nearby || (iPage<nearby && eMode==BTALLOC_LE)) 
        ){
          int noContent;
          *pPgno = iPage;
          TRACE(("ALLOCATE: %d was leaf %d of %d on trunk %d"
                 ": %d more free pages\n",
                 *pPgno, closest+1, k, pTrunk->pgno, n-1));
          rc = sqlite3PagerWrite(pTrunk->pDbPage);
          if( rc ) goto end_allocate_page;
          if( closest<k-1 ){
            memcpy(&aData[8+closest*4], &aData[4+k*4], 4);
          }
          put4byte(&aData[4], k-1);
          noContent = !btreeGetHasContent(pBt, *pPgno)? PAGER_GET_NOCONTENT : 0;
          rc = btreeGetUnusedPage(pBt, *pPgno, ppPage, noContent);
          if( rc==SQLITE_OK ){
            rc = sqlite3PagerWrite((*ppPage)->pDbPage);
            if( rc!=SQLITE_OK ){
              releasePage(*ppPage);
              *ppPage = 0;
            }
          }
          searchList = 0;
        }
      }
      releasePage(pPrevTrunk);
      pPrevTrunk = 0;
    }while( searchList );
  }else{
    /* There are no pages on the freelist, so append a new page to the
    ** database image.
    **
    ** Normally, new pages allocated by this block can be requested from the
    ** pager layer with the 'no-content' flag set. This prevents the pager
    ** from trying to read the pages content from disk. However, if the
    ** current transaction has already run one or more incremental-vacuum
    ** steps, then the page we are about to allocate may contain content
    ** that is required in the event of a rollback. In this case, do
    ** not set the no-content flag. This causes the pager to load and journal
    ** the current page content before overwriting it.
    **
    ** Note that the pager will not actually attempt to load or journal 
    ** content for any page that really does lie past the end of the database
    ** file on disk. So the effects of disabling the no-content optimization
    ** here are confined to those pages that lie between the end of the
    ** database image and the end of the database file.
    */
    int bNoContent = (0==IfNotOmitAV(pBt->bDoTruncate))? PAGER_GET_NOCONTENT:0;

    rc = sqlite3PagerWrite(pBt->pPage1->pDbPage);
    if( rc ) return rc;
    pBt->nPage++;
    if( pBt->nPage==PENDING_BYTE_PAGE(pBt) ) pBt->nPage++;

#ifndef SQLITE_OMIT_AUTOVACUUM
    if( pBt->autoVacuum && PTRMAP_ISPAGE(pBt, pBt->nPage) ){
      /* If *pPgno refers to a pointer-map page, allocate two new pages
      ** at the end of the file instead of one. The first allocated page
      ** becomes a new pointer-map page, the second is used by the caller.
      */
      MemPage *pPg = 0;
      TRACE(("ALLOCATE: %d from end of file (pointer-map page)\n", pBt->nPage));
      assert( pBt->nPage!=PENDING_BYTE_PAGE(pBt) );
      rc = btreeGetUnusedPage(pBt, pBt->nPage, &pPg, bNoContent);
      if( rc==SQLITE_OK ){
        rc = sqlite3PagerWrite(pPg->pDbPage);
        releasePage(pPg);
      }
      if( rc ) return rc;
      pBt->nPage++;
      if( pBt->nPage==PENDING_BYTE_PAGE(pBt) ){ pBt->nPage++; }
    }
#endif
    put4byte(28 + (u8*)pBt->pPage1->aData, pBt->nPage);
    *pPgno = pBt->nPage;

    assert( *pPgno!=PENDING_BYTE_PAGE(pBt) );
    rc = btreeGetUnusedPage(pBt, *pPgno, ppPage, bNoContent);
    if( rc ) return rc;
    rc = sqlite3PagerWrite((*ppPage)->pDbPage);
    if( rc!=SQLITE_OK ){
      releasePage(*ppPage);
      *ppPage = 0;
    }
    TRACE(("ALLOCATE: %d from end of file\n", *pPgno));
  }

  assert( CORRUPT_DB || *pPgno!=PENDING_BYTE_PAGE(pBt) );

end_allocate_page:
  releasePage(pTrunk);
  releasePage(pPrevTrunk);
  assert( rc!=SQLITE_OK || sqlite3PagerPageRefcount((*ppPage)->pDbPage)<=1 );
  assert( rc!=SQLITE_OK || (*ppPage)->isInit==0 );
  return rc;
}

/*
** This function is used to add page iPage to the database file free-list. 
** It is assumed that the page is not already a part of the free-list.
**
** The value passed as the second argument to this function is optional.
** If the caller happens to have a pointer to the MemPage object 
** corresponding to page iPage handy, it may pass it as the second value. 
** Otherwise, it may pass NULL.
**
** If a pointer to a MemPage object is passed as the second argument,
** its reference count is not altered by this function.
*/
static int freePage2(BtShared *pBt, MemPage *pMemPage, Pgno iPage){
  MemPage *pTrunk = 0;                /* Free-list trunk page */
  Pgno iTrunk = 0;                    /* Page number of free-list trunk page */ 
  MemPage *pPage1 = pBt->pPage1;      /* Local reference to page 1 */
  MemPage *pPage;                     /* Page being freed. May be NULL. */
  int rc;                             /* Return Code */
  u32 nFree;                          /* Initial number of pages on free-list */

  assert( sqlite3_mutex_held(pBt->mutex) );
  assert( CORRUPT_DB || iPage>1 );
  assert( !pMemPage || pMemPage->pgno==iPage );

  if( iPage<2 || iPage>pBt->nPage ){
    return SQLITE_CORRUPT_BKPT;
  }
  if( pMemPage ){
    pPage = pMemPage;
    sqlite3PagerRef(pPage->pDbPage);
  }else{
    pPage = btreePageLookup(pBt, iPage);
  }

  /* Increment the free page count on pPage1 */
  rc = sqlite3PagerWrite(pPage1->pDbPage);
  if( rc ) goto freepage_out;
  nFree = get4byte(&pPage1->aData[36]);
  put4byte(&pPage1->aData[36], nFree+1);

  if( pBt->btsFlags & BTS_SECURE_DELETE ){
    /* If the secure_delete option is enabled, then
    ** always fully overwrite deleted information with zeros.
    */
    if( (!pPage && ((rc = btreeGetPage(pBt, iPage, &pPage, 0))!=0) )
     ||            ((rc = sqlite3PagerWrite(pPage->pDbPage))!=0)
    ){
      goto freepage_out;
    }
    memset(pPage->aData, 0, pPage->pBt->pageSize);
  }

  /* If the database supports auto-vacuum, write an entry in the pointer-map
  ** to indicate that the page is free.
  */
  if( ISAUTOVACUUM ){
    ptrmapPut(pBt, iPage, PTRMAP_FREEPAGE, 0, &rc);
    if( rc ) goto freepage_out;
  }

  /* Now manipulate the actual database free-list structure. There are two
  ** possibilities. If the free-list is currently empty, or if the first
  ** trunk page in the free-list is full, then this page will become a
  ** new free-list trunk page. Otherwise, it will become a leaf of the
  ** first trunk page in the current free-list. This block tests if it
  ** is possible to add the page as a new free-list leaf.
  */
  if( nFree!=0 ){
    u32 nLeaf;                /* Initial number of leaf cells on trunk page */

    iTrunk = get4byte(&pPage1->aData[32]);
    rc = btreeGetPage(pBt, iTrunk, &pTrunk, 0);
    if( rc!=SQLITE_OK ){
      goto freepage_out;
    }

    nLeaf = get4byte(&pTrunk->aData[4]);
    assert( pBt->usableSize>32 );
    if( nLeaf > (u32)pBt->usableSize/4 - 2 ){
      rc = SQLITE_CORRUPT_BKPT;
      goto freepage_out;
    }
    if( nLeaf < (u32)pBt->usableSize/4 - 8 ){
      /* In this case there is room on the trunk page to insert the page
      ** being freed as a new leaf.
      **
      ** Note that the trunk page is not really full until it contains
      ** usableSize/4 - 2 entries, not usableSize/4 - 8 entries as we have
      ** coded.  But due to a coding error in versions of SQLite prior to
      ** 3.6.0, databases with freelist trunk pages holding more than
      ** usableSize/4 - 8 entries will be reported as corrupt.  In order
      ** to maintain backwards compatibility with older versions of SQLite,
      ** we will continue to restrict the number of entries to usableSize/4 - 8
      ** for now.  At some point in the future (once everyone has upgraded
      ** to 3.6.0 or later) we should consider fixing the conditional above
      ** to read "usableSize/4-2" instead of "usableSize/4-8".
      **
      ** EVIDENCE-OF: R-19920-11576 However, newer versions of SQLite still
      ** avoid using the last six entries in the freelist trunk page array in
      ** order that database files created by newer versions of SQLite can be
      ** read by older versions of SQLite.
      */
      rc = sqlite3PagerWrite(pTrunk->pDbPage);
      if( rc==SQLITE_OK ){
        put4byte(&pTrunk->aData[4], nLeaf+1);
        put4byte(&pTrunk->aData[8+nLeaf*4], iPage);
        if( pPage && (pBt->btsFlags & BTS_SECURE_DELETE)==0 ){
          sqlite3PagerDontWrite(pPage->pDbPage);
        }
        rc = btreeSetHasContent(pBt, iPage);
      }
      TRACE(("FREE-PAGE: %d leaf on trunk page %d\n",pPage->pgno,pTrunk->pgno));
      goto freepage_out;
    }
  }

  /* If control flows to this point, then it was not possible to add the
  ** the page being freed as a leaf page of the first trunk in the free-list.
  ** Possibly because the free-list is empty, or possibly because the 
  ** first trunk in the free-list is full. Either way, the page being freed
  ** will become the new first trunk page in the free-list.
  */
  if( pPage==0 && SQLITE_OK!=(rc = btreeGetPage(pBt, iPage, &pPage, 0)) ){
    goto freepage_out;
  }
  rc = sqlite3PagerWrite(pPage->pDbPage);
  if( rc!=SQLITE_OK ){
    goto freepage_out;
  }
  put4byte(pPage->aData, iTrunk);
  put4byte(&pPage->aData[4], 0);
  put4byte(&pPage1->aData[32], iPage);
  TRACE(("FREE-PAGE: %d new trunk page replacing %d\n", pPage->pgno, iTrunk));

freepage_out:
  if( pPage ){
    pPage->isInit = 0;
  }
  releasePage(pPage);
  releasePage(pTrunk);
  return rc;
}
static void freePage(MemPage *pPage, int *pRC){
  if( (*pRC)==SQLITE_OK ){
    *pRC = freePage2(pPage->pBt, pPage, pPage->pgno);
  }
}

/*
** Free any overflow pages associated with the given Cell.  Store
** size information about the cell in pInfo.
*/
static int clearCell(
  MemPage *pPage,          /* The page that contains the Cell */
  unsigned char *pCell,    /* First byte of the Cell */
  CellInfo *pInfo          /* Size information about the cell */
){
  BtShared *pBt;
  Pgno ovflPgno;
  int rc;
  int nOvfl;
  u32 ovflPageSize;

  assert( sqlite3_mutex_held(pPage->pBt->mutex) );
  pPage->xParseCell(pPage, pCell, pInfo);
  if( pInfo->nLocal==pInfo->nPayload ){
    return SQLITE_OK;  /* No overflow pages. Return without doing anything */
  }
  testcase( pCell + pInfo->nSize == pPage->aDataEnd );
  testcase( pCell + (pInfo->nSize-1) == pPage->aDataEnd );
  if( pCell + pInfo->nSize > pPage->aDataEnd ){
    /* Cell extends past end of page */
    return SQLITE_CORRUPT_PAGE(pPage);
  }
  ovflPgno = get4byte(pCell + pInfo->nSize - 4);
  pBt = pPage->pBt;
  assert( pBt->usableSize > 4 );
  ovflPageSize = pBt->usableSize - 4;
  nOvfl = (pInfo->nPayload - pInfo->nLocal + ovflPageSize - 1)/ovflPageSize;
  assert( nOvfl>0 || 
    (CORRUPT_DB && (pInfo->nPayload + ovflPageSize)<ovflPageSize)
  );
  while( nOvfl-- ){
    Pgno iNext = 0;
    MemPage *pOvfl = 0;
    if( ovflPgno<2 || ovflPgno>btreePagecount(pBt) ){
      /* 0 is not a legal page number and page 1 cannot be an 
      ** overflow page. Therefore if ovflPgno<2 or past the end of the 
      ** file the database must be corrupt. */
      return SQLITE_CORRUPT_BKPT;
    }
    if( nOvfl ){
      rc = getOverflowPage(pBt, ovflPgno, &pOvfl, &iNext);
      if( rc ) return rc;
    }

    if( ( pOvfl || ((pOvfl = btreePageLookup(pBt, ovflPgno))!=0) )
     && sqlite3PagerPageRefcount(pOvfl->pDbPage)!=1
    ){
      /* There is no reason any cursor should have an outstanding reference 
      ** to an overflow page belonging to a cell that is being deleted/updated.
      ** So if there exists more than one reference to this page, then it 
      ** must not really be an overflow page and the database must be corrupt. 
      ** It is helpful to detect this before calling freePage2(), as 
      ** freePage2() may zero the page contents if secure-delete mode is
      ** enabled. If this 'overflow' page happens to be a page that the
      ** caller is iterating through or using in some other way, this
      ** can be problematic.
      */
      rc = SQLITE_CORRUPT_BKPT;
    }else{
      rc = freePage2(pBt, pOvfl, ovflPgno);
    }

    if( pOvfl ){
      sqlite3PagerUnref(pOvfl->pDbPage);
    }
    if( rc ) return rc;
    ovflPgno = iNext;
  }
  return SQLITE_OK;
}

/*
** Create the byte sequence used to represent a cell on page pPage
** and write that byte sequence into pCell[].  Overflow pages are
** allocated and filled in as necessary.  The calling procedure
** is responsible for making sure sufficient space has been allocated
** for pCell[].
**
** Note that pCell does not necessary need to point to the pPage->aData
** area.  pCell might point to some temporary storage.  The cell will
** be constructed in this temporary area then copied into pPage->aData
** later.
*/
static int fillInCell(
  MemPage *pPage,                /* The page that contains the cell */
  unsigned char *pCell,          /* Complete text of the cell */
  const BtreePayload *pX,        /* Payload with which to construct the cell */
  int *pnSize                    /* Write cell size here */
){
  int nPayload;
  const u8 *pSrc;
  int nSrc, n, rc, mn;
  int spaceLeft;
  MemPage *pToRelease;
  unsigned char *pPrior;
  unsigned char *pPayload;
  BtShared *pBt;
  Pgno pgnoOvfl;
  int nHeader;

  assert( sqlite3_mutex_held(pPage->pBt->mutex) );

  /* pPage is not necessarily writeable since pCell might be auxiliary
  ** buffer space that is separate from the pPage buffer area */
  assert( pCell<pPage->aData || pCell>=&pPage->aData[pPage->pBt->pageSize]
            || sqlite3PagerIswriteable(pPage->pDbPage) );

  /* Fill in the header. */
  nHeader = pPage->childPtrSize;
  if( pPage->intKey ){
    nPayload = pX->nData + pX->nZero;
    pSrc = pX->pData;
    nSrc = pX->nData;
    assert( pPage->intKeyLeaf ); /* fillInCell() only called for leaves */
    nHeader += putVarint32(&pCell[nHeader], nPayload);
    nHeader += putVarint(&pCell[nHeader], *(u64*)&pX->nKey);
  }else{
    assert( pX->nKey<=0x7fffffff && pX->pKey!=0 );
    nSrc = nPayload = (int)pX->nKey;
    pSrc = pX->pKey;
    nHeader += putVarint32(&pCell[nHeader], nPayload);
  }
  
  /* Fill in the payload */
  pPayload = &pCell[nHeader];
  if( nPayload<=pPage->maxLocal ){
    /* This is the common case where everything fits on the btree page
    ** and no overflow pages are required. */
    n = nHeader + nPayload;
    testcase( n==3 );
    testcase( n==4 );
    if( n<4 ) n = 4;
    *pnSize = n;
    assert( nSrc<=nPayload );
    testcase( nSrc<nPayload );
    memcpy(pPayload, pSrc, nSrc);
    memset(pPayload+nSrc, 0, nPayload-nSrc);
    return SQLITE_OK;
  }

  /* If we reach this point, it means that some of the content will need
  ** to spill onto overflow pages.
  */
  mn = pPage->minLocal;
  n = mn + (nPayload - mn) % (pPage->pBt->usableSize - 4);
  testcase( n==pPage->maxLocal );
  testcase( n==pPage->maxLocal+1 );
  if( n > pPage->maxLocal ) n = mn;
  spaceLeft = n;
  *pnSize = n + nHeader + 4;
  pPrior = &pCell[nHeader+n];
  pToRelease = 0;
  pgnoOvfl = 0;
  pBt = pPage->pBt;

  /* At this point variables should be set as follows:
  **
  **   nPayload           Total payload size in bytes
  **   pPayload           Begin writing payload here
  **   spaceLeft          Space available at pPayload.  If nPayload>spaceLeft,
  **                      that means content must spill into overflow pages.
  **   *pnSize            Size of the local cell (not counting overflow pages)
  **   pPrior             Where to write the pgno of the first overflow page
  **
  ** Use a call to btreeParseCellPtr() to verify that the values above
  ** were computed correctly.
  */
#ifdef SQLITE_DEBUG
  {
    CellInfo info;
    pPage->xParseCell(pPage, pCell, &info);
    assert( nHeader==(int)(info.pPayload - pCell) );
    assert( info.nKey==pX->nKey );
    assert( *pnSize == info.nSize );
    assert( spaceLeft == info.nLocal );
  }
#endif

  /* Write the payload into the local Cell and any extra into overflow pages */
  while( 1 ){
    n = nPayload;
    if( n>spaceLeft ) n = spaceLeft;

    /* If pToRelease is not zero than pPayload points into the data area
    ** of pToRelease.  Make sure pToRelease is still writeable. */
    assert( pToRelease==0 || sqlite3PagerIswriteable(pToRelease->pDbPage) );

    /* If pPayload is part of the data area of pPage, then make sure pPage
    ** is still writeable */
    assert( pPayload<pPage->aData || pPayload>=&pPage->aData[pBt->pageSize]
            || sqlite3PagerIswriteable(pPage->pDbPage) );

    if( nSrc>=n ){
      memcpy(pPayload, pSrc, n);
    }else if( nSrc>0 ){
      n = nSrc;
      memcpy(pPayload, pSrc, n);
    }else{
      memset(pPayload, 0, n);
    }
    nPayload -= n;
    if( nPayload<=0 ) break;
    pPayload += n;
    pSrc += n;
    nSrc -= n;
    spaceLeft -= n;
    if( spaceLeft==0 ){
      MemPage *pOvfl = 0;
#ifndef SQLITE_OMIT_AUTOVACUUM
      Pgno pgnoPtrmap = pgnoOvfl; /* Overflow page pointer-map entry page */
      if( pBt->autoVacuum ){
        do{
          pgnoOvfl++;
        } while( 
          PTRMAP_ISPAGE(pBt, pgnoOvfl) || pgnoOvfl==PENDING_BYTE_PAGE(pBt) 
        );
      }
#endif
      rc = allocateBtreePage(pBt, &pOvfl, &pgnoOvfl, pgnoOvfl, 0);
#ifndef SQLITE_OMIT_AUTOVACUUM
      /* If the database supports auto-vacuum, and the second or subsequent
      ** overflow page is being allocated, add an entry to the pointer-map
      ** for that page now. 
      **
      ** If this is the first overflow page, then write a partial entry 
      ** to the pointer-map. If we write nothing to this pointer-map slot,
      ** then the optimistic overflow chain processing in clearCell()
      ** may misinterpret the uninitialized values and delete the
      ** wrong pages from the database.
      */
      if( pBt->autoVacuum && rc==SQLITE_OK ){
        u8 eType = (pgnoPtrmap?PTRMAP_OVERFLOW2:PTRMAP_OVERFLOW1);
        ptrmapPut(pBt, pgnoOvfl, eType, pgnoPtrmap, &rc);
        if( rc ){
          releasePage(pOvfl);
        }
      }
#endif
      if( rc ){
        releasePage(pToRelease);
        return rc;
      }

      /* If pToRelease is not zero than pPrior points into the data area
      ** of pToRelease.  Make sure pToRelease is still writeable. */
      assert( pToRelease==0 || sqlite3PagerIswriteable(pToRelease->pDbPage) );

      /* If pPrior is part of the data area of pPage, then make sure pPage
      ** is still writeable */
      assert( pPrior<pPage->aData || pPrior>=&pPage->aData[pBt->pageSize]
            || sqlite3PagerIswriteable(pPage->pDbPage) );

      put4byte(pPrior, pgnoOvfl);
      releasePage(pToRelease);
      pToRelease = pOvfl;
      pPrior = pOvfl->aData;
      put4byte(pPrior, 0);
      pPayload = &pOvfl->aData[4];
      spaceLeft = pBt->usableSize - 4;
    }
  }
  releasePage(pToRelease);
  return SQLITE_OK;
}

/*
** Remove the i-th cell from pPage.  This routine effects pPage only.
** The cell content is not freed or deallocated.  It is assumed that
** the cell content has been copied someplace else.  This routine just
** removes the reference to the cell from pPage.
**
** "sz" must be the number of bytes in the cell.
*/
static void dropCell(MemPage *pPage, int idx, int sz, int *pRC){
  u32 pc;         /* Offset to cell content of cell being deleted */
  u8 *data;       /* pPage->aData */
  u8 *ptr;        /* Used to move bytes around within data[] */
  int rc;         /* The return code */
  int hdr;        /* Beginning of the header.  0 most pages.  100 page 1 */

  if( *pRC ) return;
  assert( idx>=0 && idx<pPage->nCell );
  assert( CORRUPT_DB || sz==cellSize(pPage, idx) );
  assert( sqlite3PagerIswriteable(pPage->pDbPage) );
  assert( sqlite3_mutex_held(pPage->pBt->mutex) );
  assert( pPage->nFree>=0 );
  data = pPage->aData;
  ptr = &pPage->aCellIdx[2*idx];
  pc = get2byte(ptr);
  hdr = pPage->hdrOffset;
  testcase( pc==get2byte(&data[hdr+5]) );
  testcase( pc+sz==pPage->pBt->usableSize );
  if( pc+sz > pPage->pBt->usableSize ){
    *pRC = SQLITE_CORRUPT_BKPT;
    return;
  }
  rc = freeSpace(pPage, pc, sz);
  if( rc ){
    *pRC = rc;
    return;
  }
  pPage->nCell--;
  if( pPage->nCell==0 ){
    memset(&data[hdr+1], 0, 4);
    data[hdr+7] = 0;
    put2byte(&data[hdr+5], pPage->pBt->usableSize);
    pPage->nFree = pPage->pBt->usableSize - pPage->hdrOffset
                       - pPage->childPtrSize - 8;
  }else{
    memmove(ptr, ptr+2, 2*(pPage->nCell - idx));
    put2byte(&data[hdr+3], pPage->nCell);
    pPage->nFree += 2;
  }
}

/*
** Insert a new cell on pPage at cell index "i".  pCell points to the
** content of the cell.
**
** If the cell content will fit on the page, then put it there.  If it
** will not fit, then make a copy of the cell content into pTemp if
** pTemp is not null.  Regardless of pTemp, allocate a new entry
** in pPage->apOvfl[] and make it point to the cell content (either
** in pTemp or the original pCell) and also record its index. 
** Allocating a new entry in pPage->aCell[] implies that 
** pPage->nOverflow is incremented.
**
** *pRC must be SQLITE_OK when this routine is called.
*/
static void insertCell(
  MemPage *pPage,   /* Page into which we are copying */
  int i,            /* New cell becomes the i-th cell of the page */
  u8 *pCell,        /* Content of the new cell */
  int sz,           /* Bytes of content in pCell */
  u8 *pTemp,        /* Temp storage space for pCell, if needed */
  Pgno iChild,      /* If non-zero, replace first 4 bytes with this value */
  int *pRC          /* Read and write return code from here */
){
  int idx = 0;      /* Where to write new cell content in data[] */
  int j;            /* Loop counter */
  u8 *data;         /* The content of the whole page */
  u8 *pIns;         /* The point in pPage->aCellIdx[] where no cell inserted */

  assert( *pRC==SQLITE_OK );
  assert( i>=0 && i<=pPage->nCell+pPage->nOverflow );
  assert( MX_CELL(pPage->pBt)<=10921 );
  assert( pPage->nCell<=MX_CELL(pPage->pBt) || CORRUPT_DB );
  assert( pPage->nOverflow<=ArraySize(pPage->apOvfl) );
  assert( ArraySize(pPage->apOvfl)==ArraySize(pPage->aiOvfl) );
  assert( sqlite3_mutex_held(pPage->pBt->mutex) );
  assert( sz==pPage->xCellSize(pPage, pCell) || CORRUPT_DB );
  assert( pPage->nFree>=0 );
  if( pPage->nOverflow || sz+2>pPage->nFree ){
    if( pTemp ){
      memcpy(pTemp, pCell, sz);
      pCell = pTemp;
    }
    if( iChild ){
      put4byte(pCell, iChild);
    }
    j = pPage->nOverflow++;
    /* Comparison against ArraySize-1 since we hold back one extra slot
    ** as a contingency.  In other words, never need more than 3 overflow
    ** slots but 4 are allocated, just to be safe. */
    assert( j < ArraySize(pPage->apOvfl)-1 );
    pPage->apOvfl[j] = pCell;
    pPage->aiOvfl[j] = (u16)i;

    /* When multiple overflows occur, they are always sequential and in
    ** sorted order.  This invariants arise because multiple overflows can
    ** only occur when inserting divider cells into the parent page during
    ** balancing, and the dividers are adjacent and sorted.
    */
    assert( j==0 || pPage->aiOvfl[j-1]<(u16)i ); /* Overflows in sorted order */
    assert( j==0 || i==pPage->aiOvfl[j-1]+1 );   /* Overflows are sequential */
  }else{
    int rc = sqlite3PagerWrite(pPage->pDbPage);
    if( rc!=SQLITE_OK ){
      *pRC = rc;
      return;
    }
    assert( sqlite3PagerIswriteable(pPage->pDbPage) );
    data = pPage->aData;
    assert( &data[pPage->cellOffset]==pPage->aCellIdx );
    rc = allocateSpace(pPage, sz, &idx);
    if( rc ){ *pRC = rc; return; }
    /* The allocateSpace() routine guarantees the following properties
    ** if it returns successfully */
    assert( idx >= 0 );
    assert( idx >= pPage->cellOffset+2*pPage->nCell+2 || CORRUPT_DB );
    assert( idx+sz <= (int)pPage->pBt->usableSize );
    pPage->nFree -= (u16)(2 + sz);
    if( iChild ){
      /* In a corrupt database where an entry in the cell index section of
      ** a btree page has a value of 3 or less, the pCell value might point
      ** as many as 4 bytes in front of the start of the aData buffer for
      ** the source page.  Make sure this does not cause problems by not
      ** reading the first 4 bytes */
      memcpy(&data[idx+4], pCell+4, sz-4);
      put4byte(&data[idx], iChild);
    }else{
      memcpy(&data[idx], pCell, sz);
    }
    pIns = pPage->aCellIdx + i*2;
    memmove(pIns+2, pIns, 2*(pPage->nCell - i));
    put2byte(pIns, idx);
    pPage->nCell++;
    /* increment the cell count */
    if( (++data[pPage->hdrOffset+4])==0 ) data[pPage->hdrOffset+3]++;
    assert( get2byte(&data[pPage->hdrOffset+3])==pPage->nCell || CORRUPT_DB );
#ifndef SQLITE_OMIT_AUTOVACUUM
    if( pPage->pBt->autoVacuum ){
      /* The cell may contain a pointer to an overflow page. If so, write
      ** the entry for the overflow page into the pointer map.
      */
      ptrmapPutOvflPtr(pPage, pPage, pCell, pRC);
    }
#endif
  }
}

/*
** The following parameters determine how many adjacent pages get involved
** in a balancing operation.  NN is the number of neighbors on either side
** of the page that participate in the balancing operation.  NB is the
** total number of pages that participate, including the target page and
** NN neighbors on either side.
**
** The minimum value of NN is 1 (of course).  Increasing NN above 1
** (to 2 or 3) gives a modest improvement in SELECT and DELETE performance
** in exchange for a larger degradation in INSERT and UPDATE performance.
** The value of NN appears to give the best results overall.
**
** (Later:) The description above makes it seem as if these values are
** tunable - as if you could change them and recompile and it would all work.
** But that is unlikely.  NB has been 3 since the inception of SQLite and
** we have never tested any other value.
*/
#define NN 1             /* Number of neighbors on either side of pPage */
#define NB 3             /* (NN*2+1): Total pages involved in the balance */

/*
** A CellArray object contains a cache of pointers and sizes for a
** consecutive sequence of cells that might be held on multiple pages.
**
** The cells in this array are the divider cell or cells from the pParent
** page plus up to three child pages.  There are a total of nCell cells.
**
** pRef is a pointer to one of the pages that contributes cells.  This is
** used to access information such as MemPage.intKey and MemPage.pBt->pageSize
** which should be common to all pages that contribute cells to this array.
**
** apCell[] and szCell[] hold, respectively, pointers to the start of each
** cell and the size of each cell.  Some of the apCell[] pointers might refer
** to overflow cells.  In other words, some apCel[] pointers might not point
** to content area of the pages.
**
** A szCell[] of zero means the size of that cell has not yet been computed.
**
** The cells come from as many as four different pages:
**
**             -----------
**             | Parent  |
**             -----------
**            /     |     \
**           /      |      \
**  ---------   ---------   ---------
**  |Child-1|   |Child-2|   |Child-3|
**  ---------   ---------   ---------
**
** The order of cells is in the array is for an index btree is:
**
**       1.  All cells from Child-1 in order
**       2.  The first divider cell from Parent
**       3.  All cells from Child-2 in order
**       4.  The second divider cell from Parent
**       5.  All cells from Child-3 in order
**
** For a table-btree (with rowids) the items 2 and 4 are empty because
** content exists only in leaves and there are no divider cells.
**
** For an index btree, the apEnd[] array holds pointer to the end of page
** for Child-1, the Parent, Child-2, the Parent (again), and Child-3,
** respectively. The ixNx[] array holds the number of cells contained in
** each of these 5 stages, and all stages to the left.  Hence:
**
**    ixNx[0] = Number of cells in Child-1.
**    ixNx[1] = Number of cells in Child-1 plus 1 for first divider.
**    ixNx[2] = Number of cells in Child-1 and Child-2 + 1 for 1st divider.
**    ixNx[3] = Number of cells in Child-1 and Child-2 + both divider cells
**    ixNx[4] = Total number of cells.
**
** For a table-btree, the concept is similar, except only apEnd[0]..apEnd[2]
** are used and they point to the leaf pages only, and the ixNx value are:
**
**    ixNx[0] = Number of cells in Child-1.
**    ixNx[1] = Number of cells in Child-1 and Child-2.
**    ixNx[2] = Total number of cells.
**
** Sometimes when deleting, a child page can have zero cells.  In those
** cases, ixNx[] entries with higher indexes, and the corresponding apEnd[]
** entries, shift down.  The end result is that each ixNx[] entry should
** be larger than the previous
*/
typedef struct CellArray CellArray;
struct CellArray {
  int nCell;              /* Number of cells in apCell[] */
  MemPage *pRef;          /* Reference page */
  u8 **apCell;            /* All cells begin balanced */
  u16 *szCell;            /* Local size of all cells in apCell[] */
  u8 *apEnd[NB*2];        /* MemPage.aDataEnd values */
  int ixNx[NB*2];         /* Index of at which we move to the next apEnd[] */
};

/*
** Make sure the cell sizes at idx, idx+1, ..., idx+N-1 have been
** computed.
*/
static void populateCellCache(CellArray *p, int idx, int N){
  assert( idx>=0 && idx+N<=p->nCell );
  while( N>0 ){
    assert( p->apCell[idx]!=0 );
    if( p->szCell[idx]==0 ){
      p->szCell[idx] = p->pRef->xCellSize(p->pRef, p->apCell[idx]);
    }else{
      assert( CORRUPT_DB ||
              p->szCell[idx]==p->pRef->xCellSize(p->pRef, p->apCell[idx]) );
    }
    idx++;
    N--;
  }
}

/*
** Return the size of the Nth element of the cell array
*/
static SQLITE_NOINLINE u16 computeCellSize(CellArray *p, int N){
  assert( N>=0 && N<p->nCell );
  assert( p->szCell[N]==0 );
  p->szCell[N] = p->pRef->xCellSize(p->pRef, p->apCell[N]);
  return p->szCell[N];
}
static u16 cachedCellSize(CellArray *p, int N){
  assert( N>=0 && N<p->nCell );
  if( p->szCell[N] ) return p->szCell[N];
  return computeCellSize(p, N);
}

/*
** Array apCell[] contains pointers to nCell b-tree page cells. The 
** szCell[] array contains the size in bytes of each cell. This function
** replaces the current contents of page pPg with the contents of the cell
** array.
**
** Some of the cells in apCell[] may currently be stored in pPg. This
** function works around problems caused by this by making a copy of any 
** such cells before overwriting the page data.
**
** The MemPage.nFree field is invalidated by this function. It is the 
** responsibility of the caller to set it correctly.
*/
static int rebuildPage(
  CellArray *pCArray,             /* Content to be added to page pPg */
  int iFirst,                     /* First cell in pCArray to use */
  int nCell,                      /* Final number of cells on page */
  MemPage *pPg                    /* The page to be reconstructed */
){
  const int hdr = pPg->hdrOffset;          /* Offset of header on pPg */
  u8 * const aData = pPg->aData;           /* Pointer to data for pPg */
  const int usableSize = pPg->pBt->usableSize;
  u8 * const pEnd = &aData[usableSize];
  int i = iFirst;                 /* Which cell to copy from pCArray*/
  u32 j;                          /* Start of cell content area */
  int iEnd = i+nCell;             /* Loop terminator */
  u8 *pCellptr = pPg->aCellIdx;
  u8 *pTmp = sqlite3PagerTempSpace(pPg->pBt->pPager);
  u8 *pData;
  int k;                          /* Current slot in pCArray->apEnd[] */
  u8 *pSrcEnd;                    /* Current pCArray->apEnd[k] value */

  assert( i<iEnd );
  j = get2byte(&aData[hdr+5]);
  if( NEVER(j>(u32)usableSize) ){ j = 0; }
  memcpy(&pTmp[j], &aData[j], usableSize - j);

  for(k=0; pCArray->ixNx[k]<=i && ALWAYS(k<NB*2); k++){}
  pSrcEnd = pCArray->apEnd[k];

  pData = pEnd;
  while( 1/*exit by break*/ ){
    u8 *pCell = pCArray->apCell[i];
    u16 sz = pCArray->szCell[i];
    assert( sz>0 );
    if( SQLITE_WITHIN(pCell,aData,pEnd) ){
      if( ((uptr)(pCell+sz))>(uptr)pEnd ) return SQLITE_CORRUPT_BKPT;
      pCell = &pTmp[pCell - aData];
    }else if( (uptr)(pCell+sz)>(uptr)pSrcEnd
           && (uptr)(pCell)<(uptr)pSrcEnd
    ){
      return SQLITE_CORRUPT_BKPT;
    }

    pData -= sz;
    put2byte(pCellptr, (pData - aData));
    pCellptr += 2;
    if( pData < pCellptr ) return SQLITE_CORRUPT_BKPT;
    memcpy(pData, pCell, sz);
    assert( sz==pPg->xCellSize(pPg, pCell) || CORRUPT_DB );
    testcase( sz!=pPg->xCellSize(pPg,pCell) )
    i++;
    if( i>=iEnd ) break;
    if( pCArray->ixNx[k]<=i ){
      k++;
      pSrcEnd = pCArray->apEnd[k];
    }
  }

  /* The pPg->nFree field is now set incorrectly. The caller will fix it. */
  pPg->nCell = nCell;
  pPg->nOverflow = 0;

  put2byte(&aData[hdr+1], 0);
  put2byte(&aData[hdr+3], pPg->nCell);
  put2byte(&aData[hdr+5], pData - aData);
  aData[hdr+7] = 0x00;
  return SQLITE_OK;
}

/*
** The pCArray objects contains pointers to b-tree cells and the cell sizes.
** This function attempts to add the cells stored in the array to page pPg.
** If it cannot (because the page needs to be defragmented before the cells
** will fit), non-zero is returned. Otherwise, if the cells are added
** successfully, zero is returned.
**
** Argument pCellptr points to the first entry in the cell-pointer array
** (part of page pPg) to populate. After cell apCell[0] is written to the
** page body, a 16-bit offset is written to pCellptr. And so on, for each
** cell in the array. It is the responsibility of the caller to ensure
** that it is safe to overwrite this part of the cell-pointer array.
**
** When this function is called, *ppData points to the start of the 
** content area on page pPg. If the size of the content area is extended,
** *ppData is updated to point to the new start of the content area
** before returning.
**
** Finally, argument pBegin points to the byte immediately following the
** end of the space required by this page for the cell-pointer area (for
** all cells - not just those inserted by the current call). If the content
** area must be extended to before this point in order to accomodate all
** cells in apCell[], then the cells do not fit and non-zero is returned.
*/
static int pageInsertArray(
  MemPage *pPg,                   /* Page to add cells to */
  u8 *pBegin,                     /* End of cell-pointer array */
  u8 **ppData,                    /* IN/OUT: Page content-area pointer */
  u8 *pCellptr,                   /* Pointer to cell-pointer area */
  int iFirst,                     /* Index of first cell to add */
  int nCell,                      /* Number of cells to add to pPg */
  CellArray *pCArray              /* Array of cells */
){
  int i = iFirst;                 /* Loop counter - cell index to insert */
  u8 *aData = pPg->aData;         /* Complete page */
  u8 *pData = *ppData;            /* Content area.  A subset of aData[] */
  int iEnd = iFirst + nCell;      /* End of loop. One past last cell to ins */
  int k;                          /* Current slot in pCArray->apEnd[] */
  u8 *pEnd;                       /* Maximum extent of cell data */
  assert( CORRUPT_DB || pPg->hdrOffset==0 );    /* Never called on page 1 */
  if( iEnd<=iFirst ) return 0;
  for(k=0; pCArray->ixNx[k]<=i && ALWAYS(k<NB*2); k++){}
  pEnd = pCArray->apEnd[k];
  while( 1 /*Exit by break*/ ){
    int sz, rc;
    u8 *pSlot;
    assert( pCArray->szCell[i]!=0 );
    sz = pCArray->szCell[i];
    if( (aData[1]==0 && aData[2]==0) || (pSlot = pageFindSlot(pPg,sz,&rc))==0 ){
      if( (pData - pBegin)<sz ) return 1;
      pData -= sz;
      pSlot = pData;
    }
    /* pSlot and pCArray->apCell[i] will never overlap on a well-formed
    ** database.  But they might for a corrupt database.  Hence use memmove()
    ** since memcpy() sends SIGABORT with overlapping buffers on OpenBSD */
    assert( (pSlot+sz)<=pCArray->apCell[i]
         || pSlot>=(pCArray->apCell[i]+sz)
         || CORRUPT_DB );
    if( (uptr)(pCArray->apCell[i]+sz)>(uptr)pEnd
     && (uptr)(pCArray->apCell[i])<(uptr)pEnd
    ){
      assert( CORRUPT_DB );
      (void)SQLITE_CORRUPT_BKPT;
      return 1;
    }
    memmove(pSlot, pCArray->apCell[i], sz);
    put2byte(pCellptr, (pSlot - aData));
    pCellptr += 2;
    i++;
    if( i>=iEnd ) break;
    if( pCArray->ixNx[k]<=i ){
      k++;
      pEnd = pCArray->apEnd[k];
    }
  }
  *ppData = pData;
  return 0;
}

/*
** The pCArray object contains pointers to b-tree cells and their sizes.
**
** This function adds the space associated with each cell in the array
** that is currently stored within the body of pPg to the pPg free-list.
** The cell-pointers and other fields of the page are not updated.
**
** This function returns the total number of cells added to the free-list.
*/
static int pageFreeArray(
  MemPage *pPg,                   /* Page to edit */
  int iFirst,                     /* First cell to delete */
  int nCell,                      /* Cells to delete */
  CellArray *pCArray              /* Array of cells */
){
  u8 * const aData = pPg->aData;
  u8 * const pEnd = &aData[pPg->pBt->usableSize];
  u8 * const pStart = &aData[pPg->hdrOffset + 8 + pPg->childPtrSize];
  int nRet = 0;
  int i;
  int iEnd = iFirst + nCell;
  u8 *pFree = 0;
  int szFree = 0;

  for(i=iFirst; i<iEnd; i++){
    u8 *pCell = pCArray->apCell[i];
    if( SQLITE_WITHIN(pCell, pStart, pEnd) ){
      int sz;
      /* No need to use cachedCellSize() here.  The sizes of all cells that
      ** are to be freed have already been computing while deciding which
      ** cells need freeing */
      sz = pCArray->szCell[i];  assert( sz>0 );
      if( pFree!=(pCell + sz) ){
        if( pFree ){
          assert( pFree>aData && (pFree - aData)<65536 );
          freeSpace(pPg, (u16)(pFree - aData), szFree);
        }
        pFree = pCell;
        szFree = sz;
        if( pFree+sz>pEnd ) return 0;
      }else{
        pFree = pCell;
        szFree += sz;
      }
      nRet++;
    }
  }
  if( pFree ){
    assert( pFree>aData && (pFree - aData)<65536 );
    freeSpace(pPg, (u16)(pFree - aData), szFree);
  }
  return nRet;
}

/*
** pCArray contains pointers to and sizes of all cells in the page being
** balanced.  The current page, pPg, has pPg->nCell cells starting with
** pCArray->apCell[iOld].  After balancing, this page should hold nNew cells
** starting at apCell[iNew].
**
** This routine makes the necessary adjustments to pPg so that it contains
** the correct cells after being balanced.
**
** The pPg->nFree field is invalid when this function returns. It is the
** responsibility of the caller to set it correctly.
*/
static int editPage(
  MemPage *pPg,                   /* Edit this page */
  int iOld,                       /* Index of first cell currently on page */
  int iNew,                       /* Index of new first cell on page */
  int nNew,                       /* Final number of cells on page */
  CellArray *pCArray              /* Array of cells and sizes */
){
  u8 * const aData = pPg->aData;
  const int hdr = pPg->hdrOffset;
  u8 *pBegin = &pPg->aCellIdx[nNew * 2];
  int nCell = pPg->nCell;       /* Cells stored on pPg */
  u8 *pData;
  u8 *pCellptr;
  int i;
  int iOldEnd = iOld + pPg->nCell + pPg->nOverflow;
  int iNewEnd = iNew + nNew;

#ifdef SQLITE_DEBUG
  u8 *pTmp = sqlite3PagerTempSpace(pPg->pBt->pPager);
  memcpy(pTmp, aData, pPg->pBt->usableSize);
#endif

  /* Remove cells from the start and end of the page */
  assert( nCell>=0 );
  if( iOld<iNew ){
    int nShift = pageFreeArray(pPg, iOld, iNew-iOld, pCArray);
    if( NEVER(nShift>nCell) ) return SQLITE_CORRUPT_BKPT;
    memmove(pPg->aCellIdx, &pPg->aCellIdx[nShift*2], nCell*2);
    nCell -= nShift;
  }
  if( iNewEnd < iOldEnd ){
    int nTail = pageFreeArray(pPg, iNewEnd, iOldEnd - iNewEnd, pCArray);
    assert( nCell>=nTail );
    nCell -= nTail;
  }

  pData = &aData[get2byteNotZero(&aData[hdr+5])];
  if( pData<pBegin ) goto editpage_fail;

  /* Add cells to the start of the page */
  if( iNew<iOld ){
    int nAdd = MIN(nNew,iOld-iNew);
    assert( (iOld-iNew)<nNew || nCell==0 || CORRUPT_DB );
    assert( nAdd>=0 );
    pCellptr = pPg->aCellIdx;
    memmove(&pCellptr[nAdd*2], pCellptr, nCell*2);
    if( pageInsertArray(
          pPg, pBegin, &pData, pCellptr,
          iNew, nAdd, pCArray
    ) ) goto editpage_fail;
    nCell += nAdd;
  }

  /* Add any overflow cells */
  for(i=0; i<pPg->nOverflow; i++){
    int iCell = (iOld + pPg->aiOvfl[i]) - iNew;
    if( iCell>=0 && iCell<nNew ){
      pCellptr = &pPg->aCellIdx[iCell * 2];
      if( nCell>iCell ){
        memmove(&pCellptr[2], pCellptr, (nCell - iCell) * 2);
      }
      nCell++;
      cachedCellSize(pCArray, iCell+iNew);
      if( pageInsertArray(
            pPg, pBegin, &pData, pCellptr,
            iCell+iNew, 1, pCArray
      ) ) goto editpage_fail;
    }
  }

  /* Append cells to the end of the page */
  assert( nCell>=0 );
  pCellptr = &pPg->aCellIdx[nCell*2];
  if( pageInsertArray(
        pPg, pBegin, &pData, pCellptr,
        iNew+nCell, nNew-nCell, pCArray
  ) ) goto editpage_fail;

  pPg->nCell = nNew;
  pPg->nOverflow = 0;

  put2byte(&aData[hdr+3], pPg->nCell);
  put2byte(&aData[hdr+5], pData - aData);

#ifdef SQLITE_DEBUG
  for(i=0; i<nNew && !CORRUPT_DB; i++){
    u8 *pCell = pCArray->apCell[i+iNew];
    int iOff = get2byteAligned(&pPg->aCellIdx[i*2]);
    if( SQLITE_WITHIN(pCell, aData, &aData[pPg->pBt->usableSize]) ){
      pCell = &pTmp[pCell - aData];
    }
    assert( 0==memcmp(pCell, &aData[iOff],
            pCArray->pRef->xCellSize(pCArray->pRef, pCArray->apCell[i+iNew])) );
  }
#endif

  return SQLITE_OK;
 editpage_fail:
  /* Unable to edit this page. Rebuild it from scratch instead. */
  populateCellCache(pCArray, iNew, nNew);
  return rebuildPage(pCArray, iNew, nNew, pPg);
}


#ifndef SQLITE_OMIT_QUICKBALANCE
/*
** This version of balance() handles the common special case where
** a new entry is being inserted on the extreme right-end of the
** tree, in other words, when the new entry will become the largest
** entry in the tree.
**
** Instead of trying to balance the 3 right-most leaf pages, just add
** a new page to the right-hand side and put the one new entry in
** that page.  This leaves the right side of the tree somewhat
** unbalanced.  But odds are that we will be inserting new entries
** at the end soon afterwards so the nearly empty page will quickly
** fill up.  On average.
**
** pPage is the leaf page which is the right-most page in the tree.
** pParent is its parent.  pPage must have a single overflow entry
** which is also the right-most entry on the page.
**
** The pSpace buffer is used to store a temporary copy of the divider
** cell that will be inserted into pParent. Such a cell consists of a 4
** byte page number followed by a variable length integer. In other
** words, at most 13 bytes. Hence the pSpace buffer must be at
** least 13 bytes in size.
*/
static int balance_quick(MemPage *pParent, MemPage *pPage, u8 *pSpace){
  BtShared *const pBt = pPage->pBt;    /* B-Tree Database */
  MemPage *pNew;                       /* Newly allocated page */
  int rc;                              /* Return Code */
  Pgno pgnoNew;                        /* Page number of pNew */

  assert( sqlite3_mutex_held(pPage->pBt->mutex) );
  assert( sqlite3PagerIswriteable(pParent->pDbPage) );
  assert( pPage->nOverflow==1 );
  
  if( pPage->nCell==0 ) return SQLITE_CORRUPT_BKPT;  /* dbfuzz001.test */
  assert( pPage->nFree>=0 );
  assert( pParent->nFree>=0 );

  /* Allocate a new page. This page will become the right-sibling of 
  ** pPage. Make the parent page writable, so that the new divider cell
  ** may be inserted. If both these operations are successful, proceed.
  */
  rc = allocateBtreePage(pBt, &pNew, &pgnoNew, 0, 0);

  if( rc==SQLITE_OK ){

    u8 *pOut = &pSpace[4];
    u8 *pCell = pPage->apOvfl[0];
    u16 szCell = pPage->xCellSize(pPage, pCell);
    u8 *pStop;
    CellArray b;

    assert( sqlite3PagerIswriteable(pNew->pDbPage) );
    assert( CORRUPT_DB || pPage->aData[0]==(PTF_INTKEY|PTF_LEAFDATA|PTF_LEAF) );
    zeroPage(pNew, PTF_INTKEY|PTF_LEAFDATA|PTF_LEAF);
    b.nCell = 1;
    b.pRef = pPage;
    b.apCell = &pCell;
    b.szCell = &szCell;
    b.apEnd[0] = pPage->aDataEnd;
    b.ixNx[0] = 2;
    rc = rebuildPage(&b, 0, 1, pNew);
    if( NEVER(rc) ){
      releasePage(pNew);
      return rc;
    }
    pNew->nFree = pBt->usableSize - pNew->cellOffset - 2 - szCell;

    /* If this is an auto-vacuum database, update the pointer map
    ** with entries for the new page, and any pointer from the 
    ** cell on the page to an overflow page. If either of these
    ** operations fails, the return code is set, but the contents
    ** of the parent page are still manipulated by thh code below.
    ** That is Ok, at this point the parent page is guaranteed to
    ** be marked as dirty. Returning an error code will cause a
    ** rollback, undoing any changes made to the parent page.
    */
    if( ISAUTOVACUUM ){
      ptrmapPut(pBt, pgnoNew, PTRMAP_BTREE, pParent->pgno, &rc);
      if( szCell>pNew->minLocal ){
        ptrmapPutOvflPtr(pNew, pNew, pCell, &rc);
      }
    }
  
    /* Create a divider cell to insert into pParent. The divider cell
    ** consists of a 4-byte page number (the page number of pPage) and
    ** a variable length key value (which must be the same value as the
    ** largest key on pPage).
    **
    ** To find the largest key value on pPage, first find the right-most 
    ** cell on pPage. The first two fields of this cell are the 
    ** record-length (a variable length integer at most 32-bits in size)
    ** and the key value (a variable length integer, may have any value).
    ** The first of the while(...) loops below skips over the record-length
    ** field. The second while(...) loop copies the key value from the
    ** cell on pPage into the pSpace buffer.
    */
    pCell = findCell(pPage, pPage->nCell-1);
    pStop = &pCell[9];
    while( (*(pCell++)&0x80) && pCell<pStop );
    pStop = &pCell[9];
    while( ((*(pOut++) = *(pCell++))&0x80) && pCell<pStop );

    /* Insert the new divider cell into pParent. */
    if( rc==SQLITE_OK ){
      insertCell(pParent, pParent->nCell, pSpace, (int)(pOut-pSpace),
                   0, pPage->pgno, &rc);
    }

    /* Set the right-child pointer of pParent to point to the new page. */
    put4byte(&pParent->aData[pParent->hdrOffset+8], pgnoNew);
  
    /* Release the reference to the new page. */
    releasePage(pNew);
  }

  return rc;
}
#endif /* SQLITE_OMIT_QUICKBALANCE */

#if 0
/*
** This function does not contribute anything to the operation of SQLite.
** it is sometimes activated temporarily while debugging code responsible 
** for setting pointer-map entries.
*/
static int ptrmapCheckPages(MemPage **apPage, int nPage){
  int i, j;
  for(i=0; i<nPage; i++){
    Pgno n;
    u8 e;
    MemPage *pPage = apPage[i];
    BtShared *pBt = pPage->pBt;
    assert( pPage->isInit );

    for(j=0; j<pPage->nCell; j++){
      CellInfo info;
      u8 *z;
     
      z = findCell(pPage, j);
      pPage->xParseCell(pPage, z, &info);
      if( info.nLocal<info.nPayload ){
        Pgno ovfl = get4byte(&z[info.nSize-4]);
        ptrmapGet(pBt, ovfl, &e, &n);
        assert( n==pPage->pgno && e==PTRMAP_OVERFLOW1 );
      }
      if( !pPage->leaf ){
        Pgno child = get4byte(z);
        ptrmapGet(pBt, child, &e, &n);
        assert( n==pPage->pgno && e==PTRMAP_BTREE );
      }
    }
    if( !pPage->leaf ){
      Pgno child = get4byte(&pPage->aData[pPage->hdrOffset+8]);
      ptrmapGet(pBt, child, &e, &n);
      assert( n==pPage->pgno && e==PTRMAP_BTREE );
    }
  }
  return 1;
}
#endif

/*
** This function is used to copy the contents of the b-tree node stored 
** on page pFrom to page pTo. If page pFrom was not a leaf page, then
** the pointer-map entries for each child page are updated so that the
** parent page stored in the pointer map is page pTo. If pFrom contained
** any cells with overflow page pointers, then the corresponding pointer
** map entries are also updated so that the parent page is page pTo.
**
** If pFrom is currently carrying any overflow cells (entries in the
** MemPage.apOvfl[] array), they are not copied to pTo. 
**
** Before returning, page pTo is reinitialized using btreeInitPage().
**
** The performance of this function is not critical. It is only used by 
** the balance_shallower() and balance_deeper() procedures, neither of
** which are called often under normal circumstances.
*/
static void copyNodeContent(MemPage *pFrom, MemPage *pTo, int *pRC){
  if( (*pRC)==SQLITE_OK ){
    BtShared * const pBt = pFrom->pBt;
    u8 * const aFrom = pFrom->aData;
    u8 * const aTo = pTo->aData;
    int const iFromHdr = pFrom->hdrOffset;
    int const iToHdr = ((pTo->pgno==1) ? 100 : 0);
    int rc;
    int iData;
  
  
    assert( pFrom->isInit );
    assert( pFrom->nFree>=iToHdr );
    assert( get2byte(&aFrom[iFromHdr+5]) <= (int)pBt->usableSize );
  
    /* Copy the b-tree node content from page pFrom to page pTo. */
    iData = get2byte(&aFrom[iFromHdr+5]);
    memcpy(&aTo[iData], &aFrom[iData], pBt->usableSize-iData);
    memcpy(&aTo[iToHdr], &aFrom[iFromHdr], pFrom->cellOffset + 2*pFrom->nCell);
  
    /* Reinitialize page pTo so that the contents of the MemPage structure
    ** match the new data. The initialization of pTo can actually fail under
    ** fairly obscure circumstances, even though it is a copy of initialized 
    ** page pFrom.
    */
    pTo->isInit = 0;
    rc = btreeInitPage(pTo);
    if( rc==SQLITE_OK ) rc = btreeComputeFreeSpace(pTo);
    if( rc!=SQLITE_OK ){
      *pRC = rc;
      return;
    }
  
    /* If this is an auto-vacuum database, update the pointer-map entries
    ** for any b-tree or overflow pages that pTo now contains the pointers to.
    */
    if( ISAUTOVACUUM ){
      *pRC = setChildPtrmaps(pTo);
    }
  }
}

/*
** This routine redistributes cells on the iParentIdx'th child of pParent
** (hereafter "the page") and up to 2 siblings so that all pages have about the
** same amount of free space. Usually a single sibling on either side of the
** page are used in the balancing, though both siblings might come from one
** side if the page is the first or last child of its parent. If the page 
** has fewer than 2 siblings (something which can only happen if the page
** is a root page or a child of a root page) then all available siblings
** participate in the balancing.
**
** The number of siblings of the page might be increased or decreased by 
** one or two in an effort to keep pages nearly full but not over full. 
**
** Note that when this routine is called, some of the cells on the page
** might not actually be stored in MemPage.aData[]. This can happen
** if the page is overfull. This routine ensures that all cells allocated
** to the page and its siblings fit into MemPage.aData[] before returning.
**
** In the course of balancing the page and its siblings, cells may be
** inserted into or removed from the parent page (pParent). Doing so
** may cause the parent page to become overfull or underfull. If this
** happens, it is the responsibility of the caller to invoke the correct
** balancing routine to fix this problem (see the balance() routine). 
**
** If this routine fails for any reason, it might leave the database
** in a corrupted state. So if this routine fails, the database should
** be rolled back.
**
** The third argument to this function, aOvflSpace, is a pointer to a
** buffer big enough to hold one page. If while inserting cells into the parent
** page (pParent) the parent page becomes overfull, this buffer is
** used to store the parent's overflow cells. Because this function inserts
** a maximum of four divider cells into the parent page, and the maximum
** size of a cell stored within an internal node is always less than 1/4
** of the page-size, the aOvflSpace[] buffer is guaranteed to be large
** enough for all overflow cells.
**
** If aOvflSpace is set to a null pointer, this function returns 
** SQLITE_NOMEM.
*/
static int balance_nonroot(
  MemPage *pParent,               /* Parent page of siblings being balanced */
  int iParentIdx,                 /* Index of "the page" in pParent */
  u8 *aOvflSpace,                 /* page-size bytes of space for parent ovfl */
  int isRoot,                     /* True if pParent is a root-page */
  int bBulk                       /* True if this call is part of a bulk load */
){
  BtShared *pBt;               /* The whole database */
  int nMaxCells = 0;           /* Allocated size of apCell, szCell, aFrom. */
  int nNew = 0;                /* Number of pages in apNew[] */
  int nOld;                    /* Number of pages in apOld[] */
  int i, j, k;                 /* Loop counters */
  int nxDiv;                   /* Next divider slot in pParent->aCell[] */
  int rc = SQLITE_OK;          /* The return code */
  u16 leafCorrection;          /* 4 if pPage is a leaf.  0 if not */
  int leafData;                /* True if pPage is a leaf of a LEAFDATA tree */
  int usableSpace;             /* Bytes in pPage beyond the header */
  int pageFlags;               /* Value of pPage->aData[0] */
  int iSpace1 = 0;             /* First unused byte of aSpace1[] */
  int iOvflSpace = 0;          /* First unused byte of aOvflSpace[] */
  int szScratch;               /* Size of scratch memory requested */
  MemPage *apOld[NB];          /* pPage and up to two siblings */
  MemPage *apNew[NB+2];        /* pPage and up to NB siblings after balancing */
  u8 *pRight;                  /* Location in parent of right-sibling pointer */
  u8 *apDiv[NB-1];             /* Divider cells in pParent */
  int cntNew[NB+2];            /* Index in b.paCell[] of cell after i-th page */
  int cntOld[NB+2];            /* Old index in b.apCell[] */
  int szNew[NB+2];             /* Combined size of cells placed on i-th page */
  u8 *aSpace1;                 /* Space for copies of dividers cells */
  Pgno pgno;                   /* Temp var to store a page number in */
  u8 abDone[NB+2];             /* True after i'th new page is populated */
  Pgno aPgno[NB+2];            /* Page numbers of new pages before shuffling */
  Pgno aPgOrder[NB+2];         /* Copy of aPgno[] used for sorting pages */
  u16 aPgFlags[NB+2];          /* flags field of new pages before shuffling */
  CellArray b;                  /* Parsed information on cells being balanced */

  memset(abDone, 0, sizeof(abDone));
  b.nCell = 0;
  b.apCell = 0;
  pBt = pParent->pBt;
  assert( sqlite3_mutex_held(pBt->mutex) );
  assert( sqlite3PagerIswriteable(pParent->pDbPage) );

  /* At this point pParent may have at most one overflow cell. And if
  ** this overflow cell is present, it must be the cell with 
  ** index iParentIdx. This scenario comes about when this function
  ** is called (indirectly) from sqlite3BtreeDelete().
  */
  assert( pParent->nOverflow==0 || pParent->nOverflow==1 );
  assert( pParent->nOverflow==0 || pParent->aiOvfl[0]==iParentIdx );

  if( !aOvflSpace ){
    return SQLITE_NOMEM_BKPT;
  }
  assert( pParent->nFree>=0 );

  /* Find the sibling pages to balance. Also locate the cells in pParent 
  ** that divide the siblings. An attempt is made to find NN siblings on 
  ** either side of pPage. More siblings are taken from one side, however, 
  ** if there are fewer than NN siblings on the other side. If pParent
  ** has NB or fewer children then all children of pParent are taken.  
  **
  ** This loop also drops the divider cells from the parent page. This
  ** way, the remainder of the function does not have to deal with any
  ** overflow cells in the parent page, since if any existed they will
  ** have already been removed.
  */
  i = pParent->nOverflow + pParent->nCell;
  if( i<2 ){
    nxDiv = 0;
  }else{
    assert( bBulk==0 || bBulk==1 );
    if( iParentIdx==0 ){                 
      nxDiv = 0;
    }else if( iParentIdx==i ){
      nxDiv = i-2+bBulk;
    }else{
      nxDiv = iParentIdx-1;
    }
    i = 2-bBulk;
  }
  nOld = i+1;
  if( (i+nxDiv-pParent->nOverflow)==pParent->nCell ){
    pRight = &pParent->aData[pParent->hdrOffset+8];
  }else{
    pRight = findCell(pParent, i+nxDiv-pParent->nOverflow);
  }
  pgno = get4byte(pRight);
  while( 1 ){
    rc = getAndInitPage(pBt, pgno, &apOld[i], 0, 0);
    if( rc ){
      memset(apOld, 0, (i+1)*sizeof(MemPage*));
      goto balance_cleanup;
    }
    if( apOld[i]->nFree<0 ){
      rc = btreeComputeFreeSpace(apOld[i]);
      if( rc ){
        memset(apOld, 0, (i)*sizeof(MemPage*));
        goto balance_cleanup;
      }
    }
    if( (i--)==0 ) break;

    if( pParent->nOverflow && i+nxDiv==pParent->aiOvfl[0] ){
      apDiv[i] = pParent->apOvfl[0];
      pgno = get4byte(apDiv[i]);
      szNew[i] = pParent->xCellSize(pParent, apDiv[i]);
      pParent->nOverflow = 0;
    }else{
      apDiv[i] = findCell(pParent, i+nxDiv-pParent->nOverflow);
      pgno = get4byte(apDiv[i]);
      szNew[i] = pParent->xCellSize(pParent, apDiv[i]);

      /* Drop the cell from the parent page. apDiv[i] still points to
      ** the cell within the parent, even though it has been dropped.
      ** This is safe because dropping a cell only overwrites the first
      ** four bytes of it, and this function does not need the first
      ** four bytes of the divider cell. So the pointer is safe to use
      ** later on.  
      **
      ** But not if we are in secure-delete mode. In secure-delete mode,
      ** the dropCell() routine will overwrite the entire cell with zeroes.
      ** In this case, temporarily copy the cell into the aOvflSpace[]
      ** buffer. It will be copied out again as soon as the aSpace[] buffer
      ** is allocated.  */
      if( pBt->btsFlags & BTS_FAST_SECURE ){
        int iOff;

        iOff = SQLITE_PTR_TO_INT(apDiv[i]) - SQLITE_PTR_TO_INT(pParent->aData);
        if( (iOff+szNew[i])>(int)pBt->usableSize ){
          rc = SQLITE_CORRUPT_BKPT;
          memset(apOld, 0, (i+1)*sizeof(MemPage*));
          goto balance_cleanup;
        }else{
          memcpy(&aOvflSpace[iOff], apDiv[i], szNew[i]);
          apDiv[i] = &aOvflSpace[apDiv[i]-pParent->aData];
        }
      }
      dropCell(pParent, i+nxDiv-pParent->nOverflow, szNew[i], &rc);
    }
  }

  /* Make nMaxCells a multiple of 4 in order to preserve 8-byte
  ** alignment */
  nMaxCells = nOld*(MX_CELL(pBt) + ArraySize(pParent->apOvfl));
  nMaxCells = (nMaxCells + 3)&~3;

  /*
  ** Allocate space for memory structures
  */
  szScratch =
       nMaxCells*sizeof(u8*)                       /* b.apCell */
     + nMaxCells*sizeof(u16)                       /* b.szCell */
     + pBt->pageSize;                              /* aSpace1 */

  assert( szScratch<=7*(int)pBt->pageSize );
  b.apCell = sqlite3StackAllocRaw(0, szScratch );
  if( b.apCell==0 ){
    rc = SQLITE_NOMEM_BKPT;
    goto balance_cleanup;
  }
  b.szCell = (u16*)&b.apCell[nMaxCells];
  aSpace1 = (u8*)&b.szCell[nMaxCells];
  assert( EIGHT_BYTE_ALIGNMENT(aSpace1) );

  /*
  ** Load pointers to all cells on sibling pages and the divider cells
  ** into the local b.apCell[] array.  Make copies of the divider cells
  ** into space obtained from aSpace1[]. The divider cells have already
  ** been removed from pParent.
  **
  ** If the siblings are on leaf pages, then the child pointers of the
  ** divider cells are stripped from the cells before they are copied
  ** into aSpace1[].  In this way, all cells in b.apCell[] are without
  ** child pointers.  If siblings are not leaves, then all cell in
  ** b.apCell[] include child pointers.  Either way, all cells in b.apCell[]
  ** are alike.
  **
  ** leafCorrection:  4 if pPage is a leaf.  0 if pPage is not a leaf.
  **       leafData:  1 if pPage holds key+data and pParent holds only keys.
  */
  b.pRef = apOld[0];
  leafCorrection = b.pRef->leaf*4;
  leafData = b.pRef->intKeyLeaf;
  for(i=0; i<nOld; i++){
    MemPage *pOld = apOld[i];
    int limit = pOld->nCell;
    u8 *aData = pOld->aData;
    u16 maskPage = pOld->maskPage;
    u8 *piCell = aData + pOld->cellOffset;
    u8 *piEnd;
    VVA_ONLY( int nCellAtStart = b.nCell; )

    /* Verify that all sibling pages are of the same "type" (table-leaf,
    ** table-interior, index-leaf, or index-interior).
    */
    if( pOld->aData[0]!=apOld[0]->aData[0] ){
      rc = SQLITE_CORRUPT_BKPT;
      goto balance_cleanup;
    }

    /* Load b.apCell[] with pointers to all cells in pOld.  If pOld
    ** contains overflow cells, include them in the b.apCell[] array
    ** in the correct spot.
    **
    ** Note that when there are multiple overflow cells, it is always the
    ** case that they are sequential and adjacent.  This invariant arises
    ** because multiple overflows can only occurs when inserting divider
    ** cells into a parent on a prior balance, and divider cells are always
    ** adjacent and are inserted in order.  There is an assert() tagged
    ** with "NOTE 1" in the overflow cell insertion loop to prove this
    ** invariant.
    **
    ** This must be done in advance.  Once the balance starts, the cell
    ** offset section of the btree page will be overwritten and we will no
    ** long be able to find the cells if a pointer to each cell is not saved
    ** first.
    */
    memset(&b.szCell[b.nCell], 0, sizeof(b.szCell[0])*(limit+pOld->nOverflow));
    if( pOld->nOverflow>0 ){
      if( NEVER(limit<pOld->aiOvfl[0]) ){
        rc = SQLITE_CORRUPT_BKPT;
        goto balance_cleanup;
      }
      limit = pOld->aiOvfl[0];
      for(j=0; j<limit; j++){
        b.apCell[b.nCell] = aData + (maskPage & get2byteAligned(piCell));
        piCell += 2;
        b.nCell++;
      }
      for(k=0; k<pOld->nOverflow; k++){
        assert( k==0 || pOld->aiOvfl[k-1]+1==pOld->aiOvfl[k] );/* NOTE 1 */
        b.apCell[b.nCell] = pOld->apOvfl[k];
        b.nCell++;
      }
    }
    piEnd = aData + pOld->cellOffset + 2*pOld->nCell;
    while( piCell<piEnd ){
      assert( b.nCell<nMaxCells );
      b.apCell[b.nCell] = aData + (maskPage & get2byteAligned(piCell));
      piCell += 2;
      b.nCell++;
    }
    assert( (b.nCell-nCellAtStart)==(pOld->nCell+pOld->nOverflow) );

    cntOld[i] = b.nCell;
    if( i<nOld-1 && !leafData){
      u16 sz = (u16)szNew[i];
      u8 *pTemp;
      assert( b.nCell<nMaxCells );
      b.szCell[b.nCell] = sz;
      pTemp = &aSpace1[iSpace1];
      iSpace1 += sz;
      assert( sz<=pBt->maxLocal+23 );
      assert( iSpace1 <= (int)pBt->pageSize );
      memcpy(pTemp, apDiv[i], sz);
      b.apCell[b.nCell] = pTemp+leafCorrection;
      assert( leafCorrection==0 || leafCorrection==4 );
      b.szCell[b.nCell] = b.szCell[b.nCell] - leafCorrection;
      if( !pOld->leaf ){
        assert( leafCorrection==0 );
        assert( pOld->hdrOffset==0 );
        /* The right pointer of the child page pOld becomes the left
        ** pointer of the divider cell */
        memcpy(b.apCell[b.nCell], &pOld->aData[8], 4);
      }else{
        assert( leafCorrection==4 );
        while( b.szCell[b.nCell]<4 ){
          /* Do not allow any cells smaller than 4 bytes. If a smaller cell
          ** does exist, pad it with 0x00 bytes. */
          assert( b.szCell[b.nCell]==3 || CORRUPT_DB );
          assert( b.apCell[b.nCell]==&aSpace1[iSpace1-3] || CORRUPT_DB );
          aSpace1[iSpace1++] = 0x00;
          b.szCell[b.nCell]++;
        }
      }
      b.nCell++;
    }
  }

  /*
  ** Figure out the number of pages needed to hold all b.nCell cells.
  ** Store this number in "k".  Also compute szNew[] which is the total
  ** size of all cells on the i-th page and cntNew[] which is the index
  ** in b.apCell[] of the cell that divides page i from page i+1.  
  ** cntNew[k] should equal b.nCell.
  **
  ** Values computed by this block:
  **
  **           k: The total number of sibling pages
  **    szNew[i]: Spaced used on the i-th sibling page.
  **   cntNew[i]: Index in b.apCell[] and b.szCell[] for the first cell to
  **              the right of the i-th sibling page.
  ** usableSpace: Number of bytes of space available on each sibling.
  ** 
  */
  usableSpace = pBt->usableSize - 12 + leafCorrection;
  for(i=k=0; i<nOld; i++, k++){
    MemPage *p = apOld[i];
    b.apEnd[k] = p->aDataEnd;
    b.ixNx[k] = cntOld[i];
    if( k && b.ixNx[k]==b.ixNx[k-1] ){
      k--;  /* Omit b.ixNx[] entry for child pages with no cells */
    }
    if( !leafData ){
      k++;
      b.apEnd[k] = pParent->aDataEnd;
      b.ixNx[k] = cntOld[i]+1;
    }
    assert( p->nFree>=0 );
    szNew[i] = usableSpace - p->nFree;
    for(j=0; j<p->nOverflow; j++){
      szNew[i] += 2 + p->xCellSize(p, p->apOvfl[j]);
    }
    cntNew[i] = cntOld[i];
  }
  k = nOld;
  for(i=0; i<k; i++){
    int sz;
    while( szNew[i]>usableSpace ){
      if( i+1>=k ){
        k = i+2;
        if( k>NB+2 ){ rc = SQLITE_CORRUPT_BKPT; goto balance_cleanup; }
        szNew[k-1] = 0;
        cntNew[k-1] = b.nCell;
      }
      sz = 2 + cachedCellSize(&b, cntNew[i]-1);
      szNew[i] -= sz;
      if( !leafData ){
        if( cntNew[i]<b.nCell ){
          sz = 2 + cachedCellSize(&b, cntNew[i]);
        }else{
          sz = 0;
        }
      }
      szNew[i+1] += sz;
      cntNew[i]--;
    }
    while( cntNew[i]<b.nCell ){
      sz = 2 + cachedCellSize(&b, cntNew[i]);
      if( szNew[i]+sz>usableSpace ) break;
      szNew[i] += sz;
      cntNew[i]++;
      if( !leafData ){
        if( cntNew[i]<b.nCell ){
          sz = 2 + cachedCellSize(&b, cntNew[i]);
        }else{
          sz = 0;
        }
      }
      szNew[i+1] -= sz;
    }
    if( cntNew[i]>=b.nCell ){
      k = i+1;
    }else if( cntNew[i] <= (i>0 ? cntNew[i-1] : 0) ){
      rc = SQLITE_CORRUPT_BKPT;
      goto balance_cleanup;
    }
  }

  /*
  ** The packing computed by the previous block is biased toward the siblings
  ** on the left side (siblings with smaller keys). The left siblings are
  ** always nearly full, while the right-most sibling might be nearly empty.
  ** The next block of code attempts to adjust the packing of siblings to
  ** get a better balance.
  **
  ** This adjustment is more than an optimization.  The packing above might
  ** be so out of balance as to be illegal.  For example, the right-most
  ** sibling might be completely empty.  This adjustment is not optional.
  */
  for(i=k-1; i>0; i--){
    int szRight = szNew[i];  /* Size of sibling on the right */
    int szLeft = szNew[i-1]; /* Size of sibling on the left */
    int r;              /* Index of right-most cell in left sibling */
    int d;              /* Index of first cell to the left of right sibling */

    r = cntNew[i-1] - 1;
    d = r + 1 - leafData;
    (void)cachedCellSize(&b, d);
    do{
      assert( d<nMaxCells );
      assert( r<nMaxCells );
      (void)cachedCellSize(&b, r);
      if( szRight!=0
       && (bBulk || szRight+b.szCell[d]+2 > szLeft-(b.szCell[r]+(i==k-1?0:2)))){
        break;
      }
      szRight += b.szCell[d] + 2;
      szLeft -= b.szCell[r] + 2;
      cntNew[i-1] = r;
      r--;
      d--;
    }while( r>=0 );
    szNew[i] = szRight;
    szNew[i-1] = szLeft;
    if( cntNew[i-1] <= (i>1 ? cntNew[i-2] : 0) ){
      rc = SQLITE_CORRUPT_BKPT;
      goto balance_cleanup;
    }
  }

  /* Sanity check:  For a non-corrupt database file one of the follwing
  ** must be true:
  **    (1) We found one or more cells (cntNew[0])>0), or
  **    (2) pPage is a virtual root page.  A virtual root page is when
  **        the real root page is page 1 and we are the only child of
  **        that page.
  */
  assert( cntNew[0]>0 || (pParent->pgno==1 && pParent->nCell==0) || CORRUPT_DB);
  TRACE(("BALANCE: old: %d(nc=%d) %d(nc=%d) %d(nc=%d)\n",
    apOld[0]->pgno, apOld[0]->nCell,
    nOld>=2 ? apOld[1]->pgno : 0, nOld>=2 ? apOld[1]->nCell : 0,
    nOld>=3 ? apOld[2]->pgno : 0, nOld>=3 ? apOld[2]->nCell : 0
  ));

  /*
  ** Allocate k new pages.  Reuse old pages where possible.
  */
  pageFlags = apOld[0]->aData[0];
  for(i=0; i<k; i++){
    MemPage *pNew;
    if( i<nOld ){
      pNew = apNew[i] = apOld[i];
      apOld[i] = 0;
      rc = sqlite3PagerWrite(pNew->pDbPage);
      nNew++;
      if( rc ) goto balance_cleanup;
    }else{
      assert( i>0 );
      rc = allocateBtreePage(pBt, &pNew, &pgno, (bBulk ? 1 : pgno), 0);
      if( rc ) goto balance_cleanup;
      zeroPage(pNew, pageFlags);
      apNew[i] = pNew;
      nNew++;
      cntOld[i] = b.nCell;

      /* Set the pointer-map entry for the new sibling page. */
      if( ISAUTOVACUUM ){
        ptrmapPut(pBt, pNew->pgno, PTRMAP_BTREE, pParent->pgno, &rc);
        if( rc!=SQLITE_OK ){
          goto balance_cleanup;
        }
      }
    }
  }

  /*
  ** Reassign page numbers so that the new pages are in ascending order. 
  ** This helps to keep entries in the disk file in order so that a scan
  ** of the table is closer to a linear scan through the file. That in turn 
  ** helps the operating system to deliver pages from the disk more rapidly.
  **
  ** An O(n^2) insertion sort algorithm is used, but since n is never more 
  ** than (NB+2) (a small constant), that should not be a problem.
  **
  ** When NB==3, this one optimization makes the database about 25% faster 
  ** for large insertions and deletions.
  */
  for(i=0; i<nNew; i++){
    aPgOrder[i] = aPgno[i] = apNew[i]->pgno;
    aPgFlags[i] = apNew[i]->pDbPage->flags;
    for(j=0; j<i; j++){
      if( aPgno[j]==aPgno[i] ){
        /* This branch is taken if the set of sibling pages somehow contains
        ** duplicate entries. This can happen if the database is corrupt. 
        ** It would be simpler to detect this as part of the loop below, but
        ** we do the detection here in order to avoid populating the pager
        ** cache with two separate objects associated with the same
        ** page number.  */
        assert( CORRUPT_DB );
        rc = SQLITE_CORRUPT_BKPT;
        goto balance_cleanup;
      }
    }
  }
  for(i=0; i<nNew; i++){
    int iBest = 0;                /* aPgno[] index of page number to use */
    for(j=1; j<nNew; j++){
      if( aPgOrder[j]<aPgOrder[iBest] ) iBest = j;
    }
    pgno = aPgOrder[iBest];
    aPgOrder[iBest] = 0xffffffff;
    if( iBest!=i ){
      if( iBest>i ){
        sqlite3PagerRekey(apNew[iBest]->pDbPage, pBt->nPage+iBest+1, 0);
      }
      sqlite3PagerRekey(apNew[i]->pDbPage, pgno, aPgFlags[iBest]);
      apNew[i]->pgno = pgno;
    }
  }

  TRACE(("BALANCE: new: %d(%d nc=%d) %d(%d nc=%d) %d(%d nc=%d) "
         "%d(%d nc=%d) %d(%d nc=%d)\n",
    apNew[0]->pgno, szNew[0], cntNew[0],
    nNew>=2 ? apNew[1]->pgno : 0, nNew>=2 ? szNew[1] : 0,
    nNew>=2 ? cntNew[1] - cntNew[0] - !leafData : 0,
    nNew>=3 ? apNew[2]->pgno : 0, nNew>=3 ? szNew[2] : 0,
    nNew>=3 ? cntNew[2] - cntNew[1] - !leafData : 0,
    nNew>=4 ? apNew[3]->pgno : 0, nNew>=4 ? szNew[3] : 0,
    nNew>=4 ? cntNew[3] - cntNew[2] - !leafData : 0,
    nNew>=5 ? apNew[4]->pgno : 0, nNew>=5 ? szNew[4] : 0,
    nNew>=5 ? cntNew[4] - cntNew[3] - !leafData : 0
  ));

  assert( sqlite3PagerIswriteable(pParent->pDbPage) );
  assert( nNew>=1 && nNew<=ArraySize(apNew) );
  assert( apNew[nNew-1]!=0 );
  put4byte(pRight, apNew[nNew-1]->pgno);

  /* If the sibling pages are not leaves, ensure that the right-child pointer
  ** of the right-most new sibling page is set to the value that was 
  ** originally in the same field of the right-most old sibling page. */
  if( (pageFlags & PTF_LEAF)==0 && nOld!=nNew ){
    MemPage *pOld = (nNew>nOld ? apNew : apOld)[nOld-1];
    memcpy(&apNew[nNew-1]->aData[8], &pOld->aData[8], 4);
  }

  /* Make any required updates to pointer map entries associated with 
  ** cells stored on sibling pages following the balance operation. Pointer
  ** map entries associated with divider cells are set by the insertCell()
  ** routine. The associated pointer map entries are:
  **
  **   a) if the cell contains a reference to an overflow chain, the
  **      entry associated with the first page in the overflow chain, and
  **
  **   b) if the sibling pages are not leaves, the child page associated
  **      with the cell.
  **
  ** If the sibling pages are not leaves, then the pointer map entry 
  ** associated with the right-child of each sibling may also need to be 
  ** updated. This happens below, after the sibling pages have been 
  ** populated, not here.
  */
  if( ISAUTOVACUUM ){
    MemPage *pOld;
    MemPage *pNew = pOld = apNew[0];
    int cntOldNext = pNew->nCell + pNew->nOverflow;
    int iNew = 0;
    int iOld = 0;

    for(i=0; i<b.nCell; i++){
      u8 *pCell = b.apCell[i];
      while( i==cntOldNext ){
        iOld++;
        assert( iOld<nNew || iOld<nOld );
        assert( iOld>=0 && iOld<NB );
        pOld = iOld<nNew ? apNew[iOld] : apOld[iOld];
        cntOldNext += pOld->nCell + pOld->nOverflow + !leafData;
      }
      if( i==cntNew[iNew] ){
        pNew = apNew[++iNew];
        if( !leafData ) continue;
      }

      /* Cell pCell is destined for new sibling page pNew. Originally, it
      ** was either part of sibling page iOld (possibly an overflow cell), 
      ** or else the divider cell to the left of sibling page iOld. So,
      ** if sibling page iOld had the same page number as pNew, and if
      ** pCell really was a part of sibling page iOld (not a divider or
      ** overflow cell), we can skip updating the pointer map entries.  */
      if( iOld>=nNew
       || pNew->pgno!=aPgno[iOld]
       || !SQLITE_WITHIN(pCell,pOld->aData,pOld->aDataEnd)
      ){
        if( !leafCorrection ){
          ptrmapPut(pBt, get4byte(pCell), PTRMAP_BTREE, pNew->pgno, &rc);
        }
        if( cachedCellSize(&b,i)>pNew->minLocal ){
          ptrmapPutOvflPtr(pNew, pOld, pCell, &rc);
        }
        if( rc ) goto balance_cleanup;
      }
    }
  }

  /* Insert new divider cells into pParent. */
  for(i=0; i<nNew-1; i++){
    u8 *pCell;
    u8 *pTemp;
    int sz;
    MemPage *pNew = apNew[i];
    j = cntNew[i];

    assert( j<nMaxCells );
    assert( b.apCell[j]!=0 );
    pCell = b.apCell[j];
    sz = b.szCell[j] + leafCorrection;
    pTemp = &aOvflSpace[iOvflSpace];
    if( !pNew->leaf ){
      memcpy(&pNew->aData[8], pCell, 4);
    }else if( leafData ){
      /* If the tree is a leaf-data tree, and the siblings are leaves, 
      ** then there is no divider cell in b.apCell[]. Instead, the divider 
      ** cell consists of the integer key for the right-most cell of 
      ** the sibling-page assembled above only.
      */
      CellInfo info;
      j--;
      pNew->xParseCell(pNew, b.apCell[j], &info);
      pCell = pTemp;
      sz = 4 + putVarint(&pCell[4], info.nKey);
      pTemp = 0;
    }else{
      pCell -= 4;
      /* Obscure case for non-leaf-data trees: If the cell at pCell was
      ** previously stored on a leaf node, and its reported size was 4
      ** bytes, then it may actually be smaller than this 
      ** (see btreeParseCellPtr(), 4 bytes is the minimum size of
      ** any cell). But it is important to pass the correct size to 
      ** insertCell(), so reparse the cell now.
      **
      ** This can only happen for b-trees used to evaluate "IN (SELECT ...)"
      ** and WITHOUT ROWID tables with exactly one column which is the
      ** primary key.
      */
      if( b.szCell[j]==4 ){
        assert(leafCorrection==4);
        sz = pParent->xCellSize(pParent, pCell);
      }
    }
    iOvflSpace += sz;
    assert( sz<=pBt->maxLocal+23 );
    assert( iOvflSpace <= (int)pBt->pageSize );
    insertCell(pParent, nxDiv+i, pCell, sz, pTemp, pNew->pgno, &rc);
    if( rc!=SQLITE_OK ) goto balance_cleanup;
    assert( sqlite3PagerIswriteable(pParent->pDbPage) );
  }

  /* Now update the actual sibling pages. The order in which they are updated
  ** is important, as this code needs to avoid disrupting any page from which
  ** cells may still to be read. In practice, this means:
  **
  **  (1) If cells are moving left (from apNew[iPg] to apNew[iPg-1])
  **      then it is not safe to update page apNew[iPg] until after
  **      the left-hand sibling apNew[iPg-1] has been updated.
  **
  **  (2) If cells are moving right (from apNew[iPg] to apNew[iPg+1])
  **      then it is not safe to update page apNew[iPg] until after
  **      the right-hand sibling apNew[iPg+1] has been updated.
  **
  ** If neither of the above apply, the page is safe to update.
  **
  ** The iPg value in the following loop starts at nNew-1 goes down
  ** to 0, then back up to nNew-1 again, thus making two passes over
  ** the pages.  On the initial downward pass, only condition (1) above
  ** needs to be tested because (2) will always be true from the previous
  ** step.  On the upward pass, both conditions are always true, so the
  ** upwards pass simply processes pages that were missed on the downward
  ** pass.
  */
  for(i=1-nNew; i<nNew; i++){
    int iPg = i<0 ? -i : i;
    assert( iPg>=0 && iPg<nNew );
    if( abDone[iPg] ) continue;         /* Skip pages already processed */
    if( i>=0                            /* On the upwards pass, or... */
     || cntOld[iPg-1]>=cntNew[iPg-1]    /* Condition (1) is true */
    ){
      int iNew;
      int iOld;
      int nNewCell;

      /* Verify condition (1):  If cells are moving left, update iPg
      ** only after iPg-1 has already been updated. */
      assert( iPg==0 || cntOld[iPg-1]>=cntNew[iPg-1] || abDone[iPg-1] );

      /* Verify condition (2):  If cells are moving right, update iPg
      ** only after iPg+1 has already been updated. */
      assert( cntNew[iPg]>=cntOld[iPg] || abDone[iPg+1] );

      if( iPg==0 ){
        iNew = iOld = 0;
        nNewCell = cntNew[0];
      }else{
        iOld = iPg<nOld ? (cntOld[iPg-1] + !leafData) : b.nCell;
        iNew = cntNew[iPg-1] + !leafData;
        nNewCell = cntNew[iPg] - iNew;
      }

      rc = editPage(apNew[iPg], iOld, iNew, nNewCell, &b);
      if( rc ) goto balance_cleanup;
      abDone[iPg]++;
      apNew[iPg]->nFree = usableSpace-szNew[iPg];
      assert( apNew[iPg]->nOverflow==0 );
      assert( apNew[iPg]->nCell==nNewCell );
    }
  }

  /* All pages have been processed exactly once */
  assert( memcmp(abDone, "\01\01\01\01\01", nNew)==0 );

  assert( nOld>0 );
  assert( nNew>0 );

  if( isRoot && pParent->nCell==0 && pParent->hdrOffset<=apNew[0]->nFree ){
    /* The root page of the b-tree now contains no cells. The only sibling
    ** page is the right-child of the parent. Copy the contents of the
    ** child page into the parent, decreasing the overall height of the
    ** b-tree structure by one. This is described as the "balance-shallower"
    ** sub-algorithm in some documentation.
    **
    ** If this is an auto-vacuum database, the call to copyNodeContent() 
    ** sets all pointer-map entries corresponding to database image pages 
    ** for which the pointer is stored within the content being copied.
    **
    ** It is critical that the child page be defragmented before being
    ** copied into the parent, because if the parent is page 1 then it will
    ** by smaller than the child due to the database header, and so all the
    ** free space needs to be up front.
    */
    assert( nNew==1 || CORRUPT_DB );
    rc = defragmentPage(apNew[0], -1);
    testcase( rc!=SQLITE_OK );
    assert( apNew[0]->nFree == 
        (get2byteNotZero(&apNew[0]->aData[5]) - apNew[0]->cellOffset
          - apNew[0]->nCell*2)
      || rc!=SQLITE_OK
    );
    copyNodeContent(apNew[0], pParent, &rc);
    freePage(apNew[0], &rc);
  }else if( ISAUTOVACUUM && !leafCorrection ){
    /* Fix the pointer map entries associated with the right-child of each
    ** sibling page. All other pointer map entries have already been taken
    ** care of.  */
    for(i=0; i<nNew; i++){
      u32 key = get4byte(&apNew[i]->aData[8]);
      ptrmapPut(pBt, key, PTRMAP_BTREE, apNew[i]->pgno, &rc);
    }
  }

  assert( pParent->isInit );
  TRACE(("BALANCE: finished: old=%d new=%d cells=%d\n",
          nOld, nNew, b.nCell));

  /* Free any old pages that were not reused as new pages.
  */
  for(i=nNew; i<nOld; i++){
    freePage(apOld[i], &rc);
  }

#if 0
  if( ISAUTOVACUUM && rc==SQLITE_OK && apNew[0]->isInit ){
    /* The ptrmapCheckPages() contains assert() statements that verify that
    ** all pointer map pages are set correctly. This is helpful while 
    ** debugging. This is usually disabled because a corrupt database may
    ** cause an assert() statement to fail.  */
    ptrmapCheckPages(apNew, nNew);
    ptrmapCheckPages(&pParent, 1);
  }
#endif

  /*
  ** Cleanup before returning.
  */
balance_cleanup:
  sqlite3StackFree(0, b.apCell);
  for(i=0; i<nOld; i++){
    releasePage(apOld[i]);
  }
  for(i=0; i<nNew; i++){
    releasePage(apNew[i]);
  }

  return rc;
}


/*
** This function is called when the root page of a b-tree structure is
** overfull (has one or more overflow pages).
**
** A new child page is allocated and the contents of the current root
** page, including overflow cells, are copied into the child. The root
** page is then overwritten to make it an empty page with the right-child 
** pointer pointing to the new page.
**
** Before returning, all pointer-map entries corresponding to pages 
** that the new child-page now contains pointers to are updated. The
** entry corresponding to the new right-child pointer of the root
** page is also updated.
**
** If successful, *ppChild is set to contain a reference to the child 
** page and SQLITE_OK is returned. In this case the caller is required
** to call releasePage() on *ppChild exactly once. If an error occurs,
** an error code is returned and *ppChild is set to 0.
*/
static int balance_deeper(MemPage *pRoot, MemPage **ppChild){
  int rc;                        /* Return value from subprocedures */
  MemPage *pChild = 0;           /* Pointer to a new child page */
  Pgno pgnoChild = 0;            /* Page number of the new child page */
  BtShared *pBt = pRoot->pBt;    /* The BTree */

  assert( pRoot->nOverflow>0 );
  assert( sqlite3_mutex_held(pBt->mutex) );

  /* Make pRoot, the root page of the b-tree, writable. Allocate a new 
  ** page that will become the new right-child of pPage. Copy the contents
  ** of the node stored on pRoot into the new child page.
  */
  rc = sqlite3PagerWrite(pRoot->pDbPage);
  if( rc==SQLITE_OK ){
    rc = allocateBtreePage(pBt,&pChild,&pgnoChild,pRoot->pgno,0);
    copyNodeContent(pRoot, pChild, &rc);
    if( ISAUTOVACUUM ){
      ptrmapPut(pBt, pgnoChild, PTRMAP_BTREE, pRoot->pgno, &rc);
    }
  }
  if( rc ){
    *ppChild = 0;
    releasePage(pChild);
    return rc;
  }
  assert( sqlite3PagerIswriteable(pChild->pDbPage) );
  assert( sqlite3PagerIswriteable(pRoot->pDbPage) );
  assert( pChild->nCell==pRoot->nCell || CORRUPT_DB );

  TRACE(("BALANCE: copy root %d into %d\n", pRoot->pgno, pChild->pgno));

  /* Copy the overflow cells from pRoot to pChild */
  memcpy(pChild->aiOvfl, pRoot->aiOvfl,
         pRoot->nOverflow*sizeof(pRoot->aiOvfl[0]));
  memcpy(pChild->apOvfl, pRoot->apOvfl,
         pRoot->nOverflow*sizeof(pRoot->apOvfl[0]));
  pChild->nOverflow = pRoot->nOverflow;

  /* Zero the contents of pRoot. Then install pChild as the right-child. */
  zeroPage(pRoot, pChild->aData[0] & ~PTF_LEAF);
  put4byte(&pRoot->aData[pRoot->hdrOffset+8], pgnoChild);

  *ppChild = pChild;
  return SQLITE_OK;
}

/*
** Return SQLITE_CORRUPT if any cursor other than pCur is currently valid
** on the same B-tree as pCur.
**
** This can if a database is corrupt with two or more SQL tables
** pointing to the same b-tree.  If an insert occurs on one SQL table
** and causes a BEFORE TRIGGER to do a secondary insert on the other SQL
** table linked to the same b-tree.  If the secondary insert causes a
** rebalance, that can change content out from under the cursor on the
** first SQL table, violating invariants on the first insert.
*/
static int anotherValidCursor(BtCursor *pCur){
  BtCursor *pOther;
  for(pOther=pCur->pBt->pCursor; pOther; pOther=pOther->pNext){
    if( pOther!=pCur
     && pOther->eState==CURSOR_VALID
     && pOther->pPage==pCur->pPage
    ){
      return SQLITE_CORRUPT_BKPT;
    }
  }
  return SQLITE_OK;
}

/*
** The page that pCur currently points to has just been modified in
** some way. This function figures out if this modification means the
** tree needs to be balanced, and if so calls the appropriate balancing 
** routine. Balancing routines are:
**
**   balance_quick()
**   balance_deeper()
**   balance_nonroot()
*/
static int balance(BtCursor *pCur){
  int rc = SQLITE_OK;
  const int nMin = pCur->pBt->usableSize * 2 / 3;
  u8 aBalanceQuickSpace[13];
  u8 *pFree = 0;

  VVA_ONLY( int balance_quick_called = 0 );
  VVA_ONLY( int balance_deeper_called = 0 );

  do {
    int iPage;
    MemPage *pPage = pCur->pPage;

    if( NEVER(pPage->nFree<0) && btreeComputeFreeSpace(pPage) ) break;
    if( pPage->nOverflow==0 && pPage->nFree<=nMin ){
      break;
    }else if( (iPage = pCur->iPage)==0 ){
      if( pPage->nOverflow && (rc = anotherValidCursor(pCur))==SQLITE_OK ){
        /* The root page of the b-tree is overfull. In this case call the
        ** balance_deeper() function to create a new child for the root-page
        ** and copy the current contents of the root-page to it. The
        ** next iteration of the do-loop will balance the child page.
        */ 
        assert( balance_deeper_called==0 );
        VVA_ONLY( balance_deeper_called++ );
        rc = balance_deeper(pPage, &pCur->apPage[1]);
        if( rc==SQLITE_OK ){
          pCur->iPage = 1;
          pCur->ix = 0;
          pCur->aiIdx[0] = 0;
          pCur->apPage[0] = pPage;
          pCur->pPage = pCur->apPage[1];
          assert( pCur->pPage->nOverflow );
        }
      }else{
        break;
      }
    }else{
      MemPage * const pParent = pCur->apPage[iPage-1];
      int const iIdx = pCur->aiIdx[iPage-1];

      rc = sqlite3PagerWrite(pParent->pDbPage);
      if( rc==SQLITE_OK && pParent->nFree<0 ){
        rc = btreeComputeFreeSpace(pParent);
      }
      if( rc==SQLITE_OK ){
#ifndef SQLITE_OMIT_QUICKBALANCE
        if( pPage->intKeyLeaf
         && pPage->nOverflow==1
         && pPage->aiOvfl[0]==pPage->nCell
         && pParent->pgno!=1
         && pParent->nCell==iIdx
        ){
          /* Call balance_quick() to create a new sibling of pPage on which
          ** to store the overflow cell. balance_quick() inserts a new cell
          ** into pParent, which may cause pParent overflow. If this
          ** happens, the next iteration of the do-loop will balance pParent 
          ** use either balance_nonroot() or balance_deeper(). Until this
          ** happens, the overflow cell is stored in the aBalanceQuickSpace[]
          ** buffer. 
          **
          ** The purpose of the following assert() is to check that only a
          ** single call to balance_quick() is made for each call to this
          ** function. If this were not verified, a subtle bug involving reuse
          ** of the aBalanceQuickSpace[] might sneak in.
          */
          assert( balance_quick_called==0 ); 
          VVA_ONLY( balance_quick_called++ );
          rc = balance_quick(pParent, pPage, aBalanceQuickSpace);
        }else
#endif
        {
          /* In this case, call balance_nonroot() to redistribute cells
          ** between pPage and up to 2 of its sibling pages. This involves
          ** modifying the contents of pParent, which may cause pParent to
          ** become overfull or underfull. The next iteration of the do-loop
          ** will balance the parent page to correct this.
          ** 
          ** If the parent page becomes overfull, the overflow cell or cells
          ** are stored in the pSpace buffer allocated immediately below. 
          ** A subsequent iteration of the do-loop will deal with this by
          ** calling balance_nonroot() (balance_deeper() may be called first,
          ** but it doesn't deal with overflow cells - just moves them to a
          ** different page). Once this subsequent call to balance_nonroot() 
          ** has completed, it is safe to release the pSpace buffer used by
          ** the previous call, as the overflow cell data will have been 
          ** copied either into the body of a database page or into the new
          ** pSpace buffer passed to the latter call to balance_nonroot().
          */
          u8 *pSpace = sqlite3PageMalloc(pCur->pBt->pageSize);
          rc = balance_nonroot(pParent, iIdx, pSpace, iPage==1,
                               pCur->hints&BTREE_BULKLOAD);
          if( pFree ){
            /* If pFree is not NULL, it points to the pSpace buffer used 
            ** by a previous call to balance_nonroot(). Its contents are
            ** now stored either on real database pages or within the 
            ** new pSpace buffer, so it may be safely freed here. */
            sqlite3PageFree(pFree);
          }

          /* The pSpace buffer will be freed after the next call to
          ** balance_nonroot(), or just before this function returns, whichever
          ** comes first. */
          pFree = pSpace;
        }
      }

      pPage->nOverflow = 0;

      /* The next iteration of the do-loop balances the parent page. */
      releasePage(pPage);
      pCur->iPage--;
      assert( pCur->iPage>=0 );
      pCur->pPage = pCur->apPage[pCur->iPage];
    }
  }while( rc==SQLITE_OK );

  if( pFree ){
    sqlite3PageFree(pFree);
  }
  return rc;
}

/* Overwrite content from pX into pDest.  Only do the write if the
** content is different from what is already there.
*/
static int btreeOverwriteContent(
  MemPage *pPage,           /* MemPage on which writing will occur */
  u8 *pDest,                /* Pointer to the place to start writing */
  const BtreePayload *pX,   /* Source of data to write */
  int iOffset,              /* Offset of first byte to write */
  int iAmt                  /* Number of bytes to be written */
){
  int nData = pX->nData - iOffset;
  if( nData<=0 ){
    /* Overwritting with zeros */
    int i;
    for(i=0; i<iAmt && pDest[i]==0; i++){}
    if( i<iAmt ){
      int rc = sqlite3PagerWrite(pPage->pDbPage);
      if( rc ) return rc;
      memset(pDest + i, 0, iAmt - i);
    }
  }else{
    if( nData<iAmt ){
      /* Mixed read data and zeros at the end.  Make a recursive call
      ** to write the zeros then fall through to write the real data */
      int rc = btreeOverwriteContent(pPage, pDest+nData, pX, iOffset+nData,
                                 iAmt-nData);
      if( rc ) return rc;
      iAmt = nData;
    }
    if( memcmp(pDest, ((u8*)pX->pData) + iOffset, iAmt)!=0 ){
      int rc = sqlite3PagerWrite(pPage->pDbPage);
      if( rc ) return rc;
      /* In a corrupt database, it is possible for the source and destination
      ** buffers to overlap.  This is harmless since the database is already
      ** corrupt but it does cause valgrind and ASAN warnings.  So use
      ** memmove(). */
      memmove(pDest, ((u8*)pX->pData) + iOffset, iAmt);
    }
  }
  return SQLITE_OK;
}

/*
** Overwrite the cell that cursor pCur is pointing to with fresh content
** contained in pX.
*/
static int btreeOverwriteCell(BtCursor *pCur, const BtreePayload *pX){
  int iOffset;                        /* Next byte of pX->pData to write */
  int nTotal = pX->nData + pX->nZero; /* Total bytes of to write */
  int rc;                             /* Return code */
  MemPage *pPage = pCur->pPage;       /* Page being written */
  BtShared *pBt;                      /* Btree */
  Pgno ovflPgno;                      /* Next overflow page to write */
  u32 ovflPageSize;                   /* Size to write on overflow page */

  if( pCur->info.pPayload + pCur->info.nLocal > pPage->aDataEnd
   || pCur->info.pPayload < pPage->aData + pPage->cellOffset
  ){
    return SQLITE_CORRUPT_BKPT;
  }
  /* Overwrite the local portion first */
  rc = btreeOverwriteContent(pPage, pCur->info.pPayload, pX,
                             0, pCur->info.nLocal);
  if( rc ) return rc;
  if( pCur->info.nLocal==nTotal ) return SQLITE_OK;

  /* Now overwrite the overflow pages */
  iOffset = pCur->info.nLocal;
  assert( nTotal>=0 );
  assert( iOffset>=0 );
  ovflPgno = get4byte(pCur->info.pPayload + iOffset);
  pBt = pPage->pBt;
  ovflPageSize = pBt->usableSize - 4;
  do{
    rc = btreeGetPage(pBt, ovflPgno, &pPage, 0);
    if( rc ) return rc;
    if( sqlite3PagerPageRefcount(pPage->pDbPage)!=1 ){
      rc = SQLITE_CORRUPT_BKPT;
    }else{
      if( iOffset+ovflPageSize<(u32)nTotal ){
        ovflPgno = get4byte(pPage->aData);
      }else{
        ovflPageSize = nTotal - iOffset;
      }
      rc = btreeOverwriteContent(pPage, pPage->aData+4, pX,
                                 iOffset, ovflPageSize);
    }
    sqlite3PagerUnref(pPage->pDbPage);
    if( rc ) return rc;
    iOffset += ovflPageSize;
  }while( iOffset<nTotal );
  return SQLITE_OK;    
}


/*
** Insert a new record into the BTree.  The content of the new record
** is described by the pX object.  The pCur cursor is used only to
** define what table the record should be inserted into, and is left
** pointing at a random location.
**
** For a table btree (used for rowid tables), only the pX.nKey value of
** the key is used. The pX.pKey value must be NULL.  The pX.nKey is the
** rowid or INTEGER PRIMARY KEY of the row.  The pX.nData,pData,nZero fields
** hold the content of the row.
**
** For an index btree (used for indexes and WITHOUT ROWID tables), the
** key is an arbitrary byte sequence stored in pX.pKey,nKey.  The 
** pX.pData,nData,nZero fields must be zero.
**
** If the seekResult parameter is non-zero, then a successful call to
** MovetoUnpacked() to seek cursor pCur to (pKey,nKey) has already
** been performed.  In other words, if seekResult!=0 then the cursor
** is currently pointing to a cell that will be adjacent to the cell
** to be inserted.  If seekResult<0 then pCur points to a cell that is
** smaller then (pKey,nKey).  If seekResult>0 then pCur points to a cell
** that is larger than (pKey,nKey).
**
** If seekResult==0, that means pCur is pointing at some unknown location.
** In that case, this routine must seek the cursor to the correct insertion
** point for (pKey,nKey) before doing the insertion.  For index btrees,
** if pX->nMem is non-zero, then pX->aMem contains pointers to the unpacked
** key values and pX->aMem can be used instead of pX->pKey to avoid having
** to decode the key.
*/
int sqlite3BtreeInsert(
  BtCursor *pCur,                /* Insert data into the table of this cursor */
  const BtreePayload *pX,        /* Content of the row to be inserted */
  int flags,                     /* True if this is likely an append */
  int seekResult                 /* Result of prior MovetoUnpacked() call */
){
  int rc;
  int loc = seekResult;          /* -1: before desired location  +1: after */
  int szNew = 0;
  int idx;
  MemPage *pPage;
  Btree *p = pCur->pBtree;
  BtShared *pBt = p->pBt;
  unsigned char *oldCell;
  unsigned char *newCell = 0;

  assert( (flags & (BTREE_SAVEPOSITION|BTREE_APPEND))==flags );

  if( pCur->eState==CURSOR_FAULT ){
    assert( pCur->skipNext!=SQLITE_OK );
    return pCur->skipNext;
  }

  assert( cursorOwnsBtShared(pCur) );
  assert( (pCur->curFlags & BTCF_WriteFlag)!=0
              && pBt->inTransaction==TRANS_WRITE
              && (pBt->btsFlags & BTS_READ_ONLY)==0 );
  assert( hasSharedCacheTableLock(p, pCur->pgnoRoot, pCur->pKeyInfo!=0, 2) );

  /* Assert that the caller has been consistent. If this cursor was opened
  ** expecting an index b-tree, then the caller should be inserting blob
  ** keys with no associated data. If the cursor was opened expecting an
  ** intkey table, the caller should be inserting integer keys with a
  ** blob of associated data.  */
  assert( (pX->pKey==0)==(pCur->pKeyInfo==0) );

  /* Save the positions of any other cursors open on this table.
  **
  ** In some cases, the call to btreeMoveto() below is a no-op. For
  ** example, when inserting data into a table with auto-generated integer
  ** keys, the VDBE layer invokes sqlite3BtreeLast() to figure out the 
  ** integer key to use. It then calls this function to actually insert the 
  ** data into the intkey B-Tree. In this case btreeMoveto() recognizes
  ** that the cursor is already where it needs to be and returns without
  ** doing any work. To avoid thwarting these optimizations, it is important
  ** not to clear the cursor here.
  */
  if( pCur->curFlags & BTCF_Multiple ){
    rc = saveAllCursors(pBt, pCur->pgnoRoot, pCur);
    if( rc ) return rc;
  }

  if( pCur->pKeyInfo==0 ){
    assert( pX->pKey==0 );
    /* If this is an insert into a table b-tree, invalidate any incrblob 
    ** cursors open on the row being replaced */
    invalidateIncrblobCursors(p, pCur->pgnoRoot, pX->nKey, 0);

    /* If BTREE_SAVEPOSITION is set, the cursor must already be pointing 
    ** to a row with the same key as the new entry being inserted.
    */
#ifdef SQLITE_DEBUG
    if( flags & BTREE_SAVEPOSITION ){
      assert( pCur->curFlags & BTCF_ValidNKey );
      assert( pX->nKey==pCur->info.nKey );
      assert( loc==0 );
    }
#endif

    /* On the other hand, BTREE_SAVEPOSITION==0 does not imply
    ** that the cursor is not pointing to a row to be overwritten.
    ** So do a complete check.
    */
    if( (pCur->curFlags&BTCF_ValidNKey)!=0 && pX->nKey==pCur->info.nKey ){
      /* The cursor is pointing to the entry that is to be
      ** overwritten */
      assert( pX->nData>=0 && pX->nZero>=0 );
      if( pCur->info.nSize!=0
       && pCur->info.nPayload==(u32)pX->nData+pX->nZero
      ){
        /* New entry is the same size as the old.  Do an overwrite */
        return btreeOverwriteCell(pCur, pX);
      }
      assert( loc==0 );
    }else if( loc==0 ){
      /* The cursor is *not* pointing to the cell to be overwritten, nor
      ** to an adjacent cell.  Move the cursor so that it is pointing either
      ** to the cell to be overwritten or an adjacent cell.
      */
      rc = sqlite3BtreeMovetoUnpacked(pCur, 0, pX->nKey, flags!=0, &loc);
      if( rc ) return rc;
    }
  }else{
    /* This is an index or a WITHOUT ROWID table */

    /* If BTREE_SAVEPOSITION is set, the cursor must already be pointing 
    ** to a row with the same key as the new entry being inserted.
    */
    assert( (flags & BTREE_SAVEPOSITION)==0 || loc==0 );

    /* If the cursor is not already pointing either to the cell to be
    ** overwritten, or if a new cell is being inserted, if the cursor is
    ** not pointing to an immediately adjacent cell, then move the cursor
    ** so that it does.
    */
    if( loc==0 && (flags & BTREE_SAVEPOSITION)==0 ){
      if( pX->nMem ){
        UnpackedRecord r;
        r.pKeyInfo = pCur->pKeyInfo;
        r.aMem = pX->aMem;
        r.nField = pX->nMem;
        r.default_rc = 0;
        r.errCode = 0;
        r.r1 = 0;
        r.r2 = 0;
        r.eqSeen = 0;
        rc = sqlite3BtreeMovetoUnpacked(pCur, &r, 0, flags!=0, &loc);
      }else{
        rc = btreeMoveto(pCur, pX->pKey, pX->nKey, flags!=0, &loc);
      }
      if( rc ) return rc;
    }

    /* If the cursor is currently pointing to an entry to be overwritten
    ** and the new content is the same as as the old, then use the
    ** overwrite optimization.
    */
    if( loc==0 ){
      getCellInfo(pCur);
      if( pCur->info.nKey==pX->nKey ){
        BtreePayload x2;
        x2.pData = pX->pKey;
        x2.nData = pX->nKey;
        x2.nZero = 0;
        return btreeOverwriteCell(pCur, &x2);
      }
    }

  }
  assert( pCur->eState==CURSOR_VALID 
       || (pCur->eState==CURSOR_INVALID && loc)
       || CORRUPT_DB );

  pPage = pCur->pPage;
  assert( pPage->intKey || pX->nKey>=0 );
  assert( pPage->leaf || !pPage->intKey );
  if( pPage->nFree<0 ){
    if( pCur->eState>CURSOR_INVALID ){
      rc = SQLITE_CORRUPT_BKPT;
    }else{
      rc = btreeComputeFreeSpace(pPage);
    }
    if( rc ) return rc;
  }

  TRACE(("INSERT: table=%d nkey=%lld ndata=%d page=%d %s\n",
          pCur->pgnoRoot, pX->nKey, pX->nData, pPage->pgno,
          loc==0 ? "overwrite" : "new entry"));
  assert( pPage->isInit );
  newCell = pBt->pTmpSpace;
  assert( newCell!=0 );
  rc = fillInCell(pPage, newCell, pX, &szNew);
  if( rc ) goto end_insert;
  assert( szNew==pPage->xCellSize(pPage, newCell) );
  assert( szNew <= MX_CELL_SIZE(pBt) );
  idx = pCur->ix;
  if( loc==0 ){
    CellInfo info;
    assert( idx<pPage->nCell );
    rc = sqlite3PagerWrite(pPage->pDbPage);
    if( rc ){
      goto end_insert;
    }
    oldCell = findCell(pPage, idx);
    if( !pPage->leaf ){
      memcpy(newCell, oldCell, 4);
    }
    rc = clearCell(pPage, oldCell, &info);
    testcase( pCur->curFlags & BTCF_ValidOvfl );
    invalidateOverflowCache(pCur);
    if( info.nSize==szNew && info.nLocal==info.nPayload 
     && (!ISAUTOVACUUM || szNew<pPage->minLocal)
    ){
      /* Overwrite the old cell with the new if they are the same size.
      ** We could also try to do this if the old cell is smaller, then add
      ** the leftover space to the free list.  But experiments show that
      ** doing that is no faster then skipping this optimization and just
      ** calling dropCell() and insertCell(). 
      **
      ** This optimization cannot be used on an autovacuum database if the
      ** new entry uses overflow pages, as the insertCell() call below is
      ** necessary to add the PTRMAP_OVERFLOW1 pointer-map entry.  */
      assert( rc==SQLITE_OK ); /* clearCell never fails when nLocal==nPayload */
      if( oldCell < pPage->aData+pPage->hdrOffset+10 ){
        return SQLITE_CORRUPT_BKPT;
      }
      if( oldCell+szNew > pPage->aDataEnd ){
        return SQLITE_CORRUPT_BKPT;
      }
      memcpy(oldCell, newCell, szNew);
      return SQLITE_OK;
    }
    dropCell(pPage, idx, info.nSize, &rc);
    if( rc ) goto end_insert;
  }else if( loc<0 && pPage->nCell>0 ){
    assert( pPage->leaf );
    idx = ++pCur->ix;
    pCur->curFlags &= ~BTCF_ValidNKey;
  }else{
    assert( pPage->leaf );
  }
  insertCell(pPage, idx, newCell, szNew, 0, 0, &rc);
  assert( pPage->nOverflow==0 || rc==SQLITE_OK );
  assert( rc!=SQLITE_OK || pPage->nCell>0 || pPage->nOverflow>0 );

  /* If no error has occurred and pPage has an overflow cell, call balance() 
  ** to redistribute the cells within the tree. Since balance() may move
  ** the cursor, zero the BtCursor.info.nSize and BTCF_ValidNKey
  ** variables.
  **
  ** Previous versions of SQLite called moveToRoot() to move the cursor
  ** back to the root page as balance() used to invalidate the contents
  ** of BtCursor.apPage[] and BtCursor.aiIdx[]. Instead of doing that,
  ** set the cursor state to "invalid". This makes common insert operations
  ** slightly faster.
  **
  ** There is a subtle but important optimization here too. When inserting
  ** multiple records into an intkey b-tree using a single cursor (as can
  ** happen while processing an "INSERT INTO ... SELECT" statement), it
  ** is advantageous to leave the cursor pointing to the last entry in
  ** the b-tree if possible. If the cursor is left pointing to the last
  ** entry in the table, and the next row inserted has an integer key
  ** larger than the largest existing key, it is possible to insert the
  ** row without seeking the cursor. This can be a big performance boost.
  */
  pCur->info.nSize = 0;
  if( pPage->nOverflow ){
    assert( rc==SQLITE_OK );
    pCur->curFlags &= ~(BTCF_ValidNKey);
    rc = balance(pCur);

    /* Must make sure nOverflow is reset to zero even if the balance()
    ** fails. Internal data structure corruption will result otherwise. 
    ** Also, set the cursor state to invalid. This stops saveCursorPosition()
    ** from trying to save the current position of the cursor.  */
    pCur->pPage->nOverflow = 0;
    pCur->eState = CURSOR_INVALID;
    if( (flags & BTREE_SAVEPOSITION) && rc==SQLITE_OK ){
      btreeReleaseAllCursorPages(pCur);
      if( pCur->pKeyInfo ){
        assert( pCur->pKey==0 );
        pCur->pKey = sqlite3Malloc( pX->nKey );
        if( pCur->pKey==0 ){
          rc = SQLITE_NOMEM;
        }else{
          memcpy(pCur->pKey, pX->pKey, pX->nKey);
        }
      }
      pCur->eState = CURSOR_REQUIRESEEK;
      pCur->nKey = pX->nKey;
    }
  }
  assert( pCur->iPage<0 || pCur->pPage->nOverflow==0 );

end_insert:
  return rc;
}

/*
** Delete the entry that the cursor is pointing to. 
**
** If the BTREE_SAVEPOSITION bit of the flags parameter is zero, then
** the cursor is left pointing at an arbitrary location after the delete.
** But if that bit is set, then the cursor is left in a state such that
** the next call to BtreeNext() or BtreePrev() moves it to the same row
** as it would have been on if the call to BtreeDelete() had been omitted.
**
** The BTREE_AUXDELETE bit of flags indicates that is one of several deletes
** associated with a single table entry and its indexes.  Only one of those
** deletes is considered the "primary" delete.  The primary delete occurs
** on a cursor that is not a BTREE_FORDELETE cursor.  All but one delete
** operation on non-FORDELETE cursors is tagged with the AUXDELETE flag.
** The BTREE_AUXDELETE bit is a hint that is not used by this implementation,
** but which might be used by alternative storage engines.
*/
int sqlite3BtreeDelete(BtCursor *pCur, u8 flags){
  Btree *p = pCur->pBtree;
  BtShared *pBt = p->pBt;              
  int rc;                              /* Return code */
  MemPage *pPage;                      /* Page to delete cell from */
  unsigned char *pCell;                /* Pointer to cell to delete */
  int iCellIdx;                        /* Index of cell to delete */
  int iCellDepth;                      /* Depth of node containing pCell */ 
  CellInfo info;                       /* Size of the cell being deleted */
  int bSkipnext = 0;                   /* Leaf cursor in SKIPNEXT state */
  u8 bPreserve = flags & BTREE_SAVEPOSITION;  /* Keep cursor valid */

  assert( cursorOwnsBtShared(pCur) );
  assert( pBt->inTransaction==TRANS_WRITE );
  assert( (pBt->btsFlags & BTS_READ_ONLY)==0 );
  assert( pCur->curFlags & BTCF_WriteFlag );
  assert( hasSharedCacheTableLock(p, pCur->pgnoRoot, pCur->pKeyInfo!=0, 2) );
  assert( !hasReadConflicts(p, pCur->pgnoRoot) );
  assert( (flags & ~(BTREE_SAVEPOSITION | BTREE_AUXDELETE))==0 );
  if( pCur->eState==CURSOR_REQUIRESEEK ){
    rc = btreeRestoreCursorPosition(pCur);
    if( rc ) return rc;
  }
  assert( pCur->eState==CURSOR_VALID );

  iCellDepth = pCur->iPage;
  iCellIdx = pCur->ix;
  pPage = pCur->pPage;
  pCell = findCell(pPage, iCellIdx);
  if( pPage->nFree<0 && btreeComputeFreeSpace(pPage) ) return SQLITE_CORRUPT;

  /* If the bPreserve flag is set to true, then the cursor position must
  ** be preserved following this delete operation. If the current delete
  ** will cause a b-tree rebalance, then this is done by saving the cursor
  ** key and leaving the cursor in CURSOR_REQUIRESEEK state before 
  ** returning. 
  **
  ** Or, if the current delete will not cause a rebalance, then the cursor
  ** will be left in CURSOR_SKIPNEXT state pointing to the entry immediately
  ** before or after the deleted entry. In this case set bSkipnext to true.  */
  if( bPreserve ){
    if( !pPage->leaf 
     || (pPage->nFree+cellSizePtr(pPage,pCell)+2)>(int)(pBt->usableSize*2/3)
     || pPage->nCell==1  /* See dbfuzz001.test for a test case */
    ){
      /* A b-tree rebalance will be required after deleting this entry.
      ** Save the cursor key.  */
      rc = saveCursorKey(pCur);
      if( rc ) return rc;
    }else{
      bSkipnext = 1;
    }
  }

  /* If the page containing the entry to delete is not a leaf page, move
  ** the cursor to the largest entry in the tree that is smaller than
  ** the entry being deleted. This cell will replace the cell being deleted
  ** from the internal node. The 'previous' entry is used for this instead
  ** of the 'next' entry, as the previous entry is always a part of the
  ** sub-tree headed by the child page of the cell being deleted. This makes
  ** balancing the tree following the delete operation easier.  */
  if( !pPage->leaf ){
    rc = sqlite3BtreePrevious(pCur, 0);
    assert( rc!=SQLITE_DONE );
    if( rc ) return rc;
  }

  /* Save the positions of any other cursors open on this table before
  ** making any modifications.  */
  if( pCur->curFlags & BTCF_Multiple ){
    rc = saveAllCursors(pBt, pCur->pgnoRoot, pCur);
    if( rc ) return rc;
  }

  /* If this is a delete operation to remove a row from a table b-tree,
  ** invalidate any incrblob cursors open on the row being deleted.  */
  if( pCur->pKeyInfo==0 ){
    invalidateIncrblobCursors(p, pCur->pgnoRoot, pCur->info.nKey, 0);
  }

  /* Make the page containing the entry to be deleted writable. Then free any
  ** overflow pages associated with the entry and finally remove the cell
  ** itself from within the page.  */
  rc = sqlite3PagerWrite(pPage->pDbPage);
  if( rc ) return rc;
  rc = clearCell(pPage, pCell, &info);
  dropCell(pPage, iCellIdx, info.nSize, &rc);
  if( rc ) return rc;

  /* If the cell deleted was not located on a leaf page, then the cursor
  ** is currently pointing to the largest entry in the sub-tree headed
  ** by the child-page of the cell that was just deleted from an internal
  ** node. The cell from the leaf node needs to be moved to the internal
  ** node to replace the deleted cell.  */
  if( !pPage->leaf ){
    MemPage *pLeaf = pCur->pPage;
    int nCell;
    Pgno n;
    unsigned char *pTmp;

    if( pLeaf->nFree<0 ){
      rc = btreeComputeFreeSpace(pLeaf);
      if( rc ) return rc;
    }
    if( iCellDepth<pCur->iPage-1 ){
      n = pCur->apPage[iCellDepth+1]->pgno;
    }else{
      n = pCur->pPage->pgno;
    }
    pCell = findCell(pLeaf, pLeaf->nCell-1);
    if( pCell<&pLeaf->aData[4] ) return SQLITE_CORRUPT_BKPT;
    nCell = pLeaf->xCellSize(pLeaf, pCell);
    assert( MX_CELL_SIZE(pBt) >= nCell );
    pTmp = pBt->pTmpSpace;
    assert( pTmp!=0 );
    rc = sqlite3PagerWrite(pLeaf->pDbPage);
    if( rc==SQLITE_OK ){
      insertCell(pPage, iCellIdx, pCell-4, nCell+4, pTmp, n, &rc);
    }
    dropCell(pLeaf, pLeaf->nCell-1, nCell, &rc);
    if( rc ) return rc;
  }

  /* Balance the tree. If the entry deleted was located on a leaf page,
  ** then the cursor still points to that page. In this case the first
  ** call to balance() repairs the tree, and the if(...) condition is
  ** never true.
  **
  ** Otherwise, if the entry deleted was on an internal node page, then
  ** pCur is pointing to the leaf page from which a cell was removed to
  ** replace the cell deleted from the internal node. This is slightly
  ** tricky as the leaf node may be underfull, and the internal node may
  ** be either under or overfull. In this case run the balancing algorithm
  ** on the leaf node first. If the balance proceeds far enough up the
  ** tree that we can be sure that any problem in the internal node has
  ** been corrected, so be it. Otherwise, after balancing the leaf node,
  ** walk the cursor up the tree to the internal node and balance it as 
  ** well.  */
  rc = balance(pCur);
  if( rc==SQLITE_OK && pCur->iPage>iCellDepth ){
    releasePageNotNull(pCur->pPage);
    pCur->iPage--;
    while( pCur->iPage>iCellDepth ){
      releasePage(pCur->apPage[pCur->iPage--]);
    }
    pCur->pPage = pCur->apPage[pCur->iPage];
    rc = balance(pCur);
  }

  if( rc==SQLITE_OK ){
    if( bSkipnext ){
      assert( bPreserve && (pCur->iPage==iCellDepth || CORRUPT_DB) );
      assert( pPage==pCur->pPage || CORRUPT_DB );
      assert( (pPage->nCell>0 || CORRUPT_DB) && iCellIdx<=pPage->nCell );
      pCur->eState = CURSOR_SKIPNEXT;
      if( iCellIdx>=pPage->nCell ){
        pCur->skipNext = -1;
        pCur->ix = pPage->nCell-1;
      }else{
        pCur->skipNext = 1;
      }
    }else{
      rc = moveToRoot(pCur);
      if( bPreserve ){
        btreeReleaseAllCursorPages(pCur);
        pCur->eState = CURSOR_REQUIRESEEK;
      }
      if( rc==SQLITE_EMPTY ) rc = SQLITE_OK;
    }
  }
  return rc;
}

/*
** Create a new BTree table.  Write into *piTable the page
** number for the root page of the new table.
**
** The type of type is determined by the flags parameter.  Only the
** following values of flags are currently in use.  Other values for
** flags might not work:
**
**     BTREE_INTKEY|BTREE_LEAFDATA     Used for SQL tables with rowid keys
**     BTREE_ZERODATA                  Used for SQL indices
*/
static int btreeCreateTable(Btree *p, Pgno *piTable, int createTabFlags){
  BtShared *pBt = p->pBt;
  MemPage *pRoot;
  Pgno pgnoRoot;
  int rc;
  int ptfFlags;          /* Page-type flage for the root page of new table */

  assert( sqlite3BtreeHoldsMutex(p) );
  assert( pBt->inTransaction==TRANS_WRITE );
  assert( (pBt->btsFlags & BTS_READ_ONLY)==0 );

#ifdef SQLITE_OMIT_AUTOVACUUM
  rc = allocateBtreePage(pBt, &pRoot, &pgnoRoot, 1, 0);
  if( rc ){
    return rc;
  }
#else
  if( pBt->autoVacuum ){
    Pgno pgnoMove;      /* Move a page here to make room for the root-page */
    MemPage *pPageMove; /* The page to move to. */

    /* Creating a new table may probably require moving an existing database
    ** to make room for the new tables root page. In case this page turns
    ** out to be an overflow page, delete all overflow page-map caches
    ** held by open cursors.
    */
    invalidateAllOverflowCache(pBt);

    /* Read the value of meta[3] from the database to determine where the
    ** root page of the new table should go. meta[3] is the largest root-page
    ** created so far, so the new root-page is (meta[3]+1).
    */
    sqlite3BtreeGetMeta(p, BTREE_LARGEST_ROOT_PAGE, &pgnoRoot);
    pgnoRoot++;

    /* The new root-page may not be allocated on a pointer-map page, or the
    ** PENDING_BYTE page.
    */
    while( pgnoRoot==PTRMAP_PAGENO(pBt, pgnoRoot) ||
        pgnoRoot==PENDING_BYTE_PAGE(pBt) ){
      pgnoRoot++;
    }
    assert( pgnoRoot>=3 || CORRUPT_DB );
    testcase( pgnoRoot<3 );

    /* Allocate a page. The page that currently resides at pgnoRoot will
    ** be moved to the allocated page (unless the allocated page happens
    ** to reside at pgnoRoot).
    */
    rc = allocateBtreePage(pBt, &pPageMove, &pgnoMove, pgnoRoot, BTALLOC_EXACT);
    if( rc!=SQLITE_OK ){
      return rc;
    }

    if( pgnoMove!=pgnoRoot ){
      /* pgnoRoot is the page that will be used for the root-page of
      ** the new table (assuming an error did not occur). But we were
      ** allocated pgnoMove. If required (i.e. if it was not allocated
      ** by extending the file), the current page at position pgnoMove
      ** is already journaled.
      */
      u8 eType = 0;
      Pgno iPtrPage = 0;

      /* Save the positions of any open cursors. This is required in
      ** case they are holding a reference to an xFetch reference
      ** corresponding to page pgnoRoot.  */
      rc = saveAllCursors(pBt, 0, 0);
      releasePage(pPageMove);
      if( rc!=SQLITE_OK ){
        return rc;
      }

      /* Move the page currently at pgnoRoot to pgnoMove. */
      rc = btreeGetPage(pBt, pgnoRoot, &pRoot, 0);
      if( rc!=SQLITE_OK ){
        return rc;
      }
      rc = ptrmapGet(pBt, pgnoRoot, &eType, &iPtrPage);
      if( eType==PTRMAP_ROOTPAGE || eType==PTRMAP_FREEPAGE ){
        rc = SQLITE_CORRUPT_BKPT;
      }
      if( rc!=SQLITE_OK ){
        releasePage(pRoot);
        return rc;
      }
      assert( eType!=PTRMAP_ROOTPAGE );
      assert( eType!=PTRMAP_FREEPAGE );
      rc = relocatePage(pBt, pRoot, eType, iPtrPage, pgnoMove, 0);
      releasePage(pRoot);

      /* Obtain the page at pgnoRoot */
      if( rc!=SQLITE_OK ){
        return rc;
      }
      rc = btreeGetPage(pBt, pgnoRoot, &pRoot, 0);
      if( rc!=SQLITE_OK ){
        return rc;
      }
      rc = sqlite3PagerWrite(pRoot->pDbPage);
      if( rc!=SQLITE_OK ){
        releasePage(pRoot);
        return rc;
      }
    }else{
      pRoot = pPageMove;
    } 

    /* Update the pointer-map and meta-data with the new root-page number. */
    ptrmapPut(pBt, pgnoRoot, PTRMAP_ROOTPAGE, 0, &rc);
    if( rc ){
      releasePage(pRoot);
      return rc;
    }

    /* When the new root page was allocated, page 1 was made writable in
    ** order either to increase the database filesize, or to decrement the
    ** freelist count.  Hence, the sqlite3BtreeUpdateMeta() call cannot fail.
    */
    assert( sqlite3PagerIswriteable(pBt->pPage1->pDbPage) );
    rc = sqlite3BtreeUpdateMeta(p, 4, pgnoRoot);
    if( NEVER(rc) ){
      releasePage(pRoot);
      return rc;
    }

  }else{
    rc = allocateBtreePage(pBt, &pRoot, &pgnoRoot, 1, 0);
    if( rc ) return rc;
  }
#endif
  assert( sqlite3PagerIswriteable(pRoot->pDbPage) );
  if( createTabFlags & BTREE_INTKEY ){
    ptfFlags = PTF_INTKEY | PTF_LEAFDATA | PTF_LEAF;
  }else{
    ptfFlags = PTF_ZERODATA | PTF_LEAF;
  }
  zeroPage(pRoot, ptfFlags);
  sqlite3PagerUnref(pRoot->pDbPage);
  assert( (pBt->openFlags & BTREE_SINGLE)==0 || pgnoRoot==2 );
  *piTable = pgnoRoot;
  return SQLITE_OK;
}
int sqlite3BtreeCreateTable(Btree *p, Pgno *piTable, int flags){
  int rc;
  sqlite3BtreeEnter(p);
  rc = btreeCreateTable(p, piTable, flags);
  sqlite3BtreeLeave(p);
  return rc;
}

/*
** Erase the given database page and all its children.  Return
** the page to the freelist.
*/
static int clearDatabasePage(
  BtShared *pBt,           /* The BTree that contains the table */
  Pgno pgno,               /* Page number to clear */
  int freePageFlag,        /* Deallocate page if true */
  int *pnChange            /* Add number of Cells freed to this counter */
){
  MemPage *pPage;
  int rc;
  unsigned char *pCell;
  int i;
  int hdr;
  CellInfo info;

  assert( sqlite3_mutex_held(pBt->mutex) );
  if( pgno>btreePagecount(pBt) ){
    return SQLITE_CORRUPT_BKPT;
  }
  rc = getAndInitPage(pBt, pgno, &pPage, 0, 0);
  if( rc ) return rc;
  if( pPage->bBusy ){
    rc = SQLITE_CORRUPT_BKPT;
    goto cleardatabasepage_out;
  }
  pPage->bBusy = 1;
  hdr = pPage->hdrOffset;
  for(i=0; i<pPage->nCell; i++){
    pCell = findCell(pPage, i);
    if( !pPage->leaf ){
      rc = clearDatabasePage(pBt, get4byte(pCell), 1, pnChange);
      if( rc ) goto cleardatabasepage_out;
    }
    rc = clearCell(pPage, pCell, &info);
    if( rc ) goto cleardatabasepage_out;
  }
  if( !pPage->leaf ){
    rc = clearDatabasePage(pBt, get4byte(&pPage->aData[hdr+8]), 1, pnChange);
    if( rc ) goto cleardatabasepage_out;
  }else if( pnChange ){
    assert( pPage->intKey || CORRUPT_DB );
    testcase( !pPage->intKey );
    *pnChange += pPage->nCell;
  }
  if( freePageFlag ){
    freePage(pPage, &rc);
  }else if( (rc = sqlite3PagerWrite(pPage->pDbPage))==0 ){
    zeroPage(pPage, pPage->aData[hdr] | PTF_LEAF);
  }

cleardatabasepage_out:
  pPage->bBusy = 0;
  releasePage(pPage);
  return rc;
}

/*
** Delete all information from a single table in the database.  iTable is
** the page number of the root of the table.  After this routine returns,
** the root page is empty, but still exists.
**
** This routine will fail with SQLITE_LOCKED if there are any open
** read cursors on the table.  Open write cursors are moved to the
** root of the table.
**
** If pnChange is not NULL, then table iTable must be an intkey table. The
** integer value pointed to by pnChange is incremented by the number of
** entries in the table.
*/
int sqlite3BtreeClearTable(Btree *p, int iTable, int *pnChange){
  int rc;
  BtShared *pBt = p->pBt;
  sqlite3BtreeEnter(p);
  assert( p->inTrans==TRANS_WRITE );

  rc = saveAllCursors(pBt, (Pgno)iTable, 0);

  if( SQLITE_OK==rc ){
    /* Invalidate all incrblob cursors open on table iTable (assuming iTable
    ** is the root of a table b-tree - if it is not, the following call is
    ** a no-op).  */
    invalidateIncrblobCursors(p, (Pgno)iTable, 0, 1);
    rc = clearDatabasePage(pBt, (Pgno)iTable, 0, pnChange);
  }
  sqlite3BtreeLeave(p);
  return rc;
}

/*
** Delete all information from the single table that pCur is open on.
**
** This routine only work for pCur on an ephemeral table.
*/
int sqlite3BtreeClearTableOfCursor(BtCursor *pCur){
  return sqlite3BtreeClearTable(pCur->pBtree, pCur->pgnoRoot, 0);
}

/*
** Erase all information in a table and add the root of the table to
** the freelist.  Except, the root of the principle table (the one on
** page 1) is never added to the freelist.
**
** This routine will fail with SQLITE_LOCKED if there are any open
** cursors on the table.
**
** If AUTOVACUUM is enabled and the page at iTable is not the last
** root page in the database file, then the last root page 
** in the database file is moved into the slot formerly occupied by
** iTable and that last slot formerly occupied by the last root page
** is added to the freelist instead of iTable.  In this say, all
** root pages are kept at the beginning of the database file, which
** is necessary for AUTOVACUUM to work right.  *piMoved is set to the 
** page number that used to be the last root page in the file before
** the move.  If no page gets moved, *piMoved is set to 0.
** The last root page is recorded in meta[3] and the value of
** meta[3] is updated by this procedure.
*/
static int btreeDropTable(Btree *p, Pgno iTable, int *piMoved){
  int rc;
  MemPage *pPage = 0;
  BtShared *pBt = p->pBt;

  assert( sqlite3BtreeHoldsMutex(p) );
  assert( p->inTrans==TRANS_WRITE );
  assert( iTable>=2 );
  if( iTable>btreePagecount(pBt) ){
    return SQLITE_CORRUPT_BKPT;
  }

  rc = btreeGetPage(pBt, (Pgno)iTable, &pPage, 0);
  if( rc ) return rc;
  rc = sqlite3BtreeClearTable(p, iTable, 0);
  if( rc ){
    releasePage(pPage);
    return rc;
  }

  *piMoved = 0;

#ifdef SQLITE_OMIT_AUTOVACUUM
  freePage(pPage, &rc);
  releasePage(pPage);
#else
  if( pBt->autoVacuum ){
    Pgno maxRootPgno;
    sqlite3BtreeGetMeta(p, BTREE_LARGEST_ROOT_PAGE, &maxRootPgno);

    if( iTable==maxRootPgno ){
      /* If the table being dropped is the table with the largest root-page
      ** number in the database, put the root page on the free list. 
      */
      freePage(pPage, &rc);
      releasePage(pPage);
      if( rc!=SQLITE_OK ){
        return rc;
      }
    }else{
      /* The table being dropped does not have the largest root-page
      ** number in the database. So move the page that does into the 
      ** gap left by the deleted root-page.
      */
      MemPage *pMove;
      releasePage(pPage);
      rc = btreeGetPage(pBt, maxRootPgno, &pMove, 0);
      if( rc!=SQLITE_OK ){
        return rc;
      }
      rc = relocatePage(pBt, pMove, PTRMAP_ROOTPAGE, 0, iTable, 0);
      releasePage(pMove);
      if( rc!=SQLITE_OK ){
        return rc;
      }
      pMove = 0;
      rc = btreeGetPage(pBt, maxRootPgno, &pMove, 0);
      freePage(pMove, &rc);
      releasePage(pMove);
      if( rc!=SQLITE_OK ){
        return rc;
      }
      *piMoved = maxRootPgno;
    }

    /* Set the new 'max-root-page' value in the database header. This
    ** is the old value less one, less one more if that happens to
    ** be a root-page number, less one again if that is the
    ** PENDING_BYTE_PAGE.
    */
    maxRootPgno--;
    while( maxRootPgno==PENDING_BYTE_PAGE(pBt)
           || PTRMAP_ISPAGE(pBt, maxRootPgno) ){
      maxRootPgno--;
    }
    assert( maxRootPgno!=PENDING_BYTE_PAGE(pBt) );

    rc = sqlite3BtreeUpdateMeta(p, 4, maxRootPgno);
  }else{
    freePage(pPage, &rc);
    releasePage(pPage);
  }
#endif
  return rc;  
}
int sqlite3BtreeDropTable(Btree *p, int iTable, int *piMoved){
  int rc;
  sqlite3BtreeEnter(p);
  rc = btreeDropTable(p, iTable, piMoved);
  sqlite3BtreeLeave(p);
  return rc;
}


/*
** This function may only be called if the b-tree connection already
** has a read or write transaction open on the database.
**
** Read the meta-information out of a database file.  Meta[0]
** is the number of free pages currently in the database.  Meta[1]
** through meta[15] are available for use by higher layers.  Meta[0]
** is read-only, the others are read/write.
** 
** The schema layer numbers meta values differently.  At the schema
** layer (and the SetCookie and ReadCookie opcodes) the number of
** free pages is not visible.  So Cookie[0] is the same as Meta[1].
**
** This routine treats Meta[BTREE_DATA_VERSION] as a special case.  Instead
** of reading the value out of the header, it instead loads the "DataVersion"
** from the pager.  The BTREE_DATA_VERSION value is not actually stored in the
** database file.  It is a number computed by the pager.  But its access
** pattern is the same as header meta values, and so it is convenient to
** read it from this routine.
*/
void sqlite3BtreeGetMeta(Btree *p, int idx, u32 *pMeta){
  BtShared *pBt = p->pBt;

  sqlite3BtreeEnter(p);
  assert( p->inTrans>TRANS_NONE );
  assert( SQLITE_OK==querySharedCacheTableLock(p, SCHEMA_ROOT, READ_LOCK) );
  assert( pBt->pPage1 );
  assert( idx>=0 && idx<=15 );

  if( idx==BTREE_DATA_VERSION ){
    *pMeta = sqlite3PagerDataVersion(pBt->pPager) + p->iDataVersion;
  }else{
    *pMeta = get4byte(&pBt->pPage1->aData[36 + idx*4]);
  }

  /* If auto-vacuum is disabled in this build and this is an auto-vacuum
  ** database, mark the database as read-only.  */
#ifdef SQLITE_OMIT_AUTOVACUUM
  if( idx==BTREE_LARGEST_ROOT_PAGE && *pMeta>0 ){
    pBt->btsFlags |= BTS_READ_ONLY;
  }
#endif

  sqlite3BtreeLeave(p);
}

/*
** Write meta-information back into the database.  Meta[0] is
** read-only and may not be written.
*/
int sqlite3BtreeUpdateMeta(Btree *p, int idx, u32 iMeta){
  BtShared *pBt = p->pBt;
  unsigned char *pP1;
  int rc;
  assert( idx>=1 && idx<=15 );
  sqlite3BtreeEnter(p);
  assert( p->inTrans==TRANS_WRITE );
  assert( pBt->pPage1!=0 );
  pP1 = pBt->pPage1->aData;
  rc = sqlite3PagerWrite(pBt->pPage1->pDbPage);
  if( rc==SQLITE_OK ){
    put4byte(&pP1[36 + idx*4], iMeta);
#ifndef SQLITE_OMIT_AUTOVACUUM
    if( idx==BTREE_INCR_VACUUM ){
      assert( pBt->autoVacuum || iMeta==0 );
      assert( iMeta==0 || iMeta==1 );
      pBt->incrVacuum = (u8)iMeta;
    }
#endif
  }
  sqlite3BtreeLeave(p);
  return rc;
}

/*
** The first argument, pCur, is a cursor opened on some b-tree. Count the
** number of entries in the b-tree and write the result to *pnEntry.
**
** SQLITE_OK is returned if the operation is successfully executed. 
** Otherwise, if an error is encountered (i.e. an IO error or database
** corruption) an SQLite error code is returned.
*/
int sqlite3BtreeCount(sqlite3 *db, BtCursor *pCur, i64 *pnEntry){
  i64 nEntry = 0;                      /* Value to return in *pnEntry */
  int rc;                              /* Return code */

  rc = moveToRoot(pCur);
  if( rc==SQLITE_EMPTY ){
    *pnEntry = 0;
    return SQLITE_OK;
  }

  /* Unless an error occurs, the following loop runs one iteration for each
  ** page in the B-Tree structure (not including overflow pages). 
  */
  while( rc==SQLITE_OK && !AtomicLoad(&db->u1.isInterrupted) ){
    int iIdx;                          /* Index of child node in parent */
    MemPage *pPage;                    /* Current page of the b-tree */

    /* If this is a leaf page or the tree is not an int-key tree, then 
    ** this page contains countable entries. Increment the entry counter
    ** accordingly.
    */
    pPage = pCur->pPage;
    if( pPage->leaf || !pPage->intKey ){
      nEntry += pPage->nCell;
    }

    /* pPage is a leaf node. This loop navigates the cursor so that it 
    ** points to the first interior cell that it points to the parent of
    ** the next page in the tree that has not yet been visited. The
    ** pCur->aiIdx[pCur->iPage] value is set to the index of the parent cell
    ** of the page, or to the number of cells in the page if the next page
    ** to visit is the right-child of its parent.
    **
    ** If all pages in the tree have been visited, return SQLITE_OK to the
    ** caller.
    */
    if( pPage->leaf ){
      do {
        if( pCur->iPage==0 ){
          /* All pages of the b-tree have been visited. Return successfully. */
          *pnEntry = nEntry;
          return moveToRoot(pCur);
        }
        moveToParent(pCur);
      }while ( pCur->ix>=pCur->pPage->nCell );

      pCur->ix++;
      pPage = pCur->pPage;
    }

    /* Descend to the child node of the cell that the cursor currently 
    ** points at. This is the right-child if (iIdx==pPage->nCell).
    */
    iIdx = pCur->ix;
    if( iIdx==pPage->nCell ){
      rc = moveToChild(pCur, get4byte(&pPage->aData[pPage->hdrOffset+8]));
    }else{
      rc = moveToChild(pCur, get4byte(findCell(pPage, iIdx)));
    }
  }

  /* An error has occurred. Return an error code. */
  return rc;
}

/*
** Return the pager associated with a BTree.  This routine is used for
** testing and debugging only.
*/
Pager *sqlite3BtreePager(Btree *p){
  return p->pBt->pPager;
}

#ifndef SQLITE_OMIT_INTEGRITY_CHECK
/*
** Append a message to the error message string.
*/
static void checkAppendMsg(
  IntegrityCk *pCheck,
  const char *zFormat,
  ...
){
  va_list ap;
  if( !pCheck->mxErr ) return;
  pCheck->mxErr--;
  pCheck->nErr++;
  va_start(ap, zFormat);
  if( pCheck->errMsg.nChar ){
    sqlite3_str_append(&pCheck->errMsg, "\n", 1);
  }
  if( pCheck->zPfx ){
    sqlite3_str_appendf(&pCheck->errMsg, pCheck->zPfx, pCheck->v1, pCheck->v2);
  }
  sqlite3_str_vappendf(&pCheck->errMsg, zFormat, ap);
  va_end(ap);
  if( pCheck->errMsg.accError==SQLITE_NOMEM ){
    pCheck->bOomFault = 1;
  }
}
#endif /* SQLITE_OMIT_INTEGRITY_CHECK */

#ifndef SQLITE_OMIT_INTEGRITY_CHECK

/*
** Return non-zero if the bit in the IntegrityCk.aPgRef[] array that
** corresponds to page iPg is already set.
*/
static int getPageReferenced(IntegrityCk *pCheck, Pgno iPg){
  assert( iPg<=pCheck->nPage && sizeof(pCheck->aPgRef[0])==1 );
  return (pCheck->aPgRef[iPg/8] & (1 << (iPg & 0x07)));
}

/*
** Set the bit in the IntegrityCk.aPgRef[] array that corresponds to page iPg.
*/
static void setPageReferenced(IntegrityCk *pCheck, Pgno iPg){
  assert( iPg<=pCheck->nPage && sizeof(pCheck->aPgRef[0])==1 );
  pCheck->aPgRef[iPg/8] |= (1 << (iPg & 0x07));
}


/*
** Add 1 to the reference count for page iPage.  If this is the second
** reference to the page, add an error message to pCheck->zErrMsg.
** Return 1 if there are 2 or more references to the page and 0 if
** if this is the first reference to the page.
**
** Also check that the page number is in bounds.
*/
static int checkRef(IntegrityCk *pCheck, Pgno iPage){
  if( iPage>pCheck->nPage || iPage==0 ){
    checkAppendMsg(pCheck, "invalid page number %d", iPage);
    return 1;
  }
  if( getPageReferenced(pCheck, iPage) ){
    checkAppendMsg(pCheck, "2nd reference to page %d", iPage);
    return 1;
  }
  if( AtomicLoad(&pCheck->db->u1.isInterrupted) ) return 1;
  setPageReferenced(pCheck, iPage);
  return 0;
}

#ifndef SQLITE_OMIT_AUTOVACUUM
/*
** Check that the entry in the pointer-map for page iChild maps to 
** page iParent, pointer type ptrType. If not, append an error message
** to pCheck.
*/
static void checkPtrmap(
  IntegrityCk *pCheck,   /* Integrity check context */
  Pgno iChild,           /* Child page number */
  u8 eType,              /* Expected pointer map type */
  Pgno iParent           /* Expected pointer map parent page number */
){
  int rc;
  u8 ePtrmapType;
  Pgno iPtrmapParent;

  rc = ptrmapGet(pCheck->pBt, iChild, &ePtrmapType, &iPtrmapParent);
  if( rc!=SQLITE_OK ){
    if( rc==SQLITE_NOMEM || rc==SQLITE_IOERR_NOMEM ) pCheck->bOomFault = 1;
    checkAppendMsg(pCheck, "Failed to read ptrmap key=%d", iChild);
    return;
  }

  if( ePtrmapType!=eType || iPtrmapParent!=iParent ){
    checkAppendMsg(pCheck,
      "Bad ptr map entry key=%d expected=(%d,%d) got=(%d,%d)", 
      iChild, eType, iParent, ePtrmapType, iPtrmapParent);
  }
}
#endif

/*
** Check the integrity of the freelist or of an overflow page list.
** Verify that the number of pages on the list is N.
*/
static void checkList(
  IntegrityCk *pCheck,  /* Integrity checking context */
  int isFreeList,       /* True for a freelist.  False for overflow page list */
  Pgno iPage,           /* Page number for first page in the list */
  u32 N                 /* Expected number of pages in the list */
){
  int i;
  u32 expected = N;
  int nErrAtStart = pCheck->nErr;
  while( iPage!=0 && pCheck->mxErr ){
    DbPage *pOvflPage;
    unsigned char *pOvflData;
    if( checkRef(pCheck, iPage) ) break;
    N--;
    if( sqlite3PagerGet(pCheck->pPager, (Pgno)iPage, &pOvflPage, 0) ){
      checkAppendMsg(pCheck, "failed to get page %d", iPage);
      break;
    }
    pOvflData = (unsigned char *)sqlite3PagerGetData(pOvflPage);
    if( isFreeList ){
      u32 n = (u32)get4byte(&pOvflData[4]);
#ifndef SQLITE_OMIT_AUTOVACUUM
      if( pCheck->pBt->autoVacuum ){
        checkPtrmap(pCheck, iPage, PTRMAP_FREEPAGE, 0);
      }
#endif
      if( n>pCheck->pBt->usableSize/4-2 ){
        checkAppendMsg(pCheck,
           "freelist leaf count too big on page %d", iPage);
        N--;
      }else{
        for(i=0; i<(int)n; i++){
          Pgno iFreePage = get4byte(&pOvflData[8+i*4]);
#ifndef SQLITE_OMIT_AUTOVACUUM
          if( pCheck->pBt->autoVacuum ){
            checkPtrmap(pCheck, iFreePage, PTRMAP_FREEPAGE, 0);
          }
#endif
          checkRef(pCheck, iFreePage);
        }
        N -= n;
      }
    }
#ifndef SQLITE_OMIT_AUTOVACUUM
    else{
      /* If this database supports auto-vacuum and iPage is not the last
      ** page in this overflow list, check that the pointer-map entry for
      ** the following page matches iPage.
      */
      if( pCheck->pBt->autoVacuum && N>0 ){
        i = get4byte(pOvflData);
        checkPtrmap(pCheck, i, PTRMAP_OVERFLOW2, iPage);
      }
    }
#endif
    iPage = get4byte(pOvflData);
    sqlite3PagerUnref(pOvflPage);
  }
  if( N && nErrAtStart==pCheck->nErr ){
    checkAppendMsg(pCheck,
      "%s is %d but should be %d",
      isFreeList ? "size" : "overflow list length",
      expected-N, expected);
  }
}
#endif /* SQLITE_OMIT_INTEGRITY_CHECK */

/*
** An implementation of a min-heap.
**
** aHeap[0] is the number of elements on the heap.  aHeap[1] is the
** root element.  The daughter nodes of aHeap[N] are aHeap[N*2]
** and aHeap[N*2+1].
**
** The heap property is this:  Every node is less than or equal to both
** of its daughter nodes.  A consequence of the heap property is that the
** root node aHeap[1] is always the minimum value currently in the heap.
**
** The btreeHeapInsert() routine inserts an unsigned 32-bit number onto
** the heap, preserving the heap property.  The btreeHeapPull() routine
** removes the root element from the heap (the minimum value in the heap)
** and then moves other nodes around as necessary to preserve the heap
** property.
**
** This heap is used for cell overlap and coverage testing.  Each u32
** entry represents the span of a cell or freeblock on a btree page.  
** The upper 16 bits are the index of the first byte of a range and the
** lower 16 bits are the index of the last byte of that range.
*/
static void btreeHeapInsert(u32 *aHeap, u32 x){
  u32 j, i = ++aHeap[0];
  aHeap[i] = x;
  while( (j = i/2)>0 && aHeap[j]>aHeap[i] ){
    x = aHeap[j];
    aHeap[j] = aHeap[i];
    aHeap[i] = x;
    i = j;
  }
}
static int btreeHeapPull(u32 *aHeap, u32 *pOut){
  u32 j, i, x;
  if( (x = aHeap[0])==0 ) return 0;
  *pOut = aHeap[1];
  aHeap[1] = aHeap[x];
  aHeap[x] = 0xffffffff;
  aHeap[0]--;
  i = 1;
  while( (j = i*2)<=aHeap[0] ){
    if( aHeap[j]>aHeap[j+1] ) j++;
    if( aHeap[i]<aHeap[j] ) break;
    x = aHeap[i];
    aHeap[i] = aHeap[j];
    aHeap[j] = x;
    i = j;
  }
  return 1;  
}

#ifndef SQLITE_OMIT_INTEGRITY_CHECK
/*
** Do various sanity checks on a single page of a tree.  Return
** the tree depth.  Root pages return 0.  Parents of root pages
** return 1, and so forth.
** 
** These checks are done:
**
**      1.  Make sure that cells and freeblocks do not overlap
**          but combine to completely cover the page.
**      2.  Make sure integer cell keys are in order.
**      3.  Check the integrity of overflow pages.
**      4.  Recursively call checkTreePage on all children.
**      5.  Verify that the depth of all children is the same.
*/
static int checkTreePage(
  IntegrityCk *pCheck,  /* Context for the sanity check */
  Pgno iPage,           /* Page number of the page to check */
  i64 *piMinKey,        /* Write minimum integer primary key here */
  i64 maxKey            /* Error if integer primary key greater than this */
){
  MemPage *pPage = 0;      /* The page being analyzed */
  int i;                   /* Loop counter */
  int rc;                  /* Result code from subroutine call */
  int depth = -1, d2;      /* Depth of a subtree */
  int pgno;                /* Page number */
  int nFrag;               /* Number of fragmented bytes on the page */
  int hdr;                 /* Offset to the page header */
  int cellStart;           /* Offset to the start of the cell pointer array */
  int nCell;               /* Number of cells */
  int doCoverageCheck = 1; /* True if cell coverage checking should be done */
  int keyCanBeEqual = 1;   /* True if IPK can be equal to maxKey
                           ** False if IPK must be strictly less than maxKey */
  u8 *data;                /* Page content */
  u8 *pCell;               /* Cell content */
  u8 *pCellIdx;            /* Next element of the cell pointer array */
  BtShared *pBt;           /* The BtShared object that owns pPage */
  u32 pc;                  /* Address of a cell */
  u32 usableSize;          /* Usable size of the page */
  u32 contentOffset;       /* Offset to the start of the cell content area */
  u32 *heap = 0;           /* Min-heap used for checking cell coverage */
  u32 x, prev = 0;         /* Next and previous entry on the min-heap */
  const char *saved_zPfx = pCheck->zPfx;
  int saved_v1 = pCheck->v1;
  int saved_v2 = pCheck->v2;
  u8 savedIsInit = 0;

  /* Check that the page exists
  */
  pBt = pCheck->pBt;
  usableSize = pBt->usableSize;
  if( iPage==0 ) return 0;
  if( checkRef(pCheck, iPage) ) return 0;
  pCheck->zPfx = "Page %u: ";
  pCheck->v1 = iPage;
  if( (rc = btreeGetPage(pBt, iPage, &pPage, 0))!=0 ){
    checkAppendMsg(pCheck,
       "unable to get the page. error code=%d", rc);
    goto end_of_check;
  }

  /* Clear MemPage.isInit to make sure the corruption detection code in
  ** btreeInitPage() is executed.  */
  savedIsInit = pPage->isInit;
  pPage->isInit = 0;
  if( (rc = btreeInitPage(pPage))!=0 ){
    assert( rc==SQLITE_CORRUPT );  /* The only possible error from InitPage */
    checkAppendMsg(pCheck,
                   "btreeInitPage() returns error code %d", rc);
    goto end_of_check;
  }
  if( (rc = btreeComputeFreeSpace(pPage))!=0 ){
    assert( rc==SQLITE_CORRUPT );
    checkAppendMsg(pCheck, "free space corruption", rc);
    goto end_of_check;
  }
  data = pPage->aData;
  hdr = pPage->hdrOffset;

  /* Set up for cell analysis */
  pCheck->zPfx = "On tree page %u cell %d: ";
  contentOffset = get2byteNotZero(&data[hdr+5]);
  assert( contentOffset<=usableSize );  /* Enforced by btreeInitPage() */

  /* EVIDENCE-OF: R-37002-32774 The two-byte integer at offset 3 gives the
  ** number of cells on the page. */
  nCell = get2byte(&data[hdr+3]);
  assert( pPage->nCell==nCell );

  /* EVIDENCE-OF: R-23882-45353 The cell pointer array of a b-tree page
  ** immediately follows the b-tree page header. */
  cellStart = hdr + 12 - 4*pPage->leaf;
  assert( pPage->aCellIdx==&data[cellStart] );
  pCellIdx = &data[cellStart + 2*(nCell-1)];

  if( !pPage->leaf ){
    /* Analyze the right-child page of internal pages */
    pgno = get4byte(&data[hdr+8]);
#ifndef SQLITE_OMIT_AUTOVACUUM
    if( pBt->autoVacuum ){
      pCheck->zPfx = "On page %u at right child: ";
      checkPtrmap(pCheck, pgno, PTRMAP_BTREE, iPage);
    }
#endif
    depth = checkTreePage(pCheck, pgno, &maxKey, maxKey);
    keyCanBeEqual = 0;
  }else{
    /* For leaf pages, the coverage check will occur in the same loop
    ** as the other cell checks, so initialize the heap.  */
    heap = pCheck->heap;
    heap[0] = 0;
  }

  /* EVIDENCE-OF: R-02776-14802 The cell pointer array consists of K 2-byte
  ** integer offsets to the cell contents. */
  for(i=nCell-1; i>=0 && pCheck->mxErr; i--){
    CellInfo info;

    /* Check cell size */
    pCheck->v2 = i;
    assert( pCellIdx==&data[cellStart + i*2] );
    pc = get2byteAligned(pCellIdx);
    pCellIdx -= 2;
    if( pc<contentOffset || pc>usableSize-4 ){
      checkAppendMsg(pCheck, "Offset %d out of range %d..%d",
                             pc, contentOffset, usableSize-4);
      doCoverageCheck = 0;
      continue;
    }
    pCell = &data[pc];
    pPage->xParseCell(pPage, pCell, &info);
    if( pc+info.nSize>usableSize ){
      checkAppendMsg(pCheck, "Extends off end of page");
      doCoverageCheck = 0;
      continue;
    }

    /* Check for integer primary key out of range */
    if( pPage->intKey ){
      if( keyCanBeEqual ? (info.nKey > maxKey) : (info.nKey >= maxKey) ){
        checkAppendMsg(pCheck, "Rowid %lld out of order", info.nKey);
      }
      maxKey = info.nKey;
      keyCanBeEqual = 0;     /* Only the first key on the page may ==maxKey */
    }

    /* Check the content overflow list */
    if( info.nPayload>info.nLocal ){
      u32 nPage;       /* Number of pages on the overflow chain */
      Pgno pgnoOvfl;   /* First page of the overflow chain */
      assert( pc + info.nSize - 4 <= usableSize );
      nPage = (info.nPayload - info.nLocal + usableSize - 5)/(usableSize - 4);
      pgnoOvfl = get4byte(&pCell[info.nSize - 4]);
#ifndef SQLITE_OMIT_AUTOVACUUM
      if( pBt->autoVacuum ){
        checkPtrmap(pCheck, pgnoOvfl, PTRMAP_OVERFLOW1, iPage);
      }
#endif
      checkList(pCheck, 0, pgnoOvfl, nPage);
    }

    if( !pPage->leaf ){
      /* Check sanity of left child page for internal pages */
      pgno = get4byte(pCell);
#ifndef SQLITE_OMIT_AUTOVACUUM
      if( pBt->autoVacuum ){
        checkPtrmap(pCheck, pgno, PTRMAP_BTREE, iPage);
      }
#endif
      d2 = checkTreePage(pCheck, pgno, &maxKey, maxKey);
      keyCanBeEqual = 0;
      if( d2!=depth ){
        checkAppendMsg(pCheck, "Child page depth differs");
        depth = d2;
      }
    }else{
      /* Populate the coverage-checking heap for leaf pages */
      btreeHeapInsert(heap, (pc<<16)|(pc+info.nSize-1));
    }
  }
  *piMinKey = maxKey;

  /* Check for complete coverage of the page
  */
  pCheck->zPfx = 0;
  if( doCoverageCheck && pCheck->mxErr>0 ){
    /* For leaf pages, the min-heap has already been initialized and the
    ** cells have already been inserted.  But for internal pages, that has
    ** not yet been done, so do it now */
    if( !pPage->leaf ){
      heap = pCheck->heap;
      heap[0] = 0;
      for(i=nCell-1; i>=0; i--){
        u32 size;
        pc = get2byteAligned(&data[cellStart+i*2]);
        size = pPage->xCellSize(pPage, &data[pc]);
        btreeHeapInsert(heap, (pc<<16)|(pc+size-1));
      }
    }
    /* Add the freeblocks to the min-heap
    **
    ** EVIDENCE-OF: R-20690-50594 The second field of the b-tree page header
    ** is the offset of the first freeblock, or zero if there are no
    ** freeblocks on the page. 
    */
    i = get2byte(&data[hdr+1]);
    while( i>0 ){
      int size, j;
      assert( (u32)i<=usableSize-4 ); /* Enforced by btreeComputeFreeSpace() */
      size = get2byte(&data[i+2]);
      assert( (u32)(i+size)<=usableSize ); /* due to btreeComputeFreeSpace() */
      btreeHeapInsert(heap, (((u32)i)<<16)|(i+size-1));
      /* EVIDENCE-OF: R-58208-19414 The first 2 bytes of a freeblock are a
      ** big-endian integer which is the offset in the b-tree page of the next
      ** freeblock in the chain, or zero if the freeblock is the last on the
      ** chain. */
      j = get2byte(&data[i]);
      /* EVIDENCE-OF: R-06866-39125 Freeblocks are always connected in order of
      ** increasing offset. */
      assert( j==0 || j>i+size );     /* Enforced by btreeComputeFreeSpace() */
      assert( (u32)j<=usableSize-4 ); /* Enforced by btreeComputeFreeSpace() */
      i = j;
    }
    /* Analyze the min-heap looking for overlap between cells and/or 
    ** freeblocks, and counting the number of untracked bytes in nFrag.
    ** 
    ** Each min-heap entry is of the form:    (start_address<<16)|end_address.
    ** There is an implied first entry the covers the page header, the cell
    ** pointer index, and the gap between the cell pointer index and the start
    ** of cell content.  
    **
    ** The loop below pulls entries from the min-heap in order and compares
    ** the start_address against the previous end_address.  If there is an
    ** overlap, that means bytes are used multiple times.  If there is a gap,
    ** that gap is added to the fragmentation count.
    */
    nFrag = 0;
    prev = contentOffset - 1;   /* Implied first min-heap entry */
    while( btreeHeapPull(heap,&x) ){
      if( (prev&0xffff)>=(x>>16) ){
        checkAppendMsg(pCheck,
          "Multiple uses for byte %u of page %u", x>>16, iPage);
        break;
      }else{
        nFrag += (x>>16) - (prev&0xffff) - 1;
        prev = x;
      }
    }
    nFrag += usableSize - (prev&0xffff) - 1;
    /* EVIDENCE-OF: R-43263-13491 The total number of bytes in all fragments
    ** is stored in the fifth field of the b-tree page header.
    ** EVIDENCE-OF: R-07161-27322 The one-byte integer at offset 7 gives the
    ** number of fragmented free bytes within the cell content area.
    */
    if( heap[0]==0 && nFrag!=data[hdr+7] ){
      checkAppendMsg(pCheck,
          "Fragmentation of %d bytes reported as %d on page %u",
          nFrag, data[hdr+7], iPage);
    }
  }

end_of_check:
  if( !doCoverageCheck ) pPage->isInit = savedIsInit;
  releasePage(pPage);
  pCheck->zPfx = saved_zPfx;
  pCheck->v1 = saved_v1;
  pCheck->v2 = saved_v2;
  return depth+1;
}
#endif /* SQLITE_OMIT_INTEGRITY_CHECK */

#ifndef SQLITE_OMIT_INTEGRITY_CHECK
/*
** This routine does a complete check of the given BTree file.  aRoot[] is
** an array of pages numbers were each page number is the root page of
** a table.  nRoot is the number of entries in aRoot.
**
** A read-only or read-write transaction must be opened before calling
** this function.
**
** Write the number of error seen in *pnErr.  Except for some memory
** allocation errors,  an error message held in memory obtained from
** malloc is returned if *pnErr is non-zero.  If *pnErr==0 then NULL is
** returned.  If a memory allocation error occurs, NULL is returned.
**
** If the first entry in aRoot[] is 0, that indicates that the list of
** root pages is incomplete.  This is a "partial integrity-check".  This
** happens when performing an integrity check on a single table.  The
** zero is skipped, of course.  But in addition, the freelist checks
** and the checks to make sure every page is referenced are also skipped,
** since obviously it is not possible to know which pages are covered by
** the unverified btrees.  Except, if aRoot[1] is 1, then the freelist
** checks are still performed.
*/
char *sqlite3BtreeIntegrityCheck(
  sqlite3 *db,  /* Database connection that is running the check */
  Btree *p,     /* The btree to be checked */
  Pgno *aRoot,  /* An array of root pages numbers for individual trees */
  int nRoot,    /* Number of entries in aRoot[] */
  int mxErr,    /* Stop reporting errors after this many */
  int *pnErr    /* Write number of errors seen to this variable */
){
  Pgno i;
  IntegrityCk sCheck;
  BtShared *pBt = p->pBt;
  u64 savedDbFlags = pBt->db->flags;
  char zErr[100];
  VVA_ONLY( int nRef );
  int bPartial = 0;            /* True if not checking all btrees */
  int bCkFreelist = 1;         /* True to scan the freelist */
  assert( nRoot>0 );

  /* aRoot[0]==0 means this is a partial check */
  if( aRoot[0]==0 ){
    assert( nRoot>1 );
    bPartial = 1;
    if( aRoot[1]!=1 ) bCkFreelist = 0;
  }

  sqlite3BtreeEnter(p);
  assert( p->inTrans>TRANS_NONE && pBt->inTransaction>TRANS_NONE );
  VVA_ONLY( nRef = sqlite3PagerRefcount(pBt->pPager) );
  assert( nRef>=0 );
  sCheck.db = db;
  sCheck.pBt = pBt;
  sCheck.pPager = pBt->pPager;
  sCheck.nPage = btreePagecount(sCheck.pBt);
  sCheck.mxErr = mxErr;
  sCheck.nErr = 0;
  sCheck.bOomFault = 0;
  sCheck.zPfx = 0;
  sCheck.v1 = 0;
  sCheck.v2 = 0;
  sCheck.aPgRef = 0;
  sCheck.heap = 0;
  sqlite3StrAccumInit(&sCheck.errMsg, 0, zErr, sizeof(zErr), SQLITE_MAX_LENGTH);
  sCheck.errMsg.printfFlags = SQLITE_PRINTF_INTERNAL;
  if( sCheck.nPage==0 ){
    goto integrity_ck_cleanup;
  }

  sCheck.aPgRef = sqlite3MallocZero((sCheck.nPage / 8)+ 1);
  if( !sCheck.aPgRef ){
    sCheck.bOomFault = 1;
    goto integrity_ck_cleanup;
  }
  sCheck.heap = (u32*)sqlite3PageMalloc( pBt->pageSize );
  if( sCheck.heap==0 ){
    sCheck.bOomFault = 1;
    goto integrity_ck_cleanup;
  }

  i = PENDING_BYTE_PAGE(pBt);
  if( i<=sCheck.nPage ) setPageReferenced(&sCheck, i);

  /* Check the integrity of the freelist
  */
  if( bCkFreelist ){
    sCheck.zPfx = "Main freelist: ";
    checkList(&sCheck, 1, get4byte(&pBt->pPage1->aData[32]),
              get4byte(&pBt->pPage1->aData[36]));
    sCheck.zPfx = 0;
  }

  /* Check all the tables.
  */
#ifndef SQLITE_OMIT_AUTOVACUUM
<<<<<<< HEAD
  if( pBt->autoVacuum ){
    Pgno mx = 0;
    int mxInHdr;
    for(i=0; (int)i<nRoot; i++) if( mx<aRoot[i] ) mx = aRoot[i];
    mxInHdr = get4byte(&pBt->pPage1->aData[52]);
    if( mx!=mxInHdr ){
=======
  if( !bPartial ){
    if( pBt->autoVacuum ){
      int mx = 0;
      int mxInHdr;
      for(i=0; (int)i<nRoot; i++) if( mx<aRoot[i] ) mx = aRoot[i];
      mxInHdr = get4byte(&pBt->pPage1->aData[52]);
      if( mx!=mxInHdr ){
        checkAppendMsg(&sCheck,
          "max rootpage (%d) disagrees with header (%d)",
          mx, mxInHdr
        );
      }
    }else if( get4byte(&pBt->pPage1->aData[64])!=0 ){
>>>>>>> 17d2d592
      checkAppendMsg(&sCheck,
        "incremental_vacuum enabled with a max rootpage of zero"
      );
    }
  }
#endif
  testcase( pBt->db->flags & SQLITE_CellSizeCk );
  pBt->db->flags &= ~(u64)SQLITE_CellSizeCk;
  for(i=0; (int)i<nRoot && sCheck.mxErr; i++){
    i64 notUsed;
    if( aRoot[i]==0 ) continue;
#ifndef SQLITE_OMIT_AUTOVACUUM
    if( pBt->autoVacuum && aRoot[i]>1 && !bPartial ){
      checkPtrmap(&sCheck, aRoot[i], PTRMAP_ROOTPAGE, 0);
    }
#endif
    checkTreePage(&sCheck, aRoot[i], &notUsed, LARGEST_INT64);
  }
  pBt->db->flags = savedDbFlags;

  /* Make sure every page in the file is referenced
  */
  if( !bPartial ){
    for(i=1; i<=sCheck.nPage && sCheck.mxErr; i++){
#ifdef SQLITE_OMIT_AUTOVACUUM
      if( getPageReferenced(&sCheck, i)==0 ){
        checkAppendMsg(&sCheck, "Page %d is never used", i);
      }
#else
      /* If the database supports auto-vacuum, make sure no tables contain
      ** references to pointer-map pages.
      */
      if( getPageReferenced(&sCheck, i)==0 && 
         (PTRMAP_PAGENO(pBt, i)!=i || !pBt->autoVacuum) ){
        checkAppendMsg(&sCheck, "Page %d is never used", i);
      }
      if( getPageReferenced(&sCheck, i)!=0 && 
         (PTRMAP_PAGENO(pBt, i)==i && pBt->autoVacuum) ){
        checkAppendMsg(&sCheck, "Pointer map page %d is referenced", i);
      }
    }
#endif
  }

  /* Clean  up and report errors.
  */
integrity_ck_cleanup:
  sqlite3PageFree(sCheck.heap);
  sqlite3_free(sCheck.aPgRef);
  if( sCheck.bOomFault ){
    sqlite3_str_reset(&sCheck.errMsg);
    sCheck.nErr++;
  }
  *pnErr = sCheck.nErr;
  if( sCheck.nErr==0 ) sqlite3_str_reset(&sCheck.errMsg);
  /* Make sure this analysis did not leave any unref() pages. */
  assert( nRef==sqlite3PagerRefcount(pBt->pPager) );
  sqlite3BtreeLeave(p);
  return sqlite3StrAccumFinish(&sCheck.errMsg);
}
#endif /* SQLITE_OMIT_INTEGRITY_CHECK */

/*
** Return the full pathname of the underlying database file.  Return
** an empty string if the database is in-memory or a TEMP database.
**
** The pager filename is invariant as long as the pager is
** open so it is safe to access without the BtShared mutex.
*/
const char *sqlite3BtreeGetFilename(Btree *p){
  assert( p->pBt->pPager!=0 );
  return sqlite3PagerFilename(p->pBt->pPager, 1);
}

/*
** Return the pathname of the journal file for this database. The return
** value of this routine is the same regardless of whether the journal file
** has been created or not.
**
** The pager journal filename is invariant as long as the pager is
** open so it is safe to access without the BtShared mutex.
*/
const char *sqlite3BtreeGetJournalname(Btree *p){
  assert( p->pBt->pPager!=0 );
  return sqlite3PagerJournalname(p->pBt->pPager);
}

/*
** Return non-zero if a transaction is active.
*/
int sqlite3BtreeIsInTrans(Btree *p){
  assert( p==0 || sqlite3_mutex_held(p->db->mutex) );
  return (p && (p->inTrans==TRANS_WRITE));
}

#ifndef SQLITE_OMIT_WAL
/*
** Run a checkpoint on the Btree passed as the first argument.
**
** Return SQLITE_LOCKED if this or any other connection has an open 
** transaction on the shared-cache the argument Btree is connected to.
**
** Parameter eMode is one of SQLITE_CHECKPOINT_PASSIVE, FULL or RESTART.
*/
int sqlite3BtreeCheckpoint(Btree *p, int eMode, int *pnLog, int *pnCkpt){
  int rc = SQLITE_OK;
  if( p ){
    BtShared *pBt = p->pBt;
    sqlite3BtreeEnter(p);
    if( pBt->inTransaction!=TRANS_NONE ){
      rc = SQLITE_LOCKED;
    }else{
      rc = sqlite3PagerCheckpoint(pBt->pPager, p->db, eMode, pnLog, pnCkpt);
    }
    sqlite3BtreeLeave(p);
  }
  return rc;
}
#endif

/*
** Return non-zero if a read (or write) transaction is active.
*/
int sqlite3BtreeIsInReadTrans(Btree *p){
  assert( p );
  assert( sqlite3_mutex_held(p->db->mutex) );
  return p->inTrans!=TRANS_NONE;
}

int sqlite3BtreeIsInBackup(Btree *p){
  assert( p );
  assert( sqlite3_mutex_held(p->db->mutex) );
  return p->nBackup!=0;
}

/*
** This function returns a pointer to a blob of memory associated with
** a single shared-btree. The memory is used by client code for its own
** purposes (for example, to store a high-level schema associated with 
** the shared-btree). The btree layer manages reference counting issues.
**
** The first time this is called on a shared-btree, nBytes bytes of memory
** are allocated, zeroed, and returned to the caller. For each subsequent 
** call the nBytes parameter is ignored and a pointer to the same blob
** of memory returned. 
**
** If the nBytes parameter is 0 and the blob of memory has not yet been
** allocated, a null pointer is returned. If the blob has already been
** allocated, it is returned as normal.
**
** Just before the shared-btree is closed, the function passed as the 
** xFree argument when the memory allocation was made is invoked on the 
** blob of allocated memory. The xFree function should not call sqlite3_free()
** on the memory, the btree layer does that.
*/
void *sqlite3BtreeSchema(Btree *p, int nBytes, void(*xFree)(void *)){
  BtShared *pBt = p->pBt;
  sqlite3BtreeEnter(p);
  if( !pBt->pSchema && nBytes ){
    pBt->pSchema = sqlite3DbMallocZero(0, nBytes);
    pBt->xFreeSchema = xFree;
  }
  sqlite3BtreeLeave(p);
  return pBt->pSchema;
}

/*
** Return SQLITE_LOCKED_SHAREDCACHE if another user of the same shared 
** btree as the argument handle holds an exclusive lock on the 
** sqlite_schema table. Otherwise SQLITE_OK.
*/
int sqlite3BtreeSchemaLocked(Btree *p){
  int rc;
  assert( sqlite3_mutex_held(p->db->mutex) );
  sqlite3BtreeEnter(p);
  rc = querySharedCacheTableLock(p, SCHEMA_ROOT, READ_LOCK);
  assert( rc==SQLITE_OK || rc==SQLITE_LOCKED_SHAREDCACHE );
  sqlite3BtreeLeave(p);
  return rc;
}


#ifndef SQLITE_OMIT_SHARED_CACHE
/*
** Obtain a lock on the table whose root page is iTab.  The
** lock is a write lock if isWritelock is true or a read lock
** if it is false.
*/
int sqlite3BtreeLockTable(Btree *p, int iTab, u8 isWriteLock){
  int rc = SQLITE_OK;
  assert( p->inTrans!=TRANS_NONE );
  if( p->sharable ){
    u8 lockType = READ_LOCK + isWriteLock;
    assert( READ_LOCK+1==WRITE_LOCK );
    assert( isWriteLock==0 || isWriteLock==1 );

    sqlite3BtreeEnter(p);
    rc = querySharedCacheTableLock(p, iTab, lockType);
    if( rc==SQLITE_OK ){
      rc = setSharedCacheTableLock(p, iTab, lockType);
    }
    sqlite3BtreeLeave(p);
  }
  return rc;
}
#endif

#ifndef SQLITE_OMIT_INCRBLOB
/*
** Argument pCsr must be a cursor opened for writing on an 
** INTKEY table currently pointing at a valid table entry. 
** This function modifies the data stored as part of that entry.
**
** Only the data content may only be modified, it is not possible to 
** change the length of the data stored. If this function is called with
** parameters that attempt to write past the end of the existing data,
** no modifications are made and SQLITE_CORRUPT is returned.
*/
int sqlite3BtreePutData(BtCursor *pCsr, u32 offset, u32 amt, void *z){
  int rc;
  assert( cursorOwnsBtShared(pCsr) );
  assert( sqlite3_mutex_held(pCsr->pBtree->db->mutex) );
  assert( pCsr->curFlags & BTCF_Incrblob );

  rc = restoreCursorPosition(pCsr);
  if( rc!=SQLITE_OK ){
    return rc;
  }
  assert( pCsr->eState!=CURSOR_REQUIRESEEK );
  if( pCsr->eState!=CURSOR_VALID ){
    return SQLITE_ABORT;
  }

  /* Save the positions of all other cursors open on this table. This is
  ** required in case any of them are holding references to an xFetch
  ** version of the b-tree page modified by the accessPayload call below.
  **
  ** Note that pCsr must be open on a INTKEY table and saveCursorPosition()
  ** and hence saveAllCursors() cannot fail on a BTREE_INTKEY table, hence
  ** saveAllCursors can only return SQLITE_OK.
  */
  VVA_ONLY(rc =) saveAllCursors(pCsr->pBt, pCsr->pgnoRoot, pCsr);
  assert( rc==SQLITE_OK );

  /* Check some assumptions: 
  **   (a) the cursor is open for writing,
  **   (b) there is a read/write transaction open,
  **   (c) the connection holds a write-lock on the table (if required),
  **   (d) there are no conflicting read-locks, and
  **   (e) the cursor points at a valid row of an intKey table.
  */
  if( (pCsr->curFlags & BTCF_WriteFlag)==0 ){
    return SQLITE_READONLY;
  }
  assert( (pCsr->pBt->btsFlags & BTS_READ_ONLY)==0
              && pCsr->pBt->inTransaction==TRANS_WRITE );
  assert( hasSharedCacheTableLock(pCsr->pBtree, pCsr->pgnoRoot, 0, 2) );
  assert( !hasReadConflicts(pCsr->pBtree, pCsr->pgnoRoot) );
  assert( pCsr->pPage->intKey );

  return accessPayload(pCsr, offset, amt, (unsigned char *)z, 1);
}

/* 
** Mark this cursor as an incremental blob cursor.
*/
void sqlite3BtreeIncrblobCursor(BtCursor *pCur){
  pCur->curFlags |= BTCF_Incrblob;
  pCur->pBtree->hasIncrblobCur = 1;
}
#endif

/*
** Set both the "read version" (single byte at byte offset 18) and 
** "write version" (single byte at byte offset 19) fields in the database
** header to iVersion.
*/
int sqlite3BtreeSetVersion(Btree *pBtree, int iVersion){
  BtShared *pBt = pBtree->pBt;
  int rc;                         /* Return code */
 
  assert( iVersion==1 || iVersion==2 );

  /* If setting the version fields to 1, do not automatically open the
  ** WAL connection, even if the version fields are currently set to 2.
  */
  pBt->btsFlags &= ~BTS_NO_WAL;
  if( iVersion==1 ) pBt->btsFlags |= BTS_NO_WAL;

  rc = sqlite3BtreeBeginTrans(pBtree, 0, 0);
  if( rc==SQLITE_OK ){
    u8 *aData = pBt->pPage1->aData;
    if( aData[18]!=(u8)iVersion || aData[19]!=(u8)iVersion ){
      rc = sqlite3BtreeBeginTrans(pBtree, 2, 0);
      if( rc==SQLITE_OK ){
        rc = sqlite3PagerWrite(pBt->pPage1->pDbPage);
        if( rc==SQLITE_OK ){
          aData[18] = (u8)iVersion;
          aData[19] = (u8)iVersion;
        }
      }
    }
  }

  pBt->btsFlags &= ~BTS_NO_WAL;
  return rc;
}

/*
** Return true if the cursor has a hint specified.  This routine is
** only used from within assert() statements
*/
int sqlite3BtreeCursorHasHint(BtCursor *pCsr, unsigned int mask){
  return (pCsr->hints & mask)!=0;
}

/*
** Return true if the given Btree is read-only.
*/
int sqlite3BtreeIsReadonly(Btree *p){
  return (p->pBt->btsFlags & BTS_READ_ONLY)!=0;
}

/*
** Return the size of the header added to each page by this module.
*/
int sqlite3HeaderSizeBtree(void){ return ROUND8(sizeof(MemPage)); }

#if !defined(SQLITE_OMIT_SHARED_CACHE)
/*
** Return true if the Btree passed as the only argument is sharable.
*/
int sqlite3BtreeSharable(Btree *p){
  return p->sharable;
}

/*
** Return the number of connections to the BtShared object accessed by
** the Btree handle passed as the only argument. For private caches 
** this is always 1. For shared caches it may be 1 or greater.
*/
int sqlite3BtreeConnectionCount(Btree *p){
  testcase( p->sharable );
  return p->pBt->nRef;
}
#endif<|MERGE_RESOLUTION|>--- conflicted
+++ resolved
@@ -10203,18 +10203,10 @@
   /* Check all the tables.
   */
 #ifndef SQLITE_OMIT_AUTOVACUUM
-<<<<<<< HEAD
-  if( pBt->autoVacuum ){
-    Pgno mx = 0;
-    int mxInHdr;
-    for(i=0; (int)i<nRoot; i++) if( mx<aRoot[i] ) mx = aRoot[i];
-    mxInHdr = get4byte(&pBt->pPage1->aData[52]);
-    if( mx!=mxInHdr ){
-=======
   if( !bPartial ){
     if( pBt->autoVacuum ){
-      int mx = 0;
-      int mxInHdr;
+      Pgno mx = 0;
+      Pgno mxInHdr;
       for(i=0; (int)i<nRoot; i++) if( mx<aRoot[i] ) mx = aRoot[i];
       mxInHdr = get4byte(&pBt->pPage1->aData[52]);
       if( mx!=mxInHdr ){
@@ -10224,7 +10216,6 @@
         );
       }
     }else if( get4byte(&pBt->pPage1->aData[64])!=0 ){
->>>>>>> 17d2d592
       checkAppendMsg(&sCheck,
         "incremental_vacuum enabled with a max rootpage of zero"
       );
