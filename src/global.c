/*
** 2008 June 13
**
** The author disclaims copyright to this source code.  In place of
** a legal notice, here is a blessing:
**
**    May you do good and not evil.
**    May you find forgiveness for yourself and forgive others.
**    May you share freely, never taking more than you give.
**
*************************************************************************
**
** This file contains definitions of global variables and contants.
*/
#include "sqliteInt.h"

/* An array to map all upper-case characters into their corresponding
** lower-case character. 
**
** SQLite only considers US-ASCII (or EBCDIC) characters.  We do not
** handle case conversions for the UTF character set since the tables
** involved are nearly as big or bigger than SQLite itself.
*/
const unsigned char sqlite3UpperToLower[] = {
#ifdef SQLITE_ASCII
      0,  1,  2,  3,  4,  5,  6,  7,  8,  9, 10, 11, 12, 13, 14, 15, 16, 17,
     18, 19, 20, 21, 22, 23, 24, 25, 26, 27, 28, 29, 30, 31, 32, 33, 34, 35,
     36, 37, 38, 39, 40, 41, 42, 43, 44, 45, 46, 47, 48, 49, 50, 51, 52, 53,
     54, 55, 56, 57, 58, 59, 60, 61, 62, 63, 64, 97, 98, 99,100,101,102,103,
    104,105,106,107,108,109,110,111,112,113,114,115,116,117,118,119,120,121,
    122, 91, 92, 93, 94, 95, 96, 97, 98, 99,100,101,102,103,104,105,106,107,
    108,109,110,111,112,113,114,115,116,117,118,119,120,121,122,123,124,125,
    126,127,128,129,130,131,132,133,134,135,136,137,138,139,140,141,142,143,
    144,145,146,147,148,149,150,151,152,153,154,155,156,157,158,159,160,161,
    162,163,164,165,166,167,168,169,170,171,172,173,174,175,176,177,178,179,
    180,181,182,183,184,185,186,187,188,189,190,191,192,193,194,195,196,197,
    198,199,200,201,202,203,204,205,206,207,208,209,210,211,212,213,214,215,
    216,217,218,219,220,221,222,223,224,225,226,227,228,229,230,231,232,233,
    234,235,236,237,238,239,240,241,242,243,244,245,246,247,248,249,250,251,
    252,253,254,255
#endif
#ifdef SQLITE_EBCDIC
      0,  1,  2,  3,  4,  5,  6,  7,  8,  9, 10, 11, 12, 13, 14, 15, /* 0x */
     16, 17, 18, 19, 20, 21, 22, 23, 24, 25, 26, 27, 28, 29, 30, 31, /* 1x */
     32, 33, 34, 35, 36, 37, 38, 39, 40, 41, 42, 43, 44, 45, 46, 47, /* 2x */
     48, 49, 50, 51, 52, 53, 54, 55, 56, 57, 58, 59, 60, 61, 62, 63, /* 3x */
     64, 65, 66, 67, 68, 69, 70, 71, 72, 73, 74, 75, 76, 77, 78, 79, /* 4x */
     80, 81, 82, 83, 84, 85, 86, 87, 88, 89, 90, 91, 92, 93, 94, 95, /* 5x */
     96, 97, 66, 67, 68, 69, 70, 71, 72, 73,106,107,108,109,110,111, /* 6x */
    112, 81, 82, 83, 84, 85, 86, 87, 88, 89,122,123,124,125,126,127, /* 7x */
    128,129,130,131,132,133,134,135,136,137,138,139,140,141,142,143, /* 8x */
    144,145,146,147,148,149,150,151,152,153,154,155,156,157,156,159, /* 9x */
    160,161,162,163,164,165,166,167,168,169,170,171,140,141,142,175, /* Ax */
    176,177,178,179,180,181,182,183,184,185,186,187,188,189,190,191, /* Bx */
    192,129,130,131,132,133,134,135,136,137,202,203,204,205,206,207, /* Cx */
    208,145,146,147,148,149,150,151,152,153,218,219,220,221,222,223, /* Dx */
    224,225,162,163,164,165,166,167,168,169,232,203,204,205,206,207, /* Ex */
    239,240,241,242,243,244,245,246,247,248,249,219,220,221,222,255, /* Fx */
#endif
};

/*
** The following 256 byte lookup table is used to support SQLites built-in
** equivalents to the following standard library functions:
**
**   isspace()                        0x01
**   isalpha()                        0x02
**   isdigit()                        0x04
**   isalnum()                        0x06
**   isxdigit()                       0x08
**   toupper()                        0x20
**   SQLite identifier character      0x40
**
** Bit 0x20 is set if the mapped character requires translation to upper
** case. i.e. if the character is a lower-case ASCII character.
** If x is a lower-case ASCII character, then its upper-case equivalent
** is (x - 0x20). Therefore toupper() can be implemented as:
**
**   (x & ~(map[x]&0x20))
**
** Standard function tolower() is implemented using the sqlite3UpperToLower[]
** array. tolower() is used more often than toupper() by SQLite.
**
** Bit 0x40 is set if the character non-alphanumeric and can be used in an 
** SQLite identifier.  Identifiers are alphanumerics, "_", "$", and any
** non-ASCII UTF character. Hence the test for whether or not a character is
** part of an identifier is 0x46.
**
** SQLite's versions are identical to the standard versions assuming a
** locale of "C". They are implemented as macros in sqliteInt.h.
*/
#ifdef SQLITE_ASCII
const unsigned char sqlite3CtypeMap[256] = {
  0x00, 0x00, 0x00, 0x00, 0x00, 0x00, 0x00, 0x00,  /* 00..07    ........ */
  0x00, 0x01, 0x01, 0x01, 0x01, 0x01, 0x00, 0x00,  /* 08..0f    ........ */
  0x00, 0x00, 0x00, 0x00, 0x00, 0x00, 0x00, 0x00,  /* 10..17    ........ */
  0x00, 0x00, 0x00, 0x00, 0x00, 0x00, 0x00, 0x00,  /* 18..1f    ........ */
  0x01, 0x00, 0x00, 0x00, 0x40, 0x00, 0x00, 0x00,  /* 20..27     !"#$%&' */
  0x00, 0x00, 0x00, 0x00, 0x00, 0x00, 0x00, 0x00,  /* 28..2f    ()*+,-./ */
  0x0c, 0x0c, 0x0c, 0x0c, 0x0c, 0x0c, 0x0c, 0x0c,  /* 30..37    01234567 */
  0x0c, 0x0c, 0x00, 0x00, 0x00, 0x00, 0x00, 0x00,  /* 38..3f    89:;<=>? */

  0x00, 0x0a, 0x0a, 0x0a, 0x0a, 0x0a, 0x0a, 0x02,  /* 40..47    @ABCDEFG */
  0x02, 0x02, 0x02, 0x02, 0x02, 0x02, 0x02, 0x02,  /* 48..4f    HIJKLMNO */
  0x02, 0x02, 0x02, 0x02, 0x02, 0x02, 0x02, 0x02,  /* 50..57    PQRSTUVW */
  0x02, 0x02, 0x02, 0x00, 0x00, 0x00, 0x00, 0x40,  /* 58..5f    XYZ[\]^_ */
  0x00, 0x2a, 0x2a, 0x2a, 0x2a, 0x2a, 0x2a, 0x22,  /* 60..67    `abcdefg */
  0x22, 0x22, 0x22, 0x22, 0x22, 0x22, 0x22, 0x22,  /* 68..6f    hijklmno */
  0x22, 0x22, 0x22, 0x22, 0x22, 0x22, 0x22, 0x22,  /* 70..77    pqrstuvw */
  0x22, 0x22, 0x22, 0x00, 0x00, 0x00, 0x00, 0x00,  /* 78..7f    xyz{|}~. */

  0x40, 0x40, 0x40, 0x40, 0x40, 0x40, 0x40, 0x40,  /* 80..87    ........ */
  0x40, 0x40, 0x40, 0x40, 0x40, 0x40, 0x40, 0x40,  /* 88..8f    ........ */
  0x40, 0x40, 0x40, 0x40, 0x40, 0x40, 0x40, 0x40,  /* 90..97    ........ */
  0x40, 0x40, 0x40, 0x40, 0x40, 0x40, 0x40, 0x40,  /* 98..9f    ........ */
  0x40, 0x40, 0x40, 0x40, 0x40, 0x40, 0x40, 0x40,  /* a0..a7    ........ */
  0x40, 0x40, 0x40, 0x40, 0x40, 0x40, 0x40, 0x40,  /* a8..af    ........ */
  0x40, 0x40, 0x40, 0x40, 0x40, 0x40, 0x40, 0x40,  /* b0..b7    ........ */
  0x40, 0x40, 0x40, 0x40, 0x40, 0x40, 0x40, 0x40,  /* b8..bf    ........ */

  0x40, 0x40, 0x40, 0x40, 0x40, 0x40, 0x40, 0x40,  /* c0..c7    ........ */
  0x40, 0x40, 0x40, 0x40, 0x40, 0x40, 0x40, 0x40,  /* c8..cf    ........ */
  0x40, 0x40, 0x40, 0x40, 0x40, 0x40, 0x40, 0x40,  /* d0..d7    ........ */
  0x40, 0x40, 0x40, 0x40, 0x40, 0x40, 0x40, 0x40,  /* d8..df    ........ */
  0x40, 0x40, 0x40, 0x40, 0x40, 0x40, 0x40, 0x40,  /* e0..e7    ........ */
  0x40, 0x40, 0x40, 0x40, 0x40, 0x40, 0x40, 0x40,  /* e8..ef    ........ */
  0x40, 0x40, 0x40, 0x40, 0x40, 0x40, 0x40, 0x40,  /* f0..f7    ........ */
  0x40, 0x40, 0x40, 0x40, 0x40, 0x40, 0x40, 0x40   /* f8..ff    ........ */
};
#endif

#ifndef SQLITE_USE_URI
# define  SQLITE_USE_URI 0
#endif

#ifndef SQLITE_ALLOW_COVERING_INDEX_SCAN
# define SQLITE_ALLOW_COVERING_INDEX_SCAN 1
#endif

/*
** The following singleton contains the global configuration for
** the SQLite library.
*/
SQLITE_WSD struct Sqlite3Config sqlite3Config = {
   SQLITE_DEFAULT_MEMSTATUS,  /* bMemstat */
   1,                         /* bCoreMutex */
   SQLITE_THREADSAFE==1,      /* bFullMutex */
   SQLITE_USE_URI,            /* bOpenUri */
<<<<<<< HEAD
   0,                         /* bReadOnly */
=======
   SQLITE_ALLOW_COVERING_INDEX_SCAN,   /* bUseCis */
>>>>>>> 4d85fa76
   0x7ffffffe,                /* mxStrlen */
   128,                       /* szLookaside */
   500,                       /* nLookaside */
   {0,0,0,0,0,0,0,0},         /* m */
   {0,0,0,0,0,0,0,0,0},       /* mutex */
   {0,0,0,0,0,0,0,0,0,0,0,0,0},/* pcache2 */
   (void*)0,                  /* pHeap */
   0,                         /* nHeap */
   0, 0,                      /* mnHeap, mxHeap */
   (void*)0,                  /* pScratch */
   0,                         /* szScratch */
   0,                         /* nScratch */
   (void*)0,                  /* pPage */
   0,                         /* szPage */
   0,                         /* nPage */
   0,                         /* mxParserStack */
   0,                         /* sharedCacheEnabled */
   /* All the rest should always be initialized to zero */
   0,                         /* isInit */
   0,                         /* inProgress */
   0,                         /* isMutexInit */
   0,                         /* isMallocInit */
   0,                         /* isPCacheInit */
   0,                         /* pInitMutex */
   0,                         /* nRefInitMutex */
   0,                         /* xLog */
   0,                         /* pLogArg */
   0,                         /* bLocaltimeFault */
};


/*
** Hash table for global functions - functions common to all
** database connections.  After initialization, this table is
** read-only.
*/
SQLITE_WSD FuncDefHash sqlite3GlobalFunctions;

/*
** Constant tokens for values 0 and 1.
*/
const Token sqlite3IntTokens[] = {
   { "0", 1 },
   { "1", 1 }
};


/*
** The value of the "pending" byte must be 0x40000000 (1 byte past the
** 1-gibabyte boundary) in a compatible database.  SQLite never uses
** the database page that contains the pending byte.  It never attempts
** to read or write that page.  The pending byte page is set assign
** for use by the VFS layers as space for managing file locks.
**
** During testing, it is often desirable to move the pending byte to
** a different position in the file.  This allows code that has to
** deal with the pending byte to run on files that are much smaller
** than 1 GiB.  The sqlite3_test_control() interface can be used to
** move the pending byte.
**
** IMPORTANT:  Changing the pending byte to any value other than
** 0x40000000 results in an incompatible database file format!
** Changing the pending byte during operating results in undefined
** and dileterious behavior.
*/
#ifndef SQLITE_OMIT_WSD
int sqlite3PendingByte = 0x40000000;
#endif

#include "opcodes.h"
/*
** Properties of opcodes.  The OPFLG_INITIALIZER macro is
** created by mkopcodeh.awk during compilation.  Data is obtained
** from the comments following the "case OP_xxxx:" statements in
** the vdbe.c file.  
*/
const unsigned char sqlite3OpcodeProperty[] = OPFLG_INITIALIZER;<|MERGE_RESOLUTION|>--- conflicted
+++ resolved
@@ -146,11 +146,8 @@
    1,                         /* bCoreMutex */
    SQLITE_THREADSAFE==1,      /* bFullMutex */
    SQLITE_USE_URI,            /* bOpenUri */
-<<<<<<< HEAD
+   SQLITE_ALLOW_COVERING_INDEX_SCAN,   /* bUseCis */
    0,                         /* bReadOnly */
-=======
-   SQLITE_ALLOW_COVERING_INDEX_SCAN,   /* bUseCis */
->>>>>>> 4d85fa76
    0x7ffffffe,                /* mxStrlen */
    128,                       /* szLookaside */
    500,                       /* nLookaside */
