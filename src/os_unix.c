--- conflicted
+++ resolved
@@ -4019,12 +4019,8 @@
                      SQLITE_SHM_DIRECTORY "/sqlite-shm-%x-%x",
                      (u32)sStat.st_ino, (u32)sStat.st_dev);
 #else
-<<<<<<< HEAD
     sqlite3_snprintf(nShmFilename, zShmFilename, "%s-shm", zBasePath);
-=======
-    sqlite3_snprintf(nShmFilename, zShmFilename, "%s-shm", pDbFd->zPath);
     sqlite3FileSuffix3(pDbFd->zPath, zShmFilename);
->>>>>>> e5a1320d
 #endif
     pShmNode->h = -1;
     pDbFd->pInode->pShmNode = pShmNode;
