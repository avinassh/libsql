--- conflicted
+++ resolved
@@ -2038,14 +2038,7 @@
       lock.l_type = F_UNLCK;
       lock.l_whence = SEEK_SET;
       lock.l_start = lock.l_len = 0L;
-<<<<<<< HEAD
-      SimulateIOErrorBenign(1);
-      SimulateIOError( h=(-1) )
-      SimulateIOErrorBenign(0);
       if( unixFileLock(pFile, &lock, 10)==0 ){
-=======
-      if( unixFileLock(pFile, &lock)==0 ){
->>>>>>> f9b22ca4
         pInode->eFileLock = NO_LOCK;
       }else{
 #if OSLOCKING_CHECK_BUSY_IOERR
@@ -4709,15 +4702,8 @@
       }
       pShmNode->h = robust_open(zShmFilename, openFlags, (sStat.st_mode&0777));
       if( pShmNode->h<0 ){
-<<<<<<< HEAD
         rc = unixLogError(SQLITE_CANTOPEN_BKPT, "open", zShmFilename);
         goto shm_open_err;
-=======
-        if( pShmNode->h<0 ){
-          rc = unixLogError(SQLITE_CANTOPEN_BKPT, "open", zShmFilename);
-          goto shm_open_err;
-        }
->>>>>>> f9b22ca4
       }
   
       /* Check to see if another process is holding the dead-man switch.
