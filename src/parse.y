--- conflicted
+++ resolved
@@ -145,8 +145,8 @@
 trans_opt ::= TRANSACTION nm.
 %type transtype {int}
 transtype(A) ::= .             {A = TK_DEFERRED;}
-transtype(A) ::= DEFERRED(X).         {A = @X;}
-transtype(A) ::= IMMEDIATE(X).        {A = @X;}
+transtype(A) ::= DEFERRED(X).  {A = @X; /*A-overwrites-X*/}
+transtype(A) ::= IMMEDIATE(X). {A = @X; /*A-overwrites-X*/}
 transtype(A) ::= ID(X). {
    Token *p = &X;
    if( p->n==9 && sqlite3_strnicmp(p->z,"exclusive",9)==0 ){
@@ -210,32 +210,6 @@
 columnlist ::= columnname carglist.
 columnname(A) ::= nm(A) typetoken(Y). {sqlite3AddColumn(pParse,&A,&Y);}
 
-<<<<<<< HEAD
-// An IDENTIFIER can be a generic identifier, or one of several
-// keywords.  Any non-standard keyword can also be an identifier.
-//
-%token_class id  ID|INDEXED.
-
-// The following directive causes tokens ABORT, AFTER, ASC, etc. to
-// fallback to ID if they will not parse as their original value.
-// This obviates the need for the "id" nonterminal.
-//
-%fallback ID
-  ABORT ACTION AFTER ANALYZE ASC ATTACH BEFORE BEGIN BY CASCADE CAST COLUMNKW
-  CONFLICT DATABASE DEFERRED DESC DETACH EACH END EXPLAIN FAIL FOR
-  IGNORE IMMEDIATE INITIALLY INSTEAD LIKE_KW MATCH NO PLAN
-  QUERY KEY OF OFFSET PRAGMA RAISE RECURSIVE RELEASE REPLACE RESTRICT ROW
-  ROLLBACK SAVEPOINT TEMP TRIGGER VACUUM VIEW VIRTUAL
-  WITH WITHOUT
-%ifdef SQLITE_OMIT_COMPOUND_SELECT
-  EXCEPT INTERSECT UNION
-%endif SQLITE_OMIT_COMPOUND_SELECT
-  REINDEX RENAME CTIME_KW IF
-  .
-%wildcard ANY.
-
-=======
->>>>>>> a6dddd9b
 // Define operator precedence early so that this is the first occurrence
 // of the operator tokens in the grammer.  Keeping the operators together
 // causes them to be assigned integer values that are close together,
@@ -271,7 +245,7 @@
 //
 %fallback ID
   ABORT ACTION AFTER ANALYZE ASC ATTACH BEFORE BEGIN BY CASCADE CAST COLUMNKW
-  CONFLICT DATABASE DEFERRED DESC DETACH EACH END EXCLUSIVE EXPLAIN FAIL FOR
+  CONFLICT DATABASE DEFERRED DESC DETACH EACH END EXPLAIN FAIL FOR
   IGNORE IMMEDIATE INITIALLY INSTEAD LIKE_KW MATCH NO PLAN
   QUERY KEY OF OFFSET PRAGMA RAISE RECURSIVE RELEASE REPLACE RESTRICT ROW
   ROLLBACK SAVEPOINT TEMP TRIGGER VACUUM VIEW VIRTUAL WITH WITHOUT
