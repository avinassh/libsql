--- conflicted
+++ resolved
@@ -1158,7 +1158,6 @@
   char zPrefix[100];    /* Graph prefix */
 };
 
-<<<<<<< HEAD
 /* Input source switching is done through one of these (defined below) */
 typedef struct InSource InSource;
 
@@ -1201,7 +1200,7 @@
 #else
 # define SHEXT_VAREXP(pSS) 0
 #endif
-=======
+
 /* Parameters affecting columnar mode result display (defaulting together) */
 typedef struct ColModeOpts {
   int iWrap;            /* In columnar modes, wrap lines reaching this limit */
@@ -1210,7 +1209,6 @@
 } ColModeOpts;
 #define ColModeOpts_default { 60, 0, 0 }
 #define ColModeOpts_default_qbox { 60, 1, 0 }
->>>>>>> e66532a6
 
 /*
 ** State information about the database connection is contained in an
@@ -1230,11 +1228,8 @@
   u8 eTraceType;         /* SHELL_TRACE_* value for type of trace */
   u8 bSafeMode;          /* True to prohibit unsafe operations */
   u8 bSafeModePersist;   /* The long-term value of bSafeMode */
-<<<<<<< HEAD
   u8 bExtendedDotCmds;   /* Bits set to enable various shell extensions */
-=======
   ColModeOpts cmOpts;    /* Option values affecting columnar mode output */
->>>>>>> e66532a6
   unsigned statsOn;      /* True to display memory stats before each finalize */
   u8 bQuote;             /* Quote results for .mode box and table */
   int iWrap;             /* In columnar modes, wrap lines reaching this limit */
