/*
** 2001 September 15
**
** The author disclaims copyright to this source code.  In place of
** a legal notice, here is a blessing:
**
**    May you do good and not evil.
**    May you find forgiveness for yourself and forgive others.
**    May you share freely, never taking more than you give.
**
*************************************************************************
** A TCL Interface to SQLite.  Append this file to sqlite3.c and
** compile the whole thing to build a TCL-enabled version of SQLite.
**
** Compile-time options:
**
**  -DTCLSH=1             Add a "main()" routine that works as a tclsh.
**
**  -DSQLITE_TCLMD5       When used in conjuction with -DTCLSH=1, add
**                        four new commands to the TCL interpreter for
**                        generating MD5 checksums:  md5, md5file,
**                        md5-10x8, and md5file-10x8.
**
**  -DSQLITE_TEST         When used in conjuction with -DTCLSH=1, add
**                        hundreds of new commands used for testing
**                        SQLite.  This option implies -DSQLITE_TCLMD5.
*/
#include "tcl.h"
#include <errno.h>

/*
** Some additional include files are needed if this file is not
** appended to the amalgamation.
*/
#ifndef SQLITE_AMALGAMATION
# include "sqlite3.h"
# include <stdlib.h>
# include <string.h>
# include <assert.h>
  typedef unsigned char u8;
#endif
#include <ctype.h>

/*
 * Windows needs to know which symbols to export.  Unix does not.
 * BUILD_sqlite should be undefined for Unix.
 */
#ifdef BUILD_sqlite
#undef TCL_STORAGE_CLASS
#define TCL_STORAGE_CLASS DLLEXPORT
#endif /* BUILD_sqlite */

#define NUM_PREPARED_STMTS 10
#define MAX_PREPARED_STMTS 100

/* Forward declaration */
typedef struct SqliteDb SqliteDb;

/*
** New SQL functions can be created as TCL scripts.  Each such function
** is described by an instance of the following structure.
*/
typedef struct SqlFunc SqlFunc;
struct SqlFunc {
  Tcl_Interp *interp;   /* The TCL interpret to execute the function */
  Tcl_Obj *pScript;     /* The Tcl_Obj representation of the script */
  SqliteDb *pDb;        /* Database connection that owns this function */
  int useEvalObjv;      /* True if it is safe to use Tcl_EvalObjv */
  char *zName;          /* Name of this function */
  SqlFunc *pNext;       /* Next function on the list of them all */
};

/*
** New collation sequences function can be created as TCL scripts.  Each such
** function is described by an instance of the following structure.
*/
typedef struct SqlCollate SqlCollate;
struct SqlCollate {
  Tcl_Interp *interp;   /* The TCL interpret to execute the function */
  char *zScript;        /* The script to be run */
  SqlCollate *pNext;    /* Next function on the list of them all */
};

/*
** Prepared statements are cached for faster execution.  Each prepared
** statement is described by an instance of the following structure.
*/
typedef struct SqlPreparedStmt SqlPreparedStmt;
struct SqlPreparedStmt {
  SqlPreparedStmt *pNext;  /* Next in linked list */
  SqlPreparedStmt *pPrev;  /* Previous on the list */
  sqlite3_stmt *pStmt;     /* The prepared statement */
  int nSql;                /* chars in zSql[] */
  const char *zSql;        /* Text of the SQL statement */
  int nParm;               /* Size of apParm array */
  Tcl_Obj **apParm;        /* Array of referenced object pointers */
};

typedef struct IncrblobChannel IncrblobChannel;

/*
** There is one instance of this structure for each SQLite database
** that has been opened by the SQLite TCL interface.
**
** If this module is built with SQLITE_TEST defined (to create the SQLite
** testfixture executable), then it may be configured to use either
** sqlite3_prepare_v2() or sqlite3_prepare() to prepare SQL statements.
** If SqliteDb.bLegacyPrepare is true, sqlite3_prepare() is used.
*/
struct SqliteDb {
  sqlite3 *db;               /* The "real" database structure. MUST BE FIRST */
  Tcl_Interp *interp;        /* The interpreter used for this database */
  char *zBusy;               /* The busy callback routine */
  char *zCommit;             /* The commit hook callback routine */
  char *zTrace;              /* The trace callback routine */
  char *zProfile;            /* The profile callback routine */
  char *zProgress;           /* The progress callback routine */
  char *zAuth;               /* The authorization callback routine */
  int disableAuth;           /* Disable the authorizer if it exists */
  char *zNull;               /* Text to substitute for an SQL NULL value */
  SqlFunc *pFunc;            /* List of SQL functions */
  Tcl_Obj *pUpdateHook;      /* Update hook script (if any) */
  Tcl_Obj *pPreUpdateHook;   /* Pre-update hook script (if any) */
  Tcl_Obj *pRollbackHook;    /* Rollback hook script (if any) */
  Tcl_Obj *pWalHook;         /* WAL hook script (if any) */
  Tcl_Obj *pUnlockNotify;    /* Unlock notify script (if any) */
  SqlCollate *pCollate;      /* List of SQL collation functions */
  int rc;                    /* Return code of most recent sqlite3_exec() */
  Tcl_Obj *pCollateNeeded;   /* Collation needed script */
  SqlPreparedStmt *stmtList; /* List of prepared statements*/
  SqlPreparedStmt *stmtLast; /* Last statement in the list */
  int maxStmt;               /* The next maximum number of stmtList */
  int nStmt;                 /* Number of statements in stmtList */
  IncrblobChannel *pIncrblob;/* Linked list of open incrblob channels */
  int nStep, nSort, nIndex;  /* Statistics for most recent operation */
  int nTransaction;          /* Number of nested [transaction] methods */
#ifdef SQLITE_TEST
  int bLegacyPrepare;        /* True to use sqlite3_prepare() */
#endif
};

struct IncrblobChannel {
  sqlite3_blob *pBlob;      /* sqlite3 blob handle */
  SqliteDb *pDb;            /* Associated database connection */
  int iSeek;                /* Current seek offset */
  Tcl_Channel channel;      /* Channel identifier */
  IncrblobChannel *pNext;   /* Linked list of all open incrblob channels */
  IncrblobChannel *pPrev;   /* Linked list of all open incrblob channels */
};

/*
** Compute a string length that is limited to what can be stored in
** lower 30 bits of a 32-bit signed integer.
*/
static int strlen30(const char *z){
  const char *z2 = z;
  while( *z2 ){ z2++; }
  return 0x3fffffff & (int)(z2 - z);
}


#ifndef SQLITE_OMIT_INCRBLOB
/*
** Close all incrblob channels opened using database connection pDb.
** This is called when shutting down the database connection.
*/
static void closeIncrblobChannels(SqliteDb *pDb){
  IncrblobChannel *p;
  IncrblobChannel *pNext;

  for(p=pDb->pIncrblob; p; p=pNext){
    pNext = p->pNext;

    /* Note: Calling unregister here call Tcl_Close on the incrblob channel, 
    ** which deletes the IncrblobChannel structure at *p. So do not
    ** call Tcl_Free() here.
    */
    Tcl_UnregisterChannel(pDb->interp, p->channel);
  }
}

/*
** Close an incremental blob channel.
*/
static int incrblobClose(ClientData instanceData, Tcl_Interp *interp){
  IncrblobChannel *p = (IncrblobChannel *)instanceData;
  int rc = sqlite3_blob_close(p->pBlob);
  sqlite3 *db = p->pDb->db;

  /* Remove the channel from the SqliteDb.pIncrblob list. */
  if( p->pNext ){
    p->pNext->pPrev = p->pPrev;
  }
  if( p->pPrev ){
    p->pPrev->pNext = p->pNext;
  }
  if( p->pDb->pIncrblob==p ){
    p->pDb->pIncrblob = p->pNext;
  }

  /* Free the IncrblobChannel structure */
  Tcl_Free((char *)p);

  if( rc!=SQLITE_OK ){
    Tcl_SetResult(interp, (char *)sqlite3_errmsg(db), TCL_VOLATILE);
    return TCL_ERROR;
  }
  return TCL_OK;
}

/*
** Read data from an incremental blob channel.
*/
static int incrblobInput(
  ClientData instanceData, 
  char *buf, 
  int bufSize,
  int *errorCodePtr
){
  IncrblobChannel *p = (IncrblobChannel *)instanceData;
  int nRead = bufSize;         /* Number of bytes to read */
  int nBlob;                   /* Total size of the blob */
  int rc;                      /* sqlite error code */

  nBlob = sqlite3_blob_bytes(p->pBlob);
  if( (p->iSeek+nRead)>nBlob ){
    nRead = nBlob-p->iSeek;
  }
  if( nRead<=0 ){
    return 0;
  }

  rc = sqlite3_blob_read(p->pBlob, (void *)buf, nRead, p->iSeek);
  if( rc!=SQLITE_OK ){
    *errorCodePtr = rc;
    return -1;
  }

  p->iSeek += nRead;
  return nRead;
}

/*
** Write data to an incremental blob channel.
*/
static int incrblobOutput(
  ClientData instanceData, 
  CONST char *buf, 
  int toWrite,
  int *errorCodePtr
){
  IncrblobChannel *p = (IncrblobChannel *)instanceData;
  int nWrite = toWrite;        /* Number of bytes to write */
  int nBlob;                   /* Total size of the blob */
  int rc;                      /* sqlite error code */

  nBlob = sqlite3_blob_bytes(p->pBlob);
  if( (p->iSeek+nWrite)>nBlob ){
    *errorCodePtr = EINVAL;
    return -1;
  }
  if( nWrite<=0 ){
    return 0;
  }

  rc = sqlite3_blob_write(p->pBlob, (void *)buf, nWrite, p->iSeek);
  if( rc!=SQLITE_OK ){
    *errorCodePtr = EIO;
    return -1;
  }

  p->iSeek += nWrite;
  return nWrite;
}

/*
** Seek an incremental blob channel.
*/
static int incrblobSeek(
  ClientData instanceData, 
  long offset,
  int seekMode,
  int *errorCodePtr
){
  IncrblobChannel *p = (IncrblobChannel *)instanceData;

  switch( seekMode ){
    case SEEK_SET:
      p->iSeek = offset;
      break;
    case SEEK_CUR:
      p->iSeek += offset;
      break;
    case SEEK_END:
      p->iSeek = sqlite3_blob_bytes(p->pBlob) + offset;
      break;

    default: assert(!"Bad seekMode");
  }

  return p->iSeek;
}


static void incrblobWatch(ClientData instanceData, int mode){ 
  /* NO-OP */ 
}
static int incrblobHandle(ClientData instanceData, int dir, ClientData *hPtr){
  return TCL_ERROR;
}

static Tcl_ChannelType IncrblobChannelType = {
  "incrblob",                        /* typeName                             */
  TCL_CHANNEL_VERSION_2,             /* version                              */
  incrblobClose,                     /* closeProc                            */
  incrblobInput,                     /* inputProc                            */
  incrblobOutput,                    /* outputProc                           */
  incrblobSeek,                      /* seekProc                             */
  0,                                 /* setOptionProc                        */
  0,                                 /* getOptionProc                        */
  incrblobWatch,                     /* watchProc (this is a no-op)          */
  incrblobHandle,                    /* getHandleProc (always returns error) */
  0,                                 /* close2Proc                           */
  0,                                 /* blockModeProc                        */
  0,                                 /* flushProc                            */
  0,                                 /* handlerProc                          */
  0,                                 /* wideSeekProc                         */
};

/*
** Create a new incrblob channel.
*/
static int createIncrblobChannel(
  Tcl_Interp *interp, 
  SqliteDb *pDb, 
  const char *zDb,
  const char *zTable, 
  const char *zColumn, 
  sqlite_int64 iRow,
  int isReadonly
){
  IncrblobChannel *p;
  sqlite3 *db = pDb->db;
  sqlite3_blob *pBlob;
  int rc;
  int flags = TCL_READABLE|(isReadonly ? 0 : TCL_WRITABLE);

  /* This variable is used to name the channels: "incrblob_[incr count]" */
  static int count = 0;
  char zChannel[64];

  rc = sqlite3_blob_open(db, zDb, zTable, zColumn, iRow, !isReadonly, &pBlob);
  if( rc!=SQLITE_OK ){
    Tcl_SetResult(interp, (char *)sqlite3_errmsg(pDb->db), TCL_VOLATILE);
    return TCL_ERROR;
  }

  p = (IncrblobChannel *)Tcl_Alloc(sizeof(IncrblobChannel));
  p->iSeek = 0;
  p->pBlob = pBlob;

  sqlite3_snprintf(sizeof(zChannel), zChannel, "incrblob_%d", ++count);
  p->channel = Tcl_CreateChannel(&IncrblobChannelType, zChannel, p, flags);
  Tcl_RegisterChannel(interp, p->channel);

  /* Link the new channel into the SqliteDb.pIncrblob list. */
  p->pNext = pDb->pIncrblob;
  p->pPrev = 0;
  if( p->pNext ){
    p->pNext->pPrev = p;
  }
  pDb->pIncrblob = p;
  p->pDb = pDb;

  Tcl_SetResult(interp, (char *)Tcl_GetChannelName(p->channel), TCL_VOLATILE);
  return TCL_OK;
}
#else  /* else clause for "#ifndef SQLITE_OMIT_INCRBLOB" */
  #define closeIncrblobChannels(pDb)
#endif

/*
** Look at the script prefix in pCmd.  We will be executing this script
** after first appending one or more arguments.  This routine analyzes
** the script to see if it is safe to use Tcl_EvalObjv() on the script
** rather than the more general Tcl_EvalEx().  Tcl_EvalObjv() is much
** faster.
**
** Scripts that are safe to use with Tcl_EvalObjv() consists of a
** command name followed by zero or more arguments with no [...] or $
** or {...} or ; to be seen anywhere.  Most callback scripts consist
** of just a single procedure name and they meet this requirement.
*/
static int safeToUseEvalObjv(Tcl_Interp *interp, Tcl_Obj *pCmd){
  /* We could try to do something with Tcl_Parse().  But we will instead
  ** just do a search for forbidden characters.  If any of the forbidden
  ** characters appear in pCmd, we will report the string as unsafe.
  */
  const char *z;
  int n;
  z = Tcl_GetStringFromObj(pCmd, &n);
  while( n-- > 0 ){
    int c = *(z++);
    if( c=='$' || c=='[' || c==';' ) return 0;
  }
  return 1;
}

/*
** Find an SqlFunc structure with the given name.  Or create a new
** one if an existing one cannot be found.  Return a pointer to the
** structure.
*/
static SqlFunc *findSqlFunc(SqliteDb *pDb, const char *zName){
  SqlFunc *p, *pNew;
  int i;
  pNew = (SqlFunc*)Tcl_Alloc( sizeof(*pNew) + strlen30(zName) + 1 );
  pNew->zName = (char*)&pNew[1];
  for(i=0; zName[i]; i++){ pNew->zName[i] = tolower(zName[i]); }
  pNew->zName[i] = 0;
  for(p=pDb->pFunc; p; p=p->pNext){ 
    if( strcmp(p->zName, pNew->zName)==0 ){
      Tcl_Free((char*)pNew);
      return p;
    }
  }
  pNew->interp = pDb->interp;
  pNew->pDb = pDb;
  pNew->pScript = 0;
  pNew->pNext = pDb->pFunc;
  pDb->pFunc = pNew;
  return pNew;
}

/*
** Free a single SqlPreparedStmt object.
*/
static void dbFreeStmt(SqlPreparedStmt *pStmt){
#ifdef SQLITE_TEST
  if( sqlite3_sql(pStmt->pStmt)==0 ){
    Tcl_Free((char *)pStmt->zSql);
  }
#endif
  sqlite3_finalize(pStmt->pStmt);
  Tcl_Free((char *)pStmt);
}

/*
** Finalize and free a list of prepared statements
*/
static void flushStmtCache(SqliteDb *pDb){
  SqlPreparedStmt *pPreStmt;
  SqlPreparedStmt *pNext;

  for(pPreStmt = pDb->stmtList; pPreStmt; pPreStmt=pNext){
    pNext = pPreStmt->pNext;
    dbFreeStmt(pPreStmt);
  }
  pDb->nStmt = 0;
  pDb->stmtLast = 0;
  pDb->stmtList = 0;
}

/*
** TCL calls this procedure when an sqlite3 database command is
** deleted.
*/
static void DbDeleteCmd(void *db){
  SqliteDb *pDb = (SqliteDb*)db;
  flushStmtCache(pDb);
  closeIncrblobChannels(pDb);
  sqlite3_close(pDb->db);
  while( pDb->pFunc ){
    SqlFunc *pFunc = pDb->pFunc;
    pDb->pFunc = pFunc->pNext;
    assert( pFunc->pDb==pDb );
    Tcl_DecrRefCount(pFunc->pScript);
    Tcl_Free((char*)pFunc);
  }
  while( pDb->pCollate ){
    SqlCollate *pCollate = pDb->pCollate;
    pDb->pCollate = pCollate->pNext;
    Tcl_Free((char*)pCollate);
  }
  if( pDb->zBusy ){
    Tcl_Free(pDb->zBusy);
  }
  if( pDb->zTrace ){
    Tcl_Free(pDb->zTrace);
  }
  if( pDb->zProfile ){
    Tcl_Free(pDb->zProfile);
  }
  if( pDb->zAuth ){
    Tcl_Free(pDb->zAuth);
  }
  if( pDb->zNull ){
    Tcl_Free(pDb->zNull);
  }
  if( pDb->pUpdateHook ){
    Tcl_DecrRefCount(pDb->pUpdateHook);
  }
  if( pDb->pPreUpdateHook ){
    Tcl_DecrRefCount(pDb->pPreUpdateHook);
  }
  if( pDb->pRollbackHook ){
    Tcl_DecrRefCount(pDb->pRollbackHook);
  }
  if( pDb->pWalHook ){
    Tcl_DecrRefCount(pDb->pWalHook);
  }
  if( pDb->pCollateNeeded ){
    Tcl_DecrRefCount(pDb->pCollateNeeded);
  }
  Tcl_Free((char*)pDb);
}

/*
** This routine is called when a database file is locked while trying
** to execute SQL.
*/
static int DbBusyHandler(void *cd, int nTries){
  SqliteDb *pDb = (SqliteDb*)cd;
  int rc;
  char zVal[30];

  sqlite3_snprintf(sizeof(zVal), zVal, "%d", nTries);
  rc = Tcl_VarEval(pDb->interp, pDb->zBusy, " ", zVal, (char*)0);
  if( rc!=TCL_OK || atoi(Tcl_GetStringResult(pDb->interp)) ){
    return 0;
  }
  return 1;
}

#ifndef SQLITE_OMIT_PROGRESS_CALLBACK
/*
** This routine is invoked as the 'progress callback' for the database.
*/
static int DbProgressHandler(void *cd){
  SqliteDb *pDb = (SqliteDb*)cd;
  int rc;

  assert( pDb->zProgress );
  rc = Tcl_Eval(pDb->interp, pDb->zProgress);
  if( rc!=TCL_OK || atoi(Tcl_GetStringResult(pDb->interp)) ){
    return 1;
  }
  return 0;
}
#endif

#ifndef SQLITE_OMIT_TRACE
/*
** This routine is called by the SQLite trace handler whenever a new
** block of SQL is executed.  The TCL script in pDb->zTrace is executed.
*/
static void DbTraceHandler(void *cd, const char *zSql){
  SqliteDb *pDb = (SqliteDb*)cd;
  Tcl_DString str;

  Tcl_DStringInit(&str);
  Tcl_DStringAppend(&str, pDb->zTrace, -1);
  Tcl_DStringAppendElement(&str, zSql);
  Tcl_Eval(pDb->interp, Tcl_DStringValue(&str));
  Tcl_DStringFree(&str);
  Tcl_ResetResult(pDb->interp);
}
#endif

#ifndef SQLITE_OMIT_TRACE
/*
** This routine is called by the SQLite profile handler after a statement
** SQL has executed.  The TCL script in pDb->zProfile is evaluated.
*/
static void DbProfileHandler(void *cd, const char *zSql, sqlite_uint64 tm){
  SqliteDb *pDb = (SqliteDb*)cd;
  Tcl_DString str;
  char zTm[100];

  sqlite3_snprintf(sizeof(zTm)-1, zTm, "%lld", tm);
  Tcl_DStringInit(&str);
  Tcl_DStringAppend(&str, pDb->zProfile, -1);
  Tcl_DStringAppendElement(&str, zSql);
  Tcl_DStringAppendElement(&str, zTm);
  Tcl_Eval(pDb->interp, Tcl_DStringValue(&str));
  Tcl_DStringFree(&str);
  Tcl_ResetResult(pDb->interp);
}
#endif

/*
** This routine is called when a transaction is committed.  The
** TCL script in pDb->zCommit is executed.  If it returns non-zero or
** if it throws an exception, the transaction is rolled back instead
** of being committed.
*/
static int DbCommitHandler(void *cd){
  SqliteDb *pDb = (SqliteDb*)cd;
  int rc;

  rc = Tcl_Eval(pDb->interp, pDb->zCommit);
  if( rc!=TCL_OK || atoi(Tcl_GetStringResult(pDb->interp)) ){
    return 1;
  }
  return 0;
}

static void DbRollbackHandler(void *clientData){
  SqliteDb *pDb = (SqliteDb*)clientData;
  assert(pDb->pRollbackHook);
  if( TCL_OK!=Tcl_EvalObjEx(pDb->interp, pDb->pRollbackHook, 0) ){
    Tcl_BackgroundError(pDb->interp);
  }
}

/*
** This procedure handles wal_hook callbacks.
*/
static int DbWalHandler(
  void *clientData, 
  sqlite3 *db, 
  const char *zDb, 
  int nEntry
){
  int ret = SQLITE_OK;
  Tcl_Obj *p;
  SqliteDb *pDb = (SqliteDb*)clientData;
  Tcl_Interp *interp = pDb->interp;
  assert(pDb->pWalHook);

  p = Tcl_DuplicateObj(pDb->pWalHook);
  Tcl_IncrRefCount(p);
  Tcl_ListObjAppendElement(interp, p, Tcl_NewStringObj(zDb, -1));
  Tcl_ListObjAppendElement(interp, p, Tcl_NewIntObj(nEntry));
  if( TCL_OK!=Tcl_EvalObjEx(interp, p, 0) 
   || TCL_OK!=Tcl_GetIntFromObj(interp, Tcl_GetObjResult(interp), &ret)
  ){
    Tcl_BackgroundError(interp);
  }
  Tcl_DecrRefCount(p);

  return ret;
}

#if defined(SQLITE_TEST) && defined(SQLITE_ENABLE_UNLOCK_NOTIFY)
static void setTestUnlockNotifyVars(Tcl_Interp *interp, int iArg, int nArg){
  char zBuf[64];
  sprintf(zBuf, "%d", iArg);
  Tcl_SetVar(interp, "sqlite_unlock_notify_arg", zBuf, TCL_GLOBAL_ONLY);
  sprintf(zBuf, "%d", nArg);
  Tcl_SetVar(interp, "sqlite_unlock_notify_argcount", zBuf, TCL_GLOBAL_ONLY);
}
#else
# define setTestUnlockNotifyVars(x,y,z)
#endif

#ifdef SQLITE_ENABLE_UNLOCK_NOTIFY
static void DbUnlockNotify(void **apArg, int nArg){
  int i;
  for(i=0; i<nArg; i++){
    const int flags = (TCL_EVAL_GLOBAL|TCL_EVAL_DIRECT);
    SqliteDb *pDb = (SqliteDb *)apArg[i];
    setTestUnlockNotifyVars(pDb->interp, i, nArg);
    assert( pDb->pUnlockNotify);
    Tcl_EvalObjEx(pDb->interp, pDb->pUnlockNotify, flags);
    Tcl_DecrRefCount(pDb->pUnlockNotify);
    pDb->pUnlockNotify = 0;
  }
}
#endif

#ifdef SQLITE_ENABLE_PREUPDATE_HOOK
/*
** Pre-update hook callback.
*/
static void DbPreUpdateHandler(
  void *p, 
  sqlite3 *db,
  int op,
  const char *zDb, 
  const char *zTbl, 
  sqlite_int64 iKey1,
  sqlite_int64 iKey2
){
  SqliteDb *pDb = (SqliteDb *)p;
  Tcl_Obj *pCmd;
  static const char *azStr[] = {"DELETE", "INSERT", "UPDATE"};

  assert( (SQLITE_DELETE-1)/9 == 0 );
  assert( (SQLITE_INSERT-1)/9 == 1 );
  assert( (SQLITE_UPDATE-1)/9 == 2 );
  assert( pDb->pPreUpdateHook );
  assert( db==pDb->db );
  assert( op==SQLITE_INSERT || op==SQLITE_UPDATE || op==SQLITE_DELETE );

  pCmd = Tcl_DuplicateObj(pDb->pPreUpdateHook);
  Tcl_IncrRefCount(pCmd);
  Tcl_ListObjAppendElement(0, pCmd, Tcl_NewStringObj(azStr[(op-1)/9], -1));
  Tcl_ListObjAppendElement(0, pCmd, Tcl_NewStringObj(zDb, -1));
  Tcl_ListObjAppendElement(0, pCmd, Tcl_NewStringObj(zTbl, -1));
  Tcl_ListObjAppendElement(0, pCmd, Tcl_NewWideIntObj(iKey1));
  Tcl_ListObjAppendElement(0, pCmd, Tcl_NewWideIntObj(iKey2));
  Tcl_EvalObjEx(pDb->interp, pCmd, TCL_EVAL_DIRECT);
  Tcl_DecrRefCount(pCmd);
}
#endif /* SQLITE_ENABLE_PREUPDATE_HOOK */

static void DbUpdateHandler(
  void *p, 
  int op,
  const char *zDb, 
  const char *zTbl, 
  sqlite_int64 rowid
){
  SqliteDb *pDb = (SqliteDb *)p;
  Tcl_Obj *pCmd;
  static const char *azStr[] = {"DELETE", "INSERT", "UPDATE"};

  assert( (SQLITE_DELETE-1)/9 == 0 );
  assert( (SQLITE_INSERT-1)/9 == 1 );
  assert( (SQLITE_UPDATE-1)/9 == 2 );

  assert( pDb->pUpdateHook );
  assert( op==SQLITE_INSERT || op==SQLITE_UPDATE || op==SQLITE_DELETE );

  pCmd = Tcl_DuplicateObj(pDb->pUpdateHook);
  Tcl_IncrRefCount(pCmd);
  Tcl_ListObjAppendElement(0, pCmd, Tcl_NewStringObj(azStr[(op-1)/9], -1));
  Tcl_ListObjAppendElement(0, pCmd, Tcl_NewStringObj(zDb, -1));
  Tcl_ListObjAppendElement(0, pCmd, Tcl_NewStringObj(zTbl, -1));
  Tcl_ListObjAppendElement(0, pCmd, Tcl_NewWideIntObj(rowid));
  Tcl_EvalObjEx(pDb->interp, pCmd, TCL_EVAL_DIRECT);
  Tcl_DecrRefCount(pCmd);
}

static void tclCollateNeeded(
  void *pCtx,
  sqlite3 *db,
  int enc,
  const char *zName
){
  SqliteDb *pDb = (SqliteDb *)pCtx;
  Tcl_Obj *pScript = Tcl_DuplicateObj(pDb->pCollateNeeded);
  Tcl_IncrRefCount(pScript);
  Tcl_ListObjAppendElement(0, pScript, Tcl_NewStringObj(zName, -1));
  Tcl_EvalObjEx(pDb->interp, pScript, 0);
  Tcl_DecrRefCount(pScript);
}

/*
** This routine is called to evaluate an SQL collation function implemented
** using TCL script.
*/
static int tclSqlCollate(
  void *pCtx,
  int nA,
  const void *zA,
  int nB,
  const void *zB
){
  SqlCollate *p = (SqlCollate *)pCtx;
  Tcl_Obj *pCmd;

  pCmd = Tcl_NewStringObj(p->zScript, -1);
  Tcl_IncrRefCount(pCmd);
  Tcl_ListObjAppendElement(p->interp, pCmd, Tcl_NewStringObj(zA, nA));
  Tcl_ListObjAppendElement(p->interp, pCmd, Tcl_NewStringObj(zB, nB));
  Tcl_EvalObjEx(p->interp, pCmd, TCL_EVAL_DIRECT);
  Tcl_DecrRefCount(pCmd);
  return (atoi(Tcl_GetStringResult(p->interp)));
}

/*
** This routine is called to evaluate an SQL function implemented
** using TCL script.
*/
static void tclSqlFunc(sqlite3_context *context, int argc, sqlite3_value**argv){
  SqlFunc *p = sqlite3_user_data(context);
  Tcl_Obj *pCmd;
  int i;
  int rc;

  if( argc==0 ){
    /* If there are no arguments to the function, call Tcl_EvalObjEx on the
    ** script object directly.  This allows the TCL compiler to generate
    ** bytecode for the command on the first invocation and thus make
    ** subsequent invocations much faster. */
    pCmd = p->pScript;
    Tcl_IncrRefCount(pCmd);
    rc = Tcl_EvalObjEx(p->interp, pCmd, 0);
    Tcl_DecrRefCount(pCmd);
  }else{
    /* If there are arguments to the function, make a shallow copy of the
    ** script object, lappend the arguments, then evaluate the copy.
    **
    ** By "shallow" copy, we mean a only the outer list Tcl_Obj is duplicated.
    ** The new Tcl_Obj contains pointers to the original list elements. 
    ** That way, when Tcl_EvalObjv() is run and shimmers the first element
    ** of the list to tclCmdNameType, that alternate representation will
    ** be preserved and reused on the next invocation.
    */
    Tcl_Obj **aArg;
    int nArg;
    if( Tcl_ListObjGetElements(p->interp, p->pScript, &nArg, &aArg) ){
      sqlite3_result_error(context, Tcl_GetStringResult(p->interp), -1); 
      return;
    }     
    pCmd = Tcl_NewListObj(nArg, aArg);
    Tcl_IncrRefCount(pCmd);
    for(i=0; i<argc; i++){
      sqlite3_value *pIn = argv[i];
      Tcl_Obj *pVal;
            
      /* Set pVal to contain the i'th column of this row. */
      switch( sqlite3_value_type(pIn) ){
        case SQLITE_BLOB: {
          int bytes = sqlite3_value_bytes(pIn);
          pVal = Tcl_NewByteArrayObj(sqlite3_value_blob(pIn), bytes);
          break;
        }
        case SQLITE_INTEGER: {
          sqlite_int64 v = sqlite3_value_int64(pIn);
          if( v>=-2147483647 && v<=2147483647 ){
            pVal = Tcl_NewIntObj((int)v);
          }else{
            pVal = Tcl_NewWideIntObj(v);
          }
          break;
        }
        case SQLITE_FLOAT: {
          double r = sqlite3_value_double(pIn);
          pVal = Tcl_NewDoubleObj(r);
          break;
        }
        case SQLITE_NULL: {
          pVal = Tcl_NewStringObj(p->pDb->zNull, -1);
          break;
        }
        default: {
          int bytes = sqlite3_value_bytes(pIn);
          pVal = Tcl_NewStringObj((char *)sqlite3_value_text(pIn), bytes);
          break;
        }
      }
      rc = Tcl_ListObjAppendElement(p->interp, pCmd, pVal);
      if( rc ){
        Tcl_DecrRefCount(pCmd);
        sqlite3_result_error(context, Tcl_GetStringResult(p->interp), -1); 
        return;
      }
    }
    if( !p->useEvalObjv ){
      /* Tcl_EvalObjEx() will automatically call Tcl_EvalObjv() if pCmd
      ** is a list without a string representation.  To prevent this from
      ** happening, make sure pCmd has a valid string representation */
      Tcl_GetString(pCmd);
    }
    rc = Tcl_EvalObjEx(p->interp, pCmd, TCL_EVAL_DIRECT);
    Tcl_DecrRefCount(pCmd);
  }

  if( rc && rc!=TCL_RETURN ){
    sqlite3_result_error(context, Tcl_GetStringResult(p->interp), -1); 
  }else{
    Tcl_Obj *pVar = Tcl_GetObjResult(p->interp);
    int n;
    u8 *data;
    const char *zType = (pVar->typePtr ? pVar->typePtr->name : "");
    char c = zType[0];
    if( c=='b' && strcmp(zType,"bytearray")==0 && pVar->bytes==0 ){
      /* Only return a BLOB type if the Tcl variable is a bytearray and
      ** has no string representation. */
      data = Tcl_GetByteArrayFromObj(pVar, &n);
      sqlite3_result_blob(context, data, n, SQLITE_TRANSIENT);
    }else if( c=='b' && strcmp(zType,"boolean")==0 ){
      Tcl_GetIntFromObj(0, pVar, &n);
      sqlite3_result_int(context, n);
    }else if( c=='d' && strcmp(zType,"double")==0 ){
      double r;
      Tcl_GetDoubleFromObj(0, pVar, &r);
      sqlite3_result_double(context, r);
    }else if( (c=='w' && strcmp(zType,"wideInt")==0) ||
          (c=='i' && strcmp(zType,"int")==0) ){
      Tcl_WideInt v;
      Tcl_GetWideIntFromObj(0, pVar, &v);
      sqlite3_result_int64(context, v);
    }else{
      data = (unsigned char *)Tcl_GetStringFromObj(pVar, &n);
      sqlite3_result_text(context, (char *)data, n, SQLITE_TRANSIENT);
    }
  }
}

#ifndef SQLITE_OMIT_AUTHORIZATION
/*
** This is the authentication function.  It appends the authentication
** type code and the two arguments to zCmd[] then invokes the result
** on the interpreter.  The reply is examined to determine if the
** authentication fails or succeeds.
*/
static int auth_callback(
  void *pArg,
  int code,
  const char *zArg1,
  const char *zArg2,
  const char *zArg3,
  const char *zArg4
){
  char *zCode;
  Tcl_DString str;
  int rc;
  const char *zReply;
  SqliteDb *pDb = (SqliteDb*)pArg;
  if( pDb->disableAuth ) return SQLITE_OK;

  switch( code ){
    case SQLITE_COPY              : zCode="SQLITE_COPY"; break;
    case SQLITE_CREATE_INDEX      : zCode="SQLITE_CREATE_INDEX"; break;
    case SQLITE_CREATE_TABLE      : zCode="SQLITE_CREATE_TABLE"; break;
    case SQLITE_CREATE_TEMP_INDEX : zCode="SQLITE_CREATE_TEMP_INDEX"; break;
    case SQLITE_CREATE_TEMP_TABLE : zCode="SQLITE_CREATE_TEMP_TABLE"; break;
    case SQLITE_CREATE_TEMP_TRIGGER: zCode="SQLITE_CREATE_TEMP_TRIGGER"; break;
    case SQLITE_CREATE_TEMP_VIEW  : zCode="SQLITE_CREATE_TEMP_VIEW"; break;
    case SQLITE_CREATE_TRIGGER    : zCode="SQLITE_CREATE_TRIGGER"; break;
    case SQLITE_CREATE_VIEW       : zCode="SQLITE_CREATE_VIEW"; break;
    case SQLITE_DELETE            : zCode="SQLITE_DELETE"; break;
    case SQLITE_DROP_INDEX        : zCode="SQLITE_DROP_INDEX"; break;
    case SQLITE_DROP_TABLE        : zCode="SQLITE_DROP_TABLE"; break;
    case SQLITE_DROP_TEMP_INDEX   : zCode="SQLITE_DROP_TEMP_INDEX"; break;
    case SQLITE_DROP_TEMP_TABLE   : zCode="SQLITE_DROP_TEMP_TABLE"; break;
    case SQLITE_DROP_TEMP_TRIGGER : zCode="SQLITE_DROP_TEMP_TRIGGER"; break;
    case SQLITE_DROP_TEMP_VIEW    : zCode="SQLITE_DROP_TEMP_VIEW"; break;
    case SQLITE_DROP_TRIGGER      : zCode="SQLITE_DROP_TRIGGER"; break;
    case SQLITE_DROP_VIEW         : zCode="SQLITE_DROP_VIEW"; break;
    case SQLITE_INSERT            : zCode="SQLITE_INSERT"; break;
    case SQLITE_PRAGMA            : zCode="SQLITE_PRAGMA"; break;
    case SQLITE_READ              : zCode="SQLITE_READ"; break;
    case SQLITE_SELECT            : zCode="SQLITE_SELECT"; break;
    case SQLITE_TRANSACTION       : zCode="SQLITE_TRANSACTION"; break;
    case SQLITE_UPDATE            : zCode="SQLITE_UPDATE"; break;
    case SQLITE_ATTACH            : zCode="SQLITE_ATTACH"; break;
    case SQLITE_DETACH            : zCode="SQLITE_DETACH"; break;
    case SQLITE_ALTER_TABLE       : zCode="SQLITE_ALTER_TABLE"; break;
    case SQLITE_REINDEX           : zCode="SQLITE_REINDEX"; break;
    case SQLITE_ANALYZE           : zCode="SQLITE_ANALYZE"; break;
    case SQLITE_CREATE_VTABLE     : zCode="SQLITE_CREATE_VTABLE"; break;
    case SQLITE_DROP_VTABLE       : zCode="SQLITE_DROP_VTABLE"; break;
    case SQLITE_FUNCTION          : zCode="SQLITE_FUNCTION"; break;
    case SQLITE_SAVEPOINT         : zCode="SQLITE_SAVEPOINT"; break;
    default                       : zCode="????"; break;
  }
  Tcl_DStringInit(&str);
  Tcl_DStringAppend(&str, pDb->zAuth, -1);
  Tcl_DStringAppendElement(&str, zCode);
  Tcl_DStringAppendElement(&str, zArg1 ? zArg1 : "");
  Tcl_DStringAppendElement(&str, zArg2 ? zArg2 : "");
  Tcl_DStringAppendElement(&str, zArg3 ? zArg3 : "");
  Tcl_DStringAppendElement(&str, zArg4 ? zArg4 : "");
  rc = Tcl_GlobalEval(pDb->interp, Tcl_DStringValue(&str));
  Tcl_DStringFree(&str);
  zReply = rc==TCL_OK ? Tcl_GetStringResult(pDb->interp) : "SQLITE_DENY";
  if( strcmp(zReply,"SQLITE_OK")==0 ){
    rc = SQLITE_OK;
  }else if( strcmp(zReply,"SQLITE_DENY")==0 ){
    rc = SQLITE_DENY;
  }else if( strcmp(zReply,"SQLITE_IGNORE")==0 ){
    rc = SQLITE_IGNORE;
  }else{
    rc = 999;
  }
  return rc;
}
#endif /* SQLITE_OMIT_AUTHORIZATION */

/*
** This routine reads a line of text from FILE in, stores
** the text in memory obtained from malloc() and returns a pointer
** to the text.  NULL is returned at end of file, or if malloc()
** fails.
**
** The interface is like "readline" but no command-line editing
** is done.
**
** copied from shell.c from '.import' command
*/
static char *local_getline(char *zPrompt, FILE *in){
  char *zLine;
  int nLine;
  int n;

  nLine = 100;
  zLine = malloc( nLine );
  if( zLine==0 ) return 0;
  n = 0;
  while( 1 ){
    if( n+100>nLine ){
      nLine = nLine*2 + 100;
      zLine = realloc(zLine, nLine);
      if( zLine==0 ) return 0;
    }
    if( fgets(&zLine[n], nLine - n, in)==0 ){
      if( n==0 ){
        free(zLine);
        return 0;
      }
      zLine[n] = 0;
      break;
    }
    while( zLine[n] ){ n++; }
    if( n>0 && zLine[n-1]=='\n' ){
      n--;
      zLine[n] = 0;
      break;
    }
  }
  zLine = realloc( zLine, n+1 );
  return zLine;
}


/*
** This function is part of the implementation of the command:
**
**   $db transaction [-deferred|-immediate|-exclusive] SCRIPT
**
** It is invoked after evaluating the script SCRIPT to commit or rollback
** the transaction or savepoint opened by the [transaction] command.
*/
static int DbTransPostCmd(
  ClientData data[],                   /* data[0] is the Sqlite3Db* for $db */
  Tcl_Interp *interp,                  /* Tcl interpreter */
  int result                           /* Result of evaluating SCRIPT */
){
  static const char *azEnd[] = {
    "RELEASE _tcl_transaction",        /* rc==TCL_ERROR, nTransaction!=0 */
    "COMMIT",                          /* rc!=TCL_ERROR, nTransaction==0 */
    "ROLLBACK TO _tcl_transaction ; RELEASE _tcl_transaction",
    "ROLLBACK"                         /* rc==TCL_ERROR, nTransaction==0 */
  };
  SqliteDb *pDb = (SqliteDb*)data[0];
  int rc = result;
  const char *zEnd;

  pDb->nTransaction--;
  zEnd = azEnd[(rc==TCL_ERROR)*2 + (pDb->nTransaction==0)];

  pDb->disableAuth++;
  if( sqlite3_exec(pDb->db, zEnd, 0, 0, 0) ){
      /* This is a tricky scenario to handle. The most likely cause of an
      ** error is that the exec() above was an attempt to commit the 
      ** top-level transaction that returned SQLITE_BUSY. Or, less likely,
      ** that an IO-error has occured. In either case, throw a Tcl exception
      ** and try to rollback the transaction.
      **
      ** But it could also be that the user executed one or more BEGIN, 
      ** COMMIT, SAVEPOINT, RELEASE or ROLLBACK commands that are confusing
      ** this method's logic. Not clear how this would be best handled.
      */
    if( rc!=TCL_ERROR ){
      Tcl_AppendResult(interp, sqlite3_errmsg(pDb->db), 0);
      rc = TCL_ERROR;
    }
    sqlite3_exec(pDb->db, "ROLLBACK", 0, 0, 0);
  }
  pDb->disableAuth--;

  return rc;
}

/*
** Unless SQLITE_TEST is defined, this function is a simple wrapper around
** sqlite3_prepare_v2(). If SQLITE_TEST is defined, then it uses either
** sqlite3_prepare_v2() or legacy interface sqlite3_prepare(), depending
** on whether or not the [db_use_legacy_prepare] command has been used to 
** configure the connection.
*/
static int dbPrepare(
  SqliteDb *pDb,                  /* Database object */
  const char *zSql,               /* SQL to compile */
  sqlite3_stmt **ppStmt,          /* OUT: Prepared statement */
  const char **pzOut              /* OUT: Pointer to next SQL statement */
){
#ifdef SQLITE_TEST
  if( pDb->bLegacyPrepare ){
    return sqlite3_prepare(pDb->db, zSql, -1, ppStmt, pzOut);
  }
#endif
  return sqlite3_prepare_v2(pDb->db, zSql, -1, ppStmt, pzOut);
}

/*
** Search the cache for a prepared-statement object that implements the
** first SQL statement in the buffer pointed to by parameter zIn. If
** no such prepared-statement can be found, allocate and prepare a new
** one. In either case, bind the current values of the relevant Tcl
** variables to any $var, :var or @var variables in the statement. Before
** returning, set *ppPreStmt to point to the prepared-statement object.
**
** Output parameter *pzOut is set to point to the next SQL statement in
** buffer zIn, or to the '\0' byte at the end of zIn if there is no
** next statement.
**
** If successful, TCL_OK is returned. Otherwise, TCL_ERROR is returned
** and an error message loaded into interpreter pDb->interp.
*/
static int dbPrepareAndBind(
  SqliteDb *pDb,                  /* Database object */
  char const *zIn,                /* SQL to compile */
  char const **pzOut,             /* OUT: Pointer to next SQL statement */
  SqlPreparedStmt **ppPreStmt     /* OUT: Object used to cache statement */
){
  const char *zSql = zIn;         /* Pointer to first SQL statement in zIn */
  sqlite3_stmt *pStmt;            /* Prepared statement object */
  SqlPreparedStmt *pPreStmt;      /* Pointer to cached statement */
  int nSql;                       /* Length of zSql in bytes */
  int nVar;                       /* Number of variables in statement */
  int iParm = 0;                  /* Next free entry in apParm */
  int i;
  Tcl_Interp *interp = pDb->interp;

  *ppPreStmt = 0;

  /* Trim spaces from the start of zSql and calculate the remaining length. */
  while( isspace(zSql[0]) ){ zSql++; }
  nSql = strlen30(zSql);

  for(pPreStmt = pDb->stmtList; pPreStmt; pPreStmt=pPreStmt->pNext){
    int n = pPreStmt->nSql;
    if( nSql>=n 
        && memcmp(pPreStmt->zSql, zSql, n)==0
        && (zSql[n]==0 || zSql[n-1]==';')
    ){
      pStmt = pPreStmt->pStmt;
      *pzOut = &zSql[pPreStmt->nSql];

      /* When a prepared statement is found, unlink it from the
      ** cache list.  It will later be added back to the beginning
      ** of the cache list in order to implement LRU replacement.
      */
      if( pPreStmt->pPrev ){
        pPreStmt->pPrev->pNext = pPreStmt->pNext;
      }else{
        pDb->stmtList = pPreStmt->pNext;
      }
      if( pPreStmt->pNext ){
        pPreStmt->pNext->pPrev = pPreStmt->pPrev;
      }else{
        pDb->stmtLast = pPreStmt->pPrev;
      }
      pDb->nStmt--;
      nVar = sqlite3_bind_parameter_count(pStmt);
      break;
    }
  }
  
  /* If no prepared statement was found. Compile the SQL text. Also allocate
  ** a new SqlPreparedStmt structure.  */
  if( pPreStmt==0 ){
    int nByte;

    if( SQLITE_OK!=dbPrepare(pDb, zSql, &pStmt, pzOut) ){
      Tcl_SetObjResult(interp, Tcl_NewStringObj(sqlite3_errmsg(pDb->db), -1));
      return TCL_ERROR;
    }
    if( pStmt==0 ){
      if( SQLITE_OK!=sqlite3_errcode(pDb->db) ){
        /* A compile-time error in the statement. */
        Tcl_SetObjResult(interp, Tcl_NewStringObj(sqlite3_errmsg(pDb->db), -1));
        return TCL_ERROR;
      }else{
        /* The statement was a no-op.  Continue to the next statement
        ** in the SQL string.
        */
        return TCL_OK;
      }
    }

    assert( pPreStmt==0 );
    nVar = sqlite3_bind_parameter_count(pStmt);
    nByte = sizeof(SqlPreparedStmt) + nVar*sizeof(Tcl_Obj *);
    pPreStmt = (SqlPreparedStmt*)Tcl_Alloc(nByte);
    memset(pPreStmt, 0, nByte);

    pPreStmt->pStmt = pStmt;
    pPreStmt->nSql = (int)(*pzOut - zSql);
    pPreStmt->zSql = sqlite3_sql(pStmt);
    pPreStmt->apParm = (Tcl_Obj **)&pPreStmt[1];
#ifdef SQLITE_TEST
    if( pPreStmt->zSql==0 ){
      char *zCopy = Tcl_Alloc(pPreStmt->nSql + 1);
      memcpy(zCopy, zSql, pPreStmt->nSql);
      zCopy[pPreStmt->nSql] = '\0';
      pPreStmt->zSql = zCopy;
    }
#endif
  }
  assert( pPreStmt );
  assert( strlen30(pPreStmt->zSql)==pPreStmt->nSql );
  assert( 0==memcmp(pPreStmt->zSql, zSql, pPreStmt->nSql) );

  /* Bind values to parameters that begin with $ or : */  
  for(i=1; i<=nVar; i++){
    const char *zVar = sqlite3_bind_parameter_name(pStmt, i);
    if( zVar!=0 && (zVar[0]=='$' || zVar[0]==':' || zVar[0]=='@') ){
      Tcl_Obj *pVar = Tcl_GetVar2Ex(interp, &zVar[1], 0, 0);
      if( pVar ){
        int n;
        u8 *data;
        const char *zType = (pVar->typePtr ? pVar->typePtr->name : "");
        char c = zType[0];
        if( zVar[0]=='@' ||
           (c=='b' && strcmp(zType,"bytearray")==0 && pVar->bytes==0) ){
          /* Load a BLOB type if the Tcl variable is a bytearray and
          ** it has no string representation or the host
          ** parameter name begins with "@". */
          data = Tcl_GetByteArrayFromObj(pVar, &n);
          sqlite3_bind_blob(pStmt, i, data, n, SQLITE_STATIC);
          Tcl_IncrRefCount(pVar);
          pPreStmt->apParm[iParm++] = pVar;
        }else if( c=='b' && strcmp(zType,"boolean")==0 ){
          Tcl_GetIntFromObj(interp, pVar, &n);
          sqlite3_bind_int(pStmt, i, n);
        }else if( c=='d' && strcmp(zType,"double")==0 ){
          double r;
          Tcl_GetDoubleFromObj(interp, pVar, &r);
          sqlite3_bind_double(pStmt, i, r);
        }else if( (c=='w' && strcmp(zType,"wideInt")==0) ||
              (c=='i' && strcmp(zType,"int")==0) ){
          Tcl_WideInt v;
          Tcl_GetWideIntFromObj(interp, pVar, &v);
          sqlite3_bind_int64(pStmt, i, v);
        }else{
          data = (unsigned char *)Tcl_GetStringFromObj(pVar, &n);
          sqlite3_bind_text(pStmt, i, (char *)data, n, SQLITE_STATIC);
          Tcl_IncrRefCount(pVar);
          pPreStmt->apParm[iParm++] = pVar;
        }
      }else{
        sqlite3_bind_null(pStmt, i);
      }
    }
  }
  pPreStmt->nParm = iParm;
  *ppPreStmt = pPreStmt;

  return TCL_OK;
}

/*
** Release a statement reference obtained by calling dbPrepareAndBind().
** There should be exactly one call to this function for each call to
** dbPrepareAndBind().
**
** If the discard parameter is non-zero, then the statement is deleted
** immediately. Otherwise it is added to the LRU list and may be returned
** by a subsequent call to dbPrepareAndBind().
*/
static void dbReleaseStmt(
  SqliteDb *pDb,                  /* Database handle */
  SqlPreparedStmt *pPreStmt,      /* Prepared statement handle to release */
  int discard                     /* True to delete (not cache) the pPreStmt */
){
  int i;

  /* Free the bound string and blob parameters */
  for(i=0; i<pPreStmt->nParm; i++){
    Tcl_DecrRefCount(pPreStmt->apParm[i]);
  }
  pPreStmt->nParm = 0;

  if( pDb->maxStmt<=0 || discard ){
    /* If the cache is turned off, deallocated the statement */
    dbFreeStmt(pPreStmt);
  }else{
    /* Add the prepared statement to the beginning of the cache list. */
    pPreStmt->pNext = pDb->stmtList;
    pPreStmt->pPrev = 0;
    if( pDb->stmtList ){
     pDb->stmtList->pPrev = pPreStmt;
    }
    pDb->stmtList = pPreStmt;
    if( pDb->stmtLast==0 ){
      assert( pDb->nStmt==0 );
      pDb->stmtLast = pPreStmt;
    }else{
      assert( pDb->nStmt>0 );
    }
    pDb->nStmt++;
   
    /* If we have too many statement in cache, remove the surplus from 
    ** the end of the cache list.  */
    while( pDb->nStmt>pDb->maxStmt ){
      SqlPreparedStmt *pLast = pDb->stmtLast;
      pDb->stmtLast = pLast->pPrev;
      pDb->stmtLast->pNext = 0;
      pDb->nStmt--;
      dbFreeStmt(pLast);
    }
  }
}

/*
** Structure used with dbEvalXXX() functions:
**
**   dbEvalInit()
**   dbEvalStep()
**   dbEvalFinalize()
**   dbEvalRowInfo()
**   dbEvalColumnValue()
*/
typedef struct DbEvalContext DbEvalContext;
struct DbEvalContext {
  SqliteDb *pDb;                  /* Database handle */
  Tcl_Obj *pSql;                  /* Object holding string zSql */
  const char *zSql;               /* Remaining SQL to execute */
  SqlPreparedStmt *pPreStmt;      /* Current statement */
  int nCol;                       /* Number of columns returned by pStmt */
  Tcl_Obj *pArray;                /* Name of array variable */
  Tcl_Obj **apColName;            /* Array of column names */
};

/*
** Release any cache of column names currently held as part of
** the DbEvalContext structure passed as the first argument.
*/
static void dbReleaseColumnNames(DbEvalContext *p){
  if( p->apColName ){
    int i;
    for(i=0; i<p->nCol; i++){
      Tcl_DecrRefCount(p->apColName[i]);
    }
    Tcl_Free((char *)p->apColName);
    p->apColName = 0;
  }
  p->nCol = 0;
}

/*
** Initialize a DbEvalContext structure.
**
** If pArray is not NULL, then it contains the name of a Tcl array
** variable. The "*" member of this array is set to a list containing
** the names of the columns returned by the statement as part of each
** call to dbEvalStep(), in order from left to right. e.g. if the names 
** of the returned columns are a, b and c, it does the equivalent of the 
** tcl command:
**
**     set ${pArray}(*) {a b c}
*/
static void dbEvalInit(
  DbEvalContext *p,               /* Pointer to structure to initialize */
  SqliteDb *pDb,                  /* Database handle */
  Tcl_Obj *pSql,                  /* Object containing SQL script */
  Tcl_Obj *pArray                 /* Name of Tcl array to set (*) element of */
){
  memset(p, 0, sizeof(DbEvalContext));
  p->pDb = pDb;
  p->zSql = Tcl_GetString(pSql);
  p->pSql = pSql;
  Tcl_IncrRefCount(pSql);
  if( pArray ){
    p->pArray = pArray;
    Tcl_IncrRefCount(pArray);
  }
}

/*
** Obtain information about the row that the DbEvalContext passed as the
** first argument currently points to.
*/
static void dbEvalRowInfo(
  DbEvalContext *p,               /* Evaluation context */
  int *pnCol,                     /* OUT: Number of column names */
  Tcl_Obj ***papColName           /* OUT: Array of column names */
){
  /* Compute column names */
  if( 0==p->apColName ){
    sqlite3_stmt *pStmt = p->pPreStmt->pStmt;
    int i;                        /* Iterator variable */
    int nCol;                     /* Number of columns returned by pStmt */
    Tcl_Obj **apColName = 0;      /* Array of column names */

    p->nCol = nCol = sqlite3_column_count(pStmt);
    if( nCol>0 && (papColName || p->pArray) ){
      apColName = (Tcl_Obj**)Tcl_Alloc( sizeof(Tcl_Obj*)*nCol );
      for(i=0; i<nCol; i++){
        apColName[i] = Tcl_NewStringObj(sqlite3_column_name(pStmt,i), -1);
        Tcl_IncrRefCount(apColName[i]);
      }
      p->apColName = apColName;
    }

    /* If results are being stored in an array variable, then create
    ** the array(*) entry for that array
    */
    if( p->pArray ){
      Tcl_Interp *interp = p->pDb->interp;
      Tcl_Obj *pColList = Tcl_NewObj();
      Tcl_Obj *pStar = Tcl_NewStringObj("*", -1);

      for(i=0; i<nCol; i++){
        Tcl_ListObjAppendElement(interp, pColList, apColName[i]);
      }
      Tcl_IncrRefCount(pStar);
      Tcl_ObjSetVar2(interp, p->pArray, pStar, pColList, 0);
      Tcl_DecrRefCount(pStar);
    }
  }

  if( papColName ){
    *papColName = p->apColName;
  }
  if( pnCol ){
    *pnCol = p->nCol;
  }
}

/*
** Return one of TCL_OK, TCL_BREAK or TCL_ERROR. If TCL_ERROR is
** returned, then an error message is stored in the interpreter before
** returning.
**
** A return value of TCL_OK means there is a row of data available. The
** data may be accessed using dbEvalRowInfo() and dbEvalColumnValue(). This
** is analogous to a return of SQLITE_ROW from sqlite3_step(). If TCL_BREAK
** is returned, then the SQL script has finished executing and there are
** no further rows available. This is similar to SQLITE_DONE.
*/
static int dbEvalStep(DbEvalContext *p){
  const char *zPrevSql = 0;       /* Previous value of p->zSql */

  while( p->zSql[0] || p->pPreStmt ){
    int rc;
    if( p->pPreStmt==0 ){
      zPrevSql = (p->zSql==zPrevSql ? 0 : p->zSql);
      rc = dbPrepareAndBind(p->pDb, p->zSql, &p->zSql, &p->pPreStmt);
      if( rc!=TCL_OK ) return rc;
    }else{
      int rcs;
      SqliteDb *pDb = p->pDb;
      SqlPreparedStmt *pPreStmt = p->pPreStmt;
      sqlite3_stmt *pStmt = pPreStmt->pStmt;

      rcs = sqlite3_step(pStmt);
      if( rcs==SQLITE_ROW ){
        return TCL_OK;
      }
      if( p->pArray ){
        dbEvalRowInfo(p, 0, 0);
      }
      rcs = sqlite3_reset(pStmt);

      pDb->nStep = sqlite3_stmt_status(pStmt,SQLITE_STMTSTATUS_FULLSCAN_STEP,1);
      pDb->nSort = sqlite3_stmt_status(pStmt,SQLITE_STMTSTATUS_SORT,1);
      pDb->nIndex = sqlite3_stmt_status(pStmt,SQLITE_STMTSTATUS_AUTOINDEX,1);
      dbReleaseColumnNames(p);
      p->pPreStmt = 0;

      if( rcs!=SQLITE_OK ){
        /* If a run-time error occurs, report the error and stop reading
        ** the SQL.  */
        dbReleaseStmt(pDb, pPreStmt, 1);
#if SQLITE_TEST
        if( p->pDb->bLegacyPrepare && rcs==SQLITE_SCHEMA && zPrevSql ){
          /* If the runtime error was an SQLITE_SCHEMA, and the database
          ** handle is configured to use the legacy sqlite3_prepare() 
          ** interface, retry prepare()/step() on the same SQL statement.
          ** This only happens once. If there is a second SQLITE_SCHEMA
          ** error, the error will be returned to the caller. */
          p->zSql = zPrevSql;
          continue;
        }
#endif
        Tcl_SetObjResult(pDb->interp,
                         Tcl_NewStringObj(sqlite3_errmsg(pDb->db), -1));
        return TCL_ERROR;
      }else{
        dbReleaseStmt(pDb, pPreStmt, 0);
      }
    }
  }

  /* Finished */
  return TCL_BREAK;
}

/*
** Free all resources currently held by the DbEvalContext structure passed
** as the first argument. There should be exactly one call to this function
** for each call to dbEvalInit().
*/
static void dbEvalFinalize(DbEvalContext *p){
  if( p->pPreStmt ){
    sqlite3_reset(p->pPreStmt->pStmt);
    dbReleaseStmt(p->pDb, p->pPreStmt, 0);
    p->pPreStmt = 0;
  }
  if( p->pArray ){
    Tcl_DecrRefCount(p->pArray);
    p->pArray = 0;
  }
  Tcl_DecrRefCount(p->pSql);
  dbReleaseColumnNames(p);
}

/*
** Return a pointer to a Tcl_Obj structure with ref-count 0 that contains
** the value for the iCol'th column of the row currently pointed to by
** the DbEvalContext structure passed as the first argument.
*/
static Tcl_Obj *dbEvalColumnValue(DbEvalContext *p, int iCol){
  sqlite3_stmt *pStmt = p->pPreStmt->pStmt;
  switch( sqlite3_column_type(pStmt, iCol) ){
    case SQLITE_BLOB: {
      int bytes = sqlite3_column_bytes(pStmt, iCol);
      const char *zBlob = sqlite3_column_blob(pStmt, iCol);
      if( !zBlob ) bytes = 0;
      return Tcl_NewByteArrayObj((u8*)zBlob, bytes);
    }
    case SQLITE_INTEGER: {
      sqlite_int64 v = sqlite3_column_int64(pStmt, iCol);
      if( v>=-2147483647 && v<=2147483647 ){
        return Tcl_NewIntObj((int)v);
      }else{
        return Tcl_NewWideIntObj(v);
      }
    }
    case SQLITE_FLOAT: {
      return Tcl_NewDoubleObj(sqlite3_column_double(pStmt, iCol));
    }
    case SQLITE_NULL: {
      return Tcl_NewStringObj(p->pDb->zNull, -1);
    }
  }

  return Tcl_NewStringObj((char*)sqlite3_column_text(pStmt, iCol), -1);
}

/*
** If using Tcl version 8.6 or greater, use the NR functions to avoid
** recursive evalution of scripts by the [db eval] and [db trans]
** commands. Even if the headers used while compiling the extension
** are 8.6 or newer, the code still tests the Tcl version at runtime.
** This allows stubs-enabled builds to be used with older Tcl libraries.
*/
#if TCL_MAJOR_VERSION>8 || (TCL_MAJOR_VERSION==8 && TCL_MINOR_VERSION>=6)
# define SQLITE_TCL_NRE 1
static int DbUseNre(void){
  int major, minor;
  Tcl_GetVersion(&major, &minor, 0, 0);
  return( (major==8 && minor>=6) || major>8 );
}
#else
/* 
** Compiling using headers earlier than 8.6. In this case NR cannot be
** used, so DbUseNre() to always return zero. Add #defines for the other
** Tcl_NRxxx() functions to prevent them from causing compilation errors,
** even though the only invocations of them are within conditional blocks 
** of the form:
**
**   if( DbUseNre() ) { ... }
*/
# define SQLITE_TCL_NRE 0
# define DbUseNre() 0
# define Tcl_NRAddCallback(a,b,c,d,e,f) 0
# define Tcl_NREvalObj(a,b,c) 0
# define Tcl_NRCreateCommand(a,b,c,d,e,f) 0
#endif

/*
** This function is part of the implementation of the command:
**
**   $db eval SQL ?ARRAYNAME? SCRIPT
*/
static int DbEvalNextCmd(
  ClientData data[],                   /* data[0] is the (DbEvalContext*) */
  Tcl_Interp *interp,                  /* Tcl interpreter */
  int result                           /* Result so far */
){
  int rc = result;                     /* Return code */

  /* The first element of the data[] array is a pointer to a DbEvalContext
  ** structure allocated using Tcl_Alloc(). The second element of data[]
  ** is a pointer to a Tcl_Obj containing the script to run for each row
  ** returned by the queries encapsulated in data[0]. */
  DbEvalContext *p = (DbEvalContext *)data[0];
  Tcl_Obj *pScript = (Tcl_Obj *)data[1];
  Tcl_Obj *pArray = p->pArray;

  while( (rc==TCL_OK || rc==TCL_CONTINUE) && TCL_OK==(rc = dbEvalStep(p)) ){
    int i;
    int nCol;
    Tcl_Obj **apColName;
    dbEvalRowInfo(p, &nCol, &apColName);
    for(i=0; i<nCol; i++){
      Tcl_Obj *pVal = dbEvalColumnValue(p, i);
      if( pArray==0 ){
        Tcl_ObjSetVar2(interp, apColName[i], 0, pVal, 0);
      }else{
        Tcl_ObjSetVar2(interp, pArray, apColName[i], pVal, 0);
      }
    }

    /* The required interpreter variables are now populated with the data 
    ** from the current row. If using NRE, schedule callbacks to evaluate
    ** script pScript, then to invoke this function again to fetch the next
    ** row (or clean up if there is no next row or the script throws an
    ** exception). After scheduling the callbacks, return control to the 
    ** caller.
    **
    ** If not using NRE, evaluate pScript directly and continue with the
    ** next iteration of this while(...) loop.  */
    if( DbUseNre() ){
      Tcl_NRAddCallback(interp, DbEvalNextCmd, (void*)p, (void*)pScript, 0, 0);
      return Tcl_NREvalObj(interp, pScript, 0);
    }else{
      rc = Tcl_EvalObjEx(interp, pScript, 0);
    }
  }

  Tcl_DecrRefCount(pScript);
  dbEvalFinalize(p);
  Tcl_Free((char *)p);

  if( rc==TCL_OK || rc==TCL_BREAK ){
    Tcl_ResetResult(interp);
    rc = TCL_OK;
  }
  return rc;
}

/*
** This function is used by the implementations of the following database 
** handle sub-commands:
**
**   $db update_hook ?SCRIPT?
**   $db wal_hook ?SCRIPT?
**   $db commit_hook ?SCRIPT?
**   $db preupdate hook ?SCRIPT?
*/
static void DbHookCmd(
  Tcl_Interp *interp,             /* Tcl interpreter */
  SqliteDb *pDb,                  /* Database handle */
  Tcl_Obj *pArg,                  /* SCRIPT argument (or NULL) */
  Tcl_Obj **ppHook                /* Pointer to member of SqliteDb */
){
  sqlite3 *db = pDb->db;

  if( *ppHook ){
    Tcl_SetObjResult(interp, *ppHook);
    if( pArg ){
      Tcl_DecrRefCount(*ppHook);
      *ppHook = 0;
    }
  }
  if( pArg ){
    assert( !(*ppHook) );
    if( Tcl_GetCharLength(pArg)>0 ){
      *ppHook = pArg;
      Tcl_IncrRefCount(*ppHook);
    }
  }

#ifdef SQLITE_ENABLE_PREUPDATE_HOOK
  sqlite3_preupdate_hook(db, (pDb->pPreUpdateHook?DbPreUpdateHandler:0), pDb);
#endif
  sqlite3_update_hook(db, (pDb->pUpdateHook?DbUpdateHandler:0), pDb);
  sqlite3_rollback_hook(db, (pDb->pRollbackHook?DbRollbackHandler:0), pDb);
  sqlite3_wal_hook(db, (pDb->pWalHook?DbWalHandler:0), pDb);
}

/*
** The "sqlite" command below creates a new Tcl command for each
** connection it opens to an SQLite database.  This routine is invoked
** whenever one of those connection-specific commands is executed
** in Tcl.  For example, if you run Tcl code like this:
**
**       sqlite3 db1  "my_database"
**       db1 close
**
** The first command opens a connection to the "my_database" database
** and calls that connection "db1".  The second command causes this
** subroutine to be invoked.
*/
static int DbObjCmd(void *cd, Tcl_Interp *interp, int objc,Tcl_Obj *const*objv){
  SqliteDb *pDb = (SqliteDb*)cd;
  int choice;
  int rc = TCL_OK;
  static const char *DB_strs[] = {
    "authorizer",         "backup",            "busy",
    "cache",              "changes",           "close",
    "collate",            "collation_needed",  "commit_hook",
    "complete",           "copy",              "enable_load_extension",
    "errorcode",          "eval",              "exists",
    "function",           "incrblob",          "interrupt",
    "last_insert_rowid",  "nullvalue",         "onecolumn",
    "preupdate",          "profile",           "progress",
    "rekey",              "restore",           "rollback_hook",
    "status",             "timeout",           "total_changes",
    "trace",              "transaction",       "unlock_notify",
    "update_hook",        "version",           "wal_hook",
    0                    
  };
  enum DB_enum {
    DB_AUTHORIZER,        DB_BACKUP,           DB_BUSY,
    DB_CACHE,             DB_CHANGES,          DB_CLOSE,
    DB_COLLATE,           DB_COLLATION_NEEDED, DB_COMMIT_HOOK,
    DB_COMPLETE,          DB_COPY,             DB_ENABLE_LOAD_EXTENSION,
    DB_ERRORCODE,         DB_EVAL,             DB_EXISTS,
    DB_FUNCTION,          DB_INCRBLOB,         DB_INTERRUPT,
    DB_LAST_INSERT_ROWID, DB_NULLVALUE,        DB_ONECOLUMN,
    DB_PREUPDATE,         DB_PROFILE,          DB_PROGRESS,
    DB_REKEY,             DB_RESTORE,          DB_ROLLBACK_HOOK,
    DB_STATUS,            DB_TIMEOUT,          DB_TOTAL_CHANGES,
    DB_TRACE,             DB_TRANSACTION,      DB_UNLOCK_NOTIFY,
    DB_UPDATE_HOOK,       DB_VERSION,          DB_WAL_HOOK,
  };
  /* don't leave trailing commas on DB_enum, it confuses the AIX xlc compiler */

  if( objc<2 ){
    Tcl_WrongNumArgs(interp, 1, objv, "SUBCOMMAND ...");
    return TCL_ERROR;
  }
  if( Tcl_GetIndexFromObj(interp, objv[1], DB_strs, "option", 0, &choice) ){
    return TCL_ERROR;
  }

  switch( (enum DB_enum)choice ){

  /*    $db authorizer ?CALLBACK?
  **
  ** Invoke the given callback to authorize each SQL operation as it is
  ** compiled.  5 arguments are appended to the callback before it is
  ** invoked:
  **
  **   (1) The authorization type (ex: SQLITE_CREATE_TABLE, SQLITE_INSERT, ...)
  **   (2) First descriptive name (depends on authorization type)
  **   (3) Second descriptive name
  **   (4) Name of the database (ex: "main", "temp")
  **   (5) Name of trigger that is doing the access
  **
  ** The callback should return on of the following strings: SQLITE_OK,
  ** SQLITE_IGNORE, or SQLITE_DENY.  Any other return value is an error.
  **
  ** If this method is invoked with no arguments, the current authorization
  ** callback string is returned.
  */
  case DB_AUTHORIZER: {
#ifdef SQLITE_OMIT_AUTHORIZATION
    Tcl_AppendResult(interp, "authorization not available in this build", 0);
    return TCL_ERROR;
#else
    if( objc>3 ){
      Tcl_WrongNumArgs(interp, 2, objv, "?CALLBACK?");
      return TCL_ERROR;
    }else if( objc==2 ){
      if( pDb->zAuth ){
        Tcl_AppendResult(interp, pDb->zAuth, 0);
      }
    }else{
      char *zAuth;
      int len;
      if( pDb->zAuth ){
        Tcl_Free(pDb->zAuth);
      }
      zAuth = Tcl_GetStringFromObj(objv[2], &len);
      if( zAuth && len>0 ){
        pDb->zAuth = Tcl_Alloc( len + 1 );
        memcpy(pDb->zAuth, zAuth, len+1);
      }else{
        pDb->zAuth = 0;
      }
      if( pDb->zAuth ){
        pDb->interp = interp;
        sqlite3_set_authorizer(pDb->db, auth_callback, pDb);
      }else{
        sqlite3_set_authorizer(pDb->db, 0, 0);
      }
    }
#endif
    break;
  }

  /*    $db backup ?DATABASE? FILENAME
  **
  ** Open or create a database file named FILENAME.  Transfer the
  ** content of local database DATABASE (default: "main") into the
  ** FILENAME database.
  */
  case DB_BACKUP: {
    const char *zDestFile;
    const char *zSrcDb;
    sqlite3 *pDest;
    sqlite3_backup *pBackup;

    if( objc==3 ){
      zSrcDb = "main";
      zDestFile = Tcl_GetString(objv[2]);
    }else if( objc==4 ){
      zSrcDb = Tcl_GetString(objv[2]);
      zDestFile = Tcl_GetString(objv[3]);
    }else{
      Tcl_WrongNumArgs(interp, 2, objv, "?DATABASE? FILENAME");
      return TCL_ERROR;
    }
    rc = sqlite3_open(zDestFile, &pDest);
    if( rc!=SQLITE_OK ){
      Tcl_AppendResult(interp, "cannot open target database: ",
           sqlite3_errmsg(pDest), (char*)0);
      sqlite3_close(pDest);
      return TCL_ERROR;
    }
    pBackup = sqlite3_backup_init(pDest, "main", pDb->db, zSrcDb);
    if( pBackup==0 ){
      Tcl_AppendResult(interp, "backup failed: ",
           sqlite3_errmsg(pDest), (char*)0);
      sqlite3_close(pDest);
      return TCL_ERROR;
    }
    while(  (rc = sqlite3_backup_step(pBackup,100))==SQLITE_OK ){}
    sqlite3_backup_finish(pBackup);
    if( rc==SQLITE_DONE ){
      rc = TCL_OK;
    }else{
      Tcl_AppendResult(interp, "backup failed: ",
           sqlite3_errmsg(pDest), (char*)0);
      rc = TCL_ERROR;
    }
    sqlite3_close(pDest);
    break;
  }

  /*    $db busy ?CALLBACK?
  **
  ** Invoke the given callback if an SQL statement attempts to open
  ** a locked database file.
  */
  case DB_BUSY: {
    if( objc>3 ){
      Tcl_WrongNumArgs(interp, 2, objv, "CALLBACK");
      return TCL_ERROR;
    }else if( objc==2 ){
      if( pDb->zBusy ){
        Tcl_AppendResult(interp, pDb->zBusy, 0);
      }
    }else{
      char *zBusy;
      int len;
      if( pDb->zBusy ){
        Tcl_Free(pDb->zBusy);
      }
      zBusy = Tcl_GetStringFromObj(objv[2], &len);
      if( zBusy && len>0 ){
        pDb->zBusy = Tcl_Alloc( len + 1 );
        memcpy(pDb->zBusy, zBusy, len+1);
      }else{
        pDb->zBusy = 0;
      }
      if( pDb->zBusy ){
        pDb->interp = interp;
        sqlite3_busy_handler(pDb->db, DbBusyHandler, pDb);
      }else{
        sqlite3_busy_handler(pDb->db, 0, 0);
      }
    }
    break;
  }

  /*     $db cache flush
  **     $db cache size n
  **
  ** Flush the prepared statement cache, or set the maximum number of
  ** cached statements.
  */
  case DB_CACHE: {
    char *subCmd;
    int n;

    if( objc<=2 ){
      Tcl_WrongNumArgs(interp, 1, objv, "cache option ?arg?");
      return TCL_ERROR;
    }
    subCmd = Tcl_GetStringFromObj( objv[2], 0 );
    if( *subCmd=='f' && strcmp(subCmd,"flush")==0 ){
      if( objc!=3 ){
        Tcl_WrongNumArgs(interp, 2, objv, "flush");
        return TCL_ERROR;
      }else{
        flushStmtCache( pDb );
      }
    }else if( *subCmd=='s' && strcmp(subCmd,"size")==0 ){
      if( objc!=4 ){
        Tcl_WrongNumArgs(interp, 2, objv, "size n");
        return TCL_ERROR;
      }else{
        if( TCL_ERROR==Tcl_GetIntFromObj(interp, objv[3], &n) ){
          Tcl_AppendResult( interp, "cannot convert \"", 
               Tcl_GetStringFromObj(objv[3],0), "\" to integer", 0);
          return TCL_ERROR;
        }else{
          if( n<0 ){
            flushStmtCache( pDb );
            n = 0;
          }else if( n>MAX_PREPARED_STMTS ){
            n = MAX_PREPARED_STMTS;
          }
          pDb->maxStmt = n;
        }
      }
    }else{
      Tcl_AppendResult( interp, "bad option \"", 
          Tcl_GetStringFromObj(objv[2],0), "\": must be flush or size", 0);
      return TCL_ERROR;
    }
    break;
  }

  /*     $db changes
  **
  ** Return the number of rows that were modified, inserted, or deleted by
  ** the most recent INSERT, UPDATE or DELETE statement, not including 
  ** any changes made by trigger programs.
  */
  case DB_CHANGES: {
    Tcl_Obj *pResult;
    if( objc!=2 ){
      Tcl_WrongNumArgs(interp, 2, objv, "");
      return TCL_ERROR;
    }
    pResult = Tcl_GetObjResult(interp);
    Tcl_SetIntObj(pResult, sqlite3_changes(pDb->db));
    break;
  }

  /*    $db close
  **
  ** Shutdown the database
  */
  case DB_CLOSE: {
    Tcl_DeleteCommand(interp, Tcl_GetStringFromObj(objv[0], 0));
    break;
  }

  /*
  **     $db collate NAME SCRIPT
  **
  ** Create a new SQL collation function called NAME.  Whenever
  ** that function is called, invoke SCRIPT to evaluate the function.
  */
  case DB_COLLATE: {
    SqlCollate *pCollate;
    char *zName;
    char *zScript;
    int nScript;
    if( objc!=4 ){
      Tcl_WrongNumArgs(interp, 2, objv, "NAME SCRIPT");
      return TCL_ERROR;
    }
    zName = Tcl_GetStringFromObj(objv[2], 0);
    zScript = Tcl_GetStringFromObj(objv[3], &nScript);
    pCollate = (SqlCollate*)Tcl_Alloc( sizeof(*pCollate) + nScript + 1 );
    if( pCollate==0 ) return TCL_ERROR;
    pCollate->interp = interp;
    pCollate->pNext = pDb->pCollate;
    pCollate->zScript = (char*)&pCollate[1];
    pDb->pCollate = pCollate;
    memcpy(pCollate->zScript, zScript, nScript+1);
    if( sqlite3_create_collation(pDb->db, zName, SQLITE_UTF8, 
        pCollate, tclSqlCollate) ){
      Tcl_SetResult(interp, (char *)sqlite3_errmsg(pDb->db), TCL_VOLATILE);
      return TCL_ERROR;
    }
    break;
  }

  /*
  **     $db collation_needed SCRIPT
  **
  ** Create a new SQL collation function called NAME.  Whenever
  ** that function is called, invoke SCRIPT to evaluate the function.
  */
  case DB_COLLATION_NEEDED: {
    if( objc!=3 ){
      Tcl_WrongNumArgs(interp, 2, objv, "SCRIPT");
      return TCL_ERROR;
    }
    if( pDb->pCollateNeeded ){
      Tcl_DecrRefCount(pDb->pCollateNeeded);
    }
    pDb->pCollateNeeded = Tcl_DuplicateObj(objv[2]);
    Tcl_IncrRefCount(pDb->pCollateNeeded);
    sqlite3_collation_needed(pDb->db, pDb, tclCollateNeeded);
    break;
  }

  /*    $db commit_hook ?CALLBACK?
  **
  ** Invoke the given callback just before committing every SQL transaction.
  ** If the callback throws an exception or returns non-zero, then the
  ** transaction is aborted.  If CALLBACK is an empty string, the callback
  ** is disabled.
  */
  case DB_COMMIT_HOOK: {
    if( objc>3 ){
      Tcl_WrongNumArgs(interp, 2, objv, "?CALLBACK?");
      return TCL_ERROR;
    }else if( objc==2 ){
      if( pDb->zCommit ){
        Tcl_AppendResult(interp, pDb->zCommit, 0);
      }
    }else{
      char *zCommit;
      int len;
      if( pDb->zCommit ){
        Tcl_Free(pDb->zCommit);
      }
      zCommit = Tcl_GetStringFromObj(objv[2], &len);
      if( zCommit && len>0 ){
        pDb->zCommit = Tcl_Alloc( len + 1 );
        memcpy(pDb->zCommit, zCommit, len+1);
      }else{
        pDb->zCommit = 0;
      }
      if( pDb->zCommit ){
        pDb->interp = interp;
        sqlite3_commit_hook(pDb->db, DbCommitHandler, pDb);
      }else{
        sqlite3_commit_hook(pDb->db, 0, 0);
      }
    }
    break;
  }

  /*    $db complete SQL
  **
  ** Return TRUE if SQL is a complete SQL statement.  Return FALSE if
  ** additional lines of input are needed.  This is similar to the
  ** built-in "info complete" command of Tcl.
  */
  case DB_COMPLETE: {
#ifndef SQLITE_OMIT_COMPLETE
    Tcl_Obj *pResult;
    int isComplete;
    if( objc!=3 ){
      Tcl_WrongNumArgs(interp, 2, objv, "SQL");
      return TCL_ERROR;
    }
    isComplete = sqlite3_complete( Tcl_GetStringFromObj(objv[2], 0) );
    pResult = Tcl_GetObjResult(interp);
    Tcl_SetBooleanObj(pResult, isComplete);
#endif
    break;
  }

  /*    $db copy conflict-algorithm table filename ?SEPARATOR? ?NULLINDICATOR?
  **
  ** Copy data into table from filename, optionally using SEPARATOR
  ** as column separators.  If a column contains a null string, or the
  ** value of NULLINDICATOR, a NULL is inserted for the column.
  ** conflict-algorithm is one of the sqlite conflict algorithms:
  **    rollback, abort, fail, ignore, replace
  ** On success, return the number of lines processed, not necessarily same
  ** as 'db changes' due to conflict-algorithm selected.
  **
  ** This code is basically an implementation/enhancement of
  ** the sqlite3 shell.c ".import" command.
  **
  ** This command usage is equivalent to the sqlite2.x COPY statement,
  ** which imports file data into a table using the PostgreSQL COPY file format:
  **   $db copy $conflit_algo $table_name $filename \t \\N
  */
  case DB_COPY: {
    char *zTable;               /* Insert data into this table */
    char *zFile;                /* The file from which to extract data */
    char *zConflict;            /* The conflict algorithm to use */
    sqlite3_stmt *pStmt;        /* A statement */
    int nCol;                   /* Number of columns in the table */
    int nByte;                  /* Number of bytes in an SQL string */
    int i, j;                   /* Loop counters */
    int nSep;                   /* Number of bytes in zSep[] */
    int nNull;                  /* Number of bytes in zNull[] */
    char *zSql;                 /* An SQL statement */
    char *zLine;                /* A single line of input from the file */
    char **azCol;               /* zLine[] broken up into columns */
    char *zCommit;              /* How to commit changes */
    FILE *in;                   /* The input file */
    int lineno = 0;             /* Line number of input file */
    char zLineNum[80];          /* Line number print buffer */
    Tcl_Obj *pResult;           /* interp result */

    char *zSep;
    char *zNull;
    if( objc<5 || objc>7 ){
      Tcl_WrongNumArgs(interp, 2, objv, 
         "CONFLICT-ALGORITHM TABLE FILENAME ?SEPARATOR? ?NULLINDICATOR?");
      return TCL_ERROR;
    }
    if( objc>=6 ){
      zSep = Tcl_GetStringFromObj(objv[5], 0);
    }else{
      zSep = "\t";
    }
    if( objc>=7 ){
      zNull = Tcl_GetStringFromObj(objv[6], 0);
    }else{
      zNull = "";
    }
    zConflict = Tcl_GetStringFromObj(objv[2], 0);
    zTable = Tcl_GetStringFromObj(objv[3], 0);
    zFile = Tcl_GetStringFromObj(objv[4], 0);
    nSep = strlen30(zSep);
    nNull = strlen30(zNull);
    if( nSep==0 ){
      Tcl_AppendResult(interp,"Error: non-null separator required for copy",0);
      return TCL_ERROR;
    }
    if(strcmp(zConflict, "rollback") != 0 &&
       strcmp(zConflict, "abort"   ) != 0 &&
       strcmp(zConflict, "fail"    ) != 0 &&
       strcmp(zConflict, "ignore"  ) != 0 &&
       strcmp(zConflict, "replace" ) != 0 ) {
      Tcl_AppendResult(interp, "Error: \"", zConflict, 
            "\", conflict-algorithm must be one of: rollback, "
            "abort, fail, ignore, or replace", 0);
      return TCL_ERROR;
    }
    zSql = sqlite3_mprintf("SELECT * FROM '%q'", zTable);
    if( zSql==0 ){
      Tcl_AppendResult(interp, "Error: no such table: ", zTable, 0);
      return TCL_ERROR;
    }
    nByte = strlen30(zSql);
    rc = sqlite3_prepare(pDb->db, zSql, -1, &pStmt, 0);
    sqlite3_free(zSql);
    if( rc ){
      Tcl_AppendResult(interp, "Error: ", sqlite3_errmsg(pDb->db), 0);
      nCol = 0;
    }else{
      nCol = sqlite3_column_count(pStmt);
    }
    sqlite3_finalize(pStmt);
    if( nCol==0 ) {
      return TCL_ERROR;
    }
    zSql = malloc( nByte + 50 + nCol*2 );
    if( zSql==0 ) {
      Tcl_AppendResult(interp, "Error: can't malloc()", 0);
      return TCL_ERROR;
    }
    sqlite3_snprintf(nByte+50, zSql, "INSERT OR %q INTO '%q' VALUES(?",
         zConflict, zTable);
    j = strlen30(zSql);
    for(i=1; i<nCol; i++){
      zSql[j++] = ',';
      zSql[j++] = '?';
    }
    zSql[j++] = ')';
    zSql[j] = 0;
    rc = sqlite3_prepare(pDb->db, zSql, -1, &pStmt, 0);
    free(zSql);
    if( rc ){
      Tcl_AppendResult(interp, "Error: ", sqlite3_errmsg(pDb->db), 0);
      sqlite3_finalize(pStmt);
      return TCL_ERROR;
    }
    in = fopen(zFile, "rb");
    if( in==0 ){
      Tcl_AppendResult(interp, "Error: cannot open file: ", zFile, NULL);
      sqlite3_finalize(pStmt);
      return TCL_ERROR;
    }
    azCol = malloc( sizeof(azCol[0])*(nCol+1) );
    if( azCol==0 ) {
      Tcl_AppendResult(interp, "Error: can't malloc()", 0);
      fclose(in);
      return TCL_ERROR;
    }
    (void)sqlite3_exec(pDb->db, "BEGIN", 0, 0, 0);
    zCommit = "COMMIT";
    while( (zLine = local_getline(0, in))!=0 ){
      char *z;
      lineno++;
      azCol[0] = zLine;
      for(i=0, z=zLine; *z; z++){
        if( *z==zSep[0] && strncmp(z, zSep, nSep)==0 ){
          *z = 0;
          i++;
          if( i<nCol ){
            azCol[i] = &z[nSep];
            z += nSep-1;
          }
        }
      }
      if( i+1!=nCol ){
        char *zErr;
        int nErr = strlen30(zFile) + 200;
        zErr = malloc(nErr);
        if( zErr ){
          sqlite3_snprintf(nErr, zErr,
             "Error: %s line %d: expected %d columns of data but found %d",
             zFile, lineno, nCol, i+1);
          Tcl_AppendResult(interp, zErr, 0);
          free(zErr);
        }
        zCommit = "ROLLBACK";
        break;
      }
      for(i=0; i<nCol; i++){
        /* check for null data, if so, bind as null */
        if( (nNull>0 && strcmp(azCol[i], zNull)==0)
          || strlen30(azCol[i])==0 
        ){
          sqlite3_bind_null(pStmt, i+1);
        }else{
          sqlite3_bind_text(pStmt, i+1, azCol[i], -1, SQLITE_STATIC);
        }
      }
      sqlite3_step(pStmt);
      rc = sqlite3_reset(pStmt);
      free(zLine);
      if( rc!=SQLITE_OK ){
        Tcl_AppendResult(interp,"Error: ", sqlite3_errmsg(pDb->db), 0);
        zCommit = "ROLLBACK";
        break;
      }
    }
    free(azCol);
    fclose(in);
    sqlite3_finalize(pStmt);
    (void)sqlite3_exec(pDb->db, zCommit, 0, 0, 0);

    if( zCommit[0] == 'C' ){
      /* success, set result as number of lines processed */
      pResult = Tcl_GetObjResult(interp);
      Tcl_SetIntObj(pResult, lineno);
      rc = TCL_OK;
    }else{
      /* failure, append lineno where failed */
      sqlite3_snprintf(sizeof(zLineNum), zLineNum,"%d",lineno);
      Tcl_AppendResult(interp,", failed while processing line: ",zLineNum,0);
      rc = TCL_ERROR;
    }
    break;
  }

  /*
  **    $db enable_load_extension BOOLEAN
  **
  ** Turn the extension loading feature on or off.  It if off by
  ** default.
  */
  case DB_ENABLE_LOAD_EXTENSION: {
#ifndef SQLITE_OMIT_LOAD_EXTENSION
    int onoff;
    if( objc!=3 ){
      Tcl_WrongNumArgs(interp, 2, objv, "BOOLEAN");
      return TCL_ERROR;
    }
    if( Tcl_GetBooleanFromObj(interp, objv[2], &onoff) ){
      return TCL_ERROR;
    }
    sqlite3_enable_load_extension(pDb->db, onoff);
    break;
#else
    Tcl_AppendResult(interp, "extension loading is turned off at compile-time",
                     0);
    return TCL_ERROR;
#endif
  }

  /*
  **    $db errorcode
  **
  ** Return the numeric error code that was returned by the most recent
  ** call to sqlite3_exec().
  */
  case DB_ERRORCODE: {
    Tcl_SetObjResult(interp, Tcl_NewIntObj(sqlite3_errcode(pDb->db)));
    break;
  }

  /*
  **    $db exists $sql
  **    $db onecolumn $sql
  **
  ** The onecolumn method is the equivalent of:
  **     lindex [$db eval $sql] 0
  */
  case DB_EXISTS: 
  case DB_ONECOLUMN: {
    DbEvalContext sEval;
    if( objc!=3 ){
      Tcl_WrongNumArgs(interp, 2, objv, "SQL");
      return TCL_ERROR;
    }

    dbEvalInit(&sEval, pDb, objv[2], 0);
    rc = dbEvalStep(&sEval);
    if( choice==DB_ONECOLUMN ){
      if( rc==TCL_OK ){
        Tcl_SetObjResult(interp, dbEvalColumnValue(&sEval, 0));
      }else if( rc==TCL_BREAK ){
        Tcl_ResetResult(interp);
      }
    }else if( rc==TCL_BREAK || rc==TCL_OK ){
      Tcl_SetObjResult(interp, Tcl_NewBooleanObj(rc==TCL_OK));
    }
    dbEvalFinalize(&sEval);

    if( rc==TCL_BREAK ){
      rc = TCL_OK;
    }
    break;
  }
   
  /*
  **    $db eval $sql ?array? ?{  ...code... }?
  **
  ** The SQL statement in $sql is evaluated.  For each row, the values are
  ** placed in elements of the array named "array" and ...code... is executed.
  ** If "array" and "code" are omitted, then no callback is every invoked.
  ** If "array" is an empty string, then the values are placed in variables
  ** that have the same name as the fields extracted by the query.
  */
  case DB_EVAL: {
    if( objc<3 || objc>5 ){
      Tcl_WrongNumArgs(interp, 2, objv, "SQL ?ARRAY-NAME? ?SCRIPT?");
      return TCL_ERROR;
    }

    if( objc==3 ){
      DbEvalContext sEval;
      Tcl_Obj *pRet = Tcl_NewObj();
      Tcl_IncrRefCount(pRet);
      dbEvalInit(&sEval, pDb, objv[2], 0);
      while( TCL_OK==(rc = dbEvalStep(&sEval)) ){
        int i;
        int nCol;
        dbEvalRowInfo(&sEval, &nCol, 0);
        for(i=0; i<nCol; i++){
          Tcl_ListObjAppendElement(interp, pRet, dbEvalColumnValue(&sEval, i));
        }
      }
      dbEvalFinalize(&sEval);
      if( rc==TCL_BREAK ){
        Tcl_SetObjResult(interp, pRet);
        rc = TCL_OK;
      }
      Tcl_DecrRefCount(pRet);
    }else{
      ClientData cd[2];
      DbEvalContext *p;
      Tcl_Obj *pArray = 0;
      Tcl_Obj *pScript;

      if( objc==5 && *(char *)Tcl_GetString(objv[3]) ){
        pArray = objv[3];
      }
      pScript = objv[objc-1];
      Tcl_IncrRefCount(pScript);
      
      p = (DbEvalContext *)Tcl_Alloc(sizeof(DbEvalContext));
      dbEvalInit(p, pDb, objv[2], pArray);

      cd[0] = (void *)p;
      cd[1] = (void *)pScript;
      rc = DbEvalNextCmd(cd, interp, TCL_OK);
    }
    break;
  }

  /*
  **     $db function NAME [-argcount N] SCRIPT
  **
  ** Create a new SQL function called NAME.  Whenever that function is
  ** called, invoke SCRIPT to evaluate the function.
  */
  case DB_FUNCTION: {
    SqlFunc *pFunc;
    Tcl_Obj *pScript;
    char *zName;
    int nArg = -1;
    if( objc==6 ){
      const char *z = Tcl_GetString(objv[3]);
      int n = strlen30(z);
      if( n>2 && strncmp(z, "-argcount",n)==0 ){
        if( Tcl_GetIntFromObj(interp, objv[4], &nArg) ) return TCL_ERROR;
        if( nArg<0 ){
          Tcl_AppendResult(interp, "number of arguments must be non-negative",
                           (char*)0);
          return TCL_ERROR;
        }
      }
      pScript = objv[5];
    }else if( objc!=4 ){
      Tcl_WrongNumArgs(interp, 2, objv, "NAME [-argcount N] SCRIPT");
      return TCL_ERROR;
    }else{
      pScript = objv[3];
    }
    zName = Tcl_GetStringFromObj(objv[2], 0);
    pFunc = findSqlFunc(pDb, zName);
    if( pFunc==0 ) return TCL_ERROR;
    if( pFunc->pScript ){
      Tcl_DecrRefCount(pFunc->pScript);
    }
    pFunc->pScript = pScript;
    Tcl_IncrRefCount(pScript);
    pFunc->useEvalObjv = safeToUseEvalObjv(interp, pScript);
    rc = sqlite3_create_function(pDb->db, zName, nArg, SQLITE_UTF8,
        pFunc, tclSqlFunc, 0, 0);
    if( rc!=SQLITE_OK ){
      rc = TCL_ERROR;
      Tcl_SetResult(interp, (char *)sqlite3_errmsg(pDb->db), TCL_VOLATILE);
    }
    break;
  }

  /*
  **     $db incrblob ?-readonly? ?DB? TABLE COLUMN ROWID
  */
  case DB_INCRBLOB: {
#ifdef SQLITE_OMIT_INCRBLOB
    Tcl_AppendResult(interp, "incrblob not available in this build", 0);
    return TCL_ERROR;
#else
    int isReadonly = 0;
    const char *zDb = "main";
    const char *zTable;
    const char *zColumn;
    Tcl_WideInt iRow;

    /* Check for the -readonly option */
    if( objc>3 && strcmp(Tcl_GetString(objv[2]), "-readonly")==0 ){
      isReadonly = 1;
    }

    if( objc!=(5+isReadonly) && objc!=(6+isReadonly) ){
      Tcl_WrongNumArgs(interp, 2, objv, "?-readonly? ?DB? TABLE COLUMN ROWID");
      return TCL_ERROR;
    }

    if( objc==(6+isReadonly) ){
      zDb = Tcl_GetString(objv[2]);
    }
    zTable = Tcl_GetString(objv[objc-3]);
    zColumn = Tcl_GetString(objv[objc-2]);
    rc = Tcl_GetWideIntFromObj(interp, objv[objc-1], &iRow);

    if( rc==TCL_OK ){
      rc = createIncrblobChannel(
          interp, pDb, zDb, zTable, zColumn, iRow, isReadonly
      );
    }
#endif
    break;
  }

  /*
  **     $db interrupt
  **
  ** Interrupt the execution of the inner-most SQL interpreter.  This
  ** causes the SQL statement to return an error of SQLITE_INTERRUPT.
  */
  case DB_INTERRUPT: {
    sqlite3_interrupt(pDb->db);
    break;
  }

  /*
  **     $db nullvalue ?STRING?
  **
  ** Change text used when a NULL comes back from the database. If ?STRING?
  ** is not present, then the current string used for NULL is returned.
  ** If STRING is present, then STRING is returned.
  **
  */
  case DB_NULLVALUE: {
    if( objc!=2 && objc!=3 ){
      Tcl_WrongNumArgs(interp, 2, objv, "NULLVALUE");
      return TCL_ERROR;
    }
    if( objc==3 ){
      int len;
      char *zNull = Tcl_GetStringFromObj(objv[2], &len);
      if( pDb->zNull ){
        Tcl_Free(pDb->zNull);
      }
      if( zNull && len>0 ){
        pDb->zNull = Tcl_Alloc( len + 1 );
        memcpy(pDb->zNull, zNull, len);
        pDb->zNull[len] = '\0';
      }else{
        pDb->zNull = 0;
      }
    }
    Tcl_SetObjResult(interp, Tcl_NewStringObj(pDb->zNull, -1));
    break;
  }

  /*
  **     $db last_insert_rowid 
  **
  ** Return an integer which is the ROWID for the most recent insert.
  */
  case DB_LAST_INSERT_ROWID: {
    Tcl_Obj *pResult;
    Tcl_WideInt rowid;
    if( objc!=2 ){
      Tcl_WrongNumArgs(interp, 2, objv, "");
      return TCL_ERROR;
    }
    rowid = sqlite3_last_insert_rowid(pDb->db);
    pResult = Tcl_GetObjResult(interp);
    Tcl_SetWideIntObj(pResult, rowid);
    break;
  }

  /*
  ** The DB_ONECOLUMN method is implemented together with DB_EXISTS.
  */

  /*    $db progress ?N CALLBACK?
  ** 
  ** Invoke the given callback every N virtual machine opcodes while executing
  ** queries.
  */
  case DB_PROGRESS: {
    if( objc==2 ){
      if( pDb->zProgress ){
        Tcl_AppendResult(interp, pDb->zProgress, 0);
      }
    }else if( objc==4 ){
      char *zProgress;
      int len;
      int N;
      if( TCL_OK!=Tcl_GetIntFromObj(interp, objv[2], &N) ){
        return TCL_ERROR;
      };
      if( pDb->zProgress ){
        Tcl_Free(pDb->zProgress);
      }
      zProgress = Tcl_GetStringFromObj(objv[3], &len);
      if( zProgress && len>0 ){
        pDb->zProgress = Tcl_Alloc( len + 1 );
        memcpy(pDb->zProgress, zProgress, len+1);
      }else{
        pDb->zProgress = 0;
      }
#ifndef SQLITE_OMIT_PROGRESS_CALLBACK
      if( pDb->zProgress ){
        pDb->interp = interp;
        sqlite3_progress_handler(pDb->db, N, DbProgressHandler, pDb);
      }else{
        sqlite3_progress_handler(pDb->db, 0, 0, 0);
      }
#endif
    }else{
      Tcl_WrongNumArgs(interp, 2, objv, "N CALLBACK");
      return TCL_ERROR;
    }
    break;
  }

  /*    $db profile ?CALLBACK?
  **
  ** Make arrangements to invoke the CALLBACK routine after each SQL statement
  ** that has run.  The text of the SQL and the amount of elapse time are
  ** appended to CALLBACK before the script is run.
  */
  case DB_PROFILE: {
    if( objc>3 ){
      Tcl_WrongNumArgs(interp, 2, objv, "?CALLBACK?");
      return TCL_ERROR;
    }else if( objc==2 ){
      if( pDb->zProfile ){
        Tcl_AppendResult(interp, pDb->zProfile, 0);
      }
    }else{
      char *zProfile;
      int len;
      if( pDb->zProfile ){
        Tcl_Free(pDb->zProfile);
      }
      zProfile = Tcl_GetStringFromObj(objv[2], &len);
      if( zProfile && len>0 ){
        pDb->zProfile = Tcl_Alloc( len + 1 );
        memcpy(pDb->zProfile, zProfile, len+1);
      }else{
        pDb->zProfile = 0;
      }
#if !defined(SQLITE_OMIT_TRACE) && !defined(SQLITE_OMIT_FLOATING_POINT)
      if( pDb->zProfile ){
        pDb->interp = interp;
        sqlite3_profile(pDb->db, DbProfileHandler, pDb);
      }else{
        sqlite3_profile(pDb->db, 0, 0);
      }
#endif
    }
    break;
  }

  /*
  **     $db rekey KEY
  **
  ** Change the encryption key on the currently open database.
  */
  case DB_REKEY: {
#ifdef SQLITE_HAS_CODEC
    int nKey;
    void *pKey;
#endif
    if( objc!=3 ){
      Tcl_WrongNumArgs(interp, 2, objv, "KEY");
      return TCL_ERROR;
    }
#ifdef SQLITE_HAS_CODEC
    pKey = Tcl_GetByteArrayFromObj(objv[2], &nKey);
    rc = sqlite3_rekey(pDb->db, pKey, nKey);
    if( rc ){
      Tcl_AppendResult(interp, sqlite3_errstr(rc), 0);
      rc = TCL_ERROR;
    }
#endif
    break;
  }

  /*    $db restore ?DATABASE? FILENAME
  **
  ** Open a database file named FILENAME.  Transfer the content 
  ** of FILENAME into the local database DATABASE (default: "main").
  */
  case DB_RESTORE: {
    const char *zSrcFile;
    const char *zDestDb;
    sqlite3 *pSrc;
    sqlite3_backup *pBackup;
    int nTimeout = 0;

    if( objc==3 ){
      zDestDb = "main";
      zSrcFile = Tcl_GetString(objv[2]);
    }else if( objc==4 ){
      zDestDb = Tcl_GetString(objv[2]);
      zSrcFile = Tcl_GetString(objv[3]);
    }else{
      Tcl_WrongNumArgs(interp, 2, objv, "?DATABASE? FILENAME");
      return TCL_ERROR;
    }
    rc = sqlite3_open_v2(zSrcFile, &pSrc, SQLITE_OPEN_READONLY, 0);
    if( rc!=SQLITE_OK ){
      Tcl_AppendResult(interp, "cannot open source database: ",
           sqlite3_errmsg(pSrc), (char*)0);
      sqlite3_close(pSrc);
      return TCL_ERROR;
    }
    pBackup = sqlite3_backup_init(pDb->db, zDestDb, pSrc, "main");
    if( pBackup==0 ){
      Tcl_AppendResult(interp, "restore failed: ",
           sqlite3_errmsg(pDb->db), (char*)0);
      sqlite3_close(pSrc);
      return TCL_ERROR;
    }
    while( (rc = sqlite3_backup_step(pBackup,100))==SQLITE_OK
              || rc==SQLITE_BUSY ){
      if( rc==SQLITE_BUSY ){
        if( nTimeout++ >= 3 ) break;
        sqlite3_sleep(100);
      }
    }
    sqlite3_backup_finish(pBackup);
    if( rc==SQLITE_DONE ){
      rc = TCL_OK;
    }else if( rc==SQLITE_BUSY || rc==SQLITE_LOCKED ){
      Tcl_AppendResult(interp, "restore failed: source database busy",
                       (char*)0);
      rc = TCL_ERROR;
    }else{
      Tcl_AppendResult(interp, "restore failed: ",
           sqlite3_errmsg(pDb->db), (char*)0);
      rc = TCL_ERROR;
    }
    sqlite3_close(pSrc);
    break;
  }

  /*
  **     $db status (step|sort|autoindex)
  **
  ** Display SQLITE_STMTSTATUS_FULLSCAN_STEP or 
  ** SQLITE_STMTSTATUS_SORT for the most recent eval.
  */
  case DB_STATUS: {
    int v;
    const char *zOp;
    if( objc!=3 ){
      Tcl_WrongNumArgs(interp, 2, objv, "(step|sort|autoindex)");
      return TCL_ERROR;
    }
    zOp = Tcl_GetString(objv[2]);
    if( strcmp(zOp, "step")==0 ){
      v = pDb->nStep;
    }else if( strcmp(zOp, "sort")==0 ){
      v = pDb->nSort;
    }else if( strcmp(zOp, "autoindex")==0 ){
      v = pDb->nIndex;
    }else{
      Tcl_AppendResult(interp, 
            "bad argument: should be autoindex, step, or sort", 
            (char*)0);
      return TCL_ERROR;
    }
    Tcl_SetObjResult(interp, Tcl_NewIntObj(v));
    break;
  }
  
  /*
  **     $db timeout MILLESECONDS
  **
  ** Delay for the number of milliseconds specified when a file is locked.
  */
  case DB_TIMEOUT: {
    int ms;
    if( objc!=3 ){
      Tcl_WrongNumArgs(interp, 2, objv, "MILLISECONDS");
      return TCL_ERROR;
    }
    if( Tcl_GetIntFromObj(interp, objv[2], &ms) ) return TCL_ERROR;
    sqlite3_busy_timeout(pDb->db, ms);
    break;
  }
  
  /*
  **     $db total_changes
  **
  ** Return the number of rows that were modified, inserted, or deleted 
  ** since the database handle was created.
  */
  case DB_TOTAL_CHANGES: {
    Tcl_Obj *pResult;
    if( objc!=2 ){
      Tcl_WrongNumArgs(interp, 2, objv, "");
      return TCL_ERROR;
    }
    pResult = Tcl_GetObjResult(interp);
    Tcl_SetIntObj(pResult, sqlite3_total_changes(pDb->db));
    break;
  }

  /*    $db trace ?CALLBACK?
  **
  ** Make arrangements to invoke the CALLBACK routine for each SQL statement
  ** that is executed.  The text of the SQL is appended to CALLBACK before
  ** it is executed.
  */
  case DB_TRACE: {
    if( objc>3 ){
      Tcl_WrongNumArgs(interp, 2, objv, "?CALLBACK?");
      return TCL_ERROR;
    }else if( objc==2 ){
      if( pDb->zTrace ){
        Tcl_AppendResult(interp, pDb->zTrace, 0);
      }
    }else{
      char *zTrace;
      int len;
      if( pDb->zTrace ){
        Tcl_Free(pDb->zTrace);
      }
      zTrace = Tcl_GetStringFromObj(objv[2], &len);
      if( zTrace && len>0 ){
        pDb->zTrace = Tcl_Alloc( len + 1 );
        memcpy(pDb->zTrace, zTrace, len+1);
      }else{
        pDb->zTrace = 0;
      }
#if !defined(SQLITE_OMIT_TRACE) && !defined(SQLITE_OMIT_FLOATING_POINT)
      if( pDb->zTrace ){
        pDb->interp = interp;
        sqlite3_trace(pDb->db, DbTraceHandler, pDb);
      }else{
        sqlite3_trace(pDb->db, 0, 0);
      }
#endif
    }
    break;
  }

  /*    $db transaction [-deferred|-immediate|-exclusive] SCRIPT
  **
  ** Start a new transaction (if we are not already in the midst of a
  ** transaction) and execute the TCL script SCRIPT.  After SCRIPT
  ** completes, either commit the transaction or roll it back if SCRIPT
  ** throws an exception.  Or if no new transation was started, do nothing.
  ** pass the exception on up the stack.
  **
  ** This command was inspired by Dave Thomas's talk on Ruby at the
  ** 2005 O'Reilly Open Source Convention (OSCON).
  */
  case DB_TRANSACTION: {
    Tcl_Obj *pScript;
    const char *zBegin = "SAVEPOINT _tcl_transaction";
    if( objc!=3 && objc!=4 ){
      Tcl_WrongNumArgs(interp, 2, objv, "[TYPE] SCRIPT");
      return TCL_ERROR;
    }

    if( pDb->nTransaction==0 && objc==4 ){
      static const char *TTYPE_strs[] = {
        "deferred",   "exclusive",  "immediate", 0
      };
      enum TTYPE_enum {
        TTYPE_DEFERRED, TTYPE_EXCLUSIVE, TTYPE_IMMEDIATE
      };
      int ttype;
      if( Tcl_GetIndexFromObj(interp, objv[2], TTYPE_strs, "transaction type",
                              0, &ttype) ){
        return TCL_ERROR;
      }
      switch( (enum TTYPE_enum)ttype ){
        case TTYPE_DEFERRED:    /* no-op */;                 break;
        case TTYPE_EXCLUSIVE:   zBegin = "BEGIN EXCLUSIVE";  break;
        case TTYPE_IMMEDIATE:   zBegin = "BEGIN IMMEDIATE";  break;
      }
    }
    pScript = objv[objc-1];

    /* Run the SQLite BEGIN command to open a transaction or savepoint. */
    pDb->disableAuth++;
    rc = sqlite3_exec(pDb->db, zBegin, 0, 0, 0);
    pDb->disableAuth--;
    if( rc!=SQLITE_OK ){
      Tcl_AppendResult(interp, sqlite3_errmsg(pDb->db), 0);
      return TCL_ERROR;
    }
    pDb->nTransaction++;

    /* If using NRE, schedule a callback to invoke the script pScript, then
    ** a second callback to commit (or rollback) the transaction or savepoint
    ** opened above. If not using NRE, evaluate the script directly, then
    ** call function DbTransPostCmd() to commit (or rollback) the transaction 
    ** or savepoint.  */
    if( DbUseNre() ){
      Tcl_NRAddCallback(interp, DbTransPostCmd, cd, 0, 0, 0);
      Tcl_NREvalObj(interp, pScript, 0);
    }else{
      rc = DbTransPostCmd(&cd, interp, Tcl_EvalObjEx(interp, pScript, 0));
    }
    break;
  }

  /*
  **    $db unlock_notify ?script?
  */
  case DB_UNLOCK_NOTIFY: {
#ifndef SQLITE_ENABLE_UNLOCK_NOTIFY
    Tcl_AppendResult(interp, "unlock_notify not available in this build", 0);
    rc = TCL_ERROR;
#else
    if( objc!=2 && objc!=3 ){
      Tcl_WrongNumArgs(interp, 2, objv, "?SCRIPT?");
      rc = TCL_ERROR;
    }else{
      void (*xNotify)(void **, int) = 0;
      void *pNotifyArg = 0;

      if( pDb->pUnlockNotify ){
        Tcl_DecrRefCount(pDb->pUnlockNotify);
        pDb->pUnlockNotify = 0;
      }
  
      if( objc==3 ){
        xNotify = DbUnlockNotify;
        pNotifyArg = (void *)pDb;
        pDb->pUnlockNotify = objv[2];
        Tcl_IncrRefCount(pDb->pUnlockNotify);
      }
  
      if( sqlite3_unlock_notify(pDb->db, xNotify, pNotifyArg) ){
        Tcl_AppendResult(interp, sqlite3_errmsg(pDb->db), 0);
        rc = TCL_ERROR;
      }
    }
#endif
    break;
  }

  /*
  **    $db preupdate_hook count
  **    $db preupdate_hook hook ?SCRIPT?
  **    $db preupdate_hook new INDEX
  **    $db preupdate_hook old INDEX
  */
  case DB_PREUPDATE: {
#ifndef SQLITE_ENABLE_PREUPDATE_HOOK
    Tcl_AppendResult(interp, "preupdate_hook was omitted at compile-time");
    rc = TCL_ERROR;
#else
    static const char *azSub[] = {"count", "depth", "hook", "new", "old", 0};
    enum DbPreupdateSubCmd {
      PRE_COUNT, PRE_DEPTH, PRE_HOOK, PRE_NEW, PRE_OLD
    };
    int iSub;

    if( objc<3 ){
      Tcl_WrongNumArgs(interp, 2, objv, "SUB-COMMAND ?ARGS?");
    }
    if( Tcl_GetIndexFromObj(interp, objv[2], azSub, "sub-command", 0, &iSub) ){
      return TCL_ERROR;
    }

    switch( (enum DbPreupdateSubCmd)iSub ){
      case PRE_COUNT: {
        int nCol = sqlite3_preupdate_count(pDb->db);
        Tcl_SetObjResult(interp, Tcl_NewIntObj(nCol));
        break;
      }

      case PRE_HOOK: {
        if( objc>4 ){
          Tcl_WrongNumArgs(interp, 2, objv, "hook ?SCRIPT?");
          return TCL_ERROR;
        }
        DbHookCmd(interp, pDb, (objc==4 ? objv[3] : 0), &pDb->pPreUpdateHook);
        break;
      }

      case PRE_DEPTH: {
        Tcl_Obj *pRet;
        if( objc!=3 ){
          Tcl_WrongNumArgs(interp, 3, objv, "");
          return TCL_ERROR;
        }
        pRet = Tcl_NewIntObj(sqlite3_preupdate_depth(pDb->db));
        Tcl_SetObjResult(interp, pRet);
        break;
      }

      case PRE_NEW:
      case PRE_OLD: {
        int iIdx;
        sqlite3_value *pValue;
        if( objc!=4 ){
          Tcl_WrongNumArgs(interp, 3, objv, "INDEX");
          return TCL_ERROR;
        }
        if( Tcl_GetIntFromObj(interp, objv[3], &iIdx) ){
          return TCL_ERROR;
        }

        if( iSub==PRE_OLD ){
          rc = sqlite3_preupdate_old(pDb->db, iIdx, &pValue);
        }else{
          assert( iSub==PRE_NEW );
          rc = sqlite3_preupdate_new(pDb->db, iIdx, &pValue);
        }

        if( rc==SQLITE_OK ){
          Tcl_Obj *pObj;
          pObj = Tcl_NewStringObj((char*)sqlite3_value_text(pValue), -1);
          Tcl_SetObjResult(interp, pObj);
        }else{
          Tcl_AppendResult(interp, sqlite3_errmsg(pDb->db), 0);
          return TCL_ERROR;
        }
      }
    }
#endif /* SQLITE_ENABLE_PREUPDATE_HOOK */
    break;
  }

  /*
  **    $db wal_hook ?script?
  **    $db update_hook ?script?
  **    $db rollback_hook ?script?
  */
  case DB_WAL_HOOK: 
  case DB_UPDATE_HOOK: 
  case DB_ROLLBACK_HOOK: {
    /* set ppHook to point at pUpdateHook or pRollbackHook, depending on 
    ** whether [$db update_hook] or [$db rollback_hook] was invoked.
    */
    Tcl_Obj **ppHook; 
    if( choice==DB_WAL_HOOK ) ppHook = &pDb->pWalHook;
    if( choice==DB_UPDATE_HOOK ) ppHook = &pDb->pUpdateHook;
    if( choice==DB_ROLLBACK_HOOK ) ppHook = &pDb->pRollbackHook;
    if( objc>3 ){
       Tcl_WrongNumArgs(interp, 2, objv, "?SCRIPT?");
       return TCL_ERROR;
    }

    DbHookCmd(interp, pDb, (objc==3 ? objv[2] : 0), ppHook);
    break;
  }

  /*    $db version
  **
  ** Return the version string for this database.
  */
  case DB_VERSION: {
    Tcl_SetResult(interp, (char *)sqlite3_libversion(), TCL_STATIC);
    break;
  }


  } /* End of the SWITCH statement */
  return rc;
}

#if SQLITE_TCL_NRE
/*
** Adaptor that provides an objCmd interface to the NRE-enabled
** interface implementation.
*/
static int DbObjCmdAdaptor(
  void *cd,
  Tcl_Interp *interp,
  int objc,
  Tcl_Obj *const*objv
){
  return Tcl_NRCallObjProc(interp, DbObjCmd, cd, objc, objv);
}
#endif /* SQLITE_TCL_NRE */

/*
**   sqlite3 DBNAME FILENAME ?-vfs VFSNAME? ?-key KEY? ?-readonly BOOLEAN?
**                           ?-create BOOLEAN? ?-nomutex BOOLEAN?
**
** This is the main Tcl command.  When the "sqlite" Tcl command is
** invoked, this routine runs to process that command.
**
** The first argument, DBNAME, is an arbitrary name for a new
** database connection.  This command creates a new command named
** DBNAME that is used to control that connection.  The database
** connection is deleted when the DBNAME command is deleted.
**
** The second argument is the name of the database file.
**
*/
static int DbMain(void *cd, Tcl_Interp *interp, int objc,Tcl_Obj *const*objv){
  SqliteDb *p;
  const char *zArg;
  char *zErrMsg;
  int i;
  const char *zFile;
  const char *zVfs = 0;
  int flags;
  Tcl_DString translatedFilename;
#ifdef SQLITE_HAS_CODEC
  void *pKey = 0;
  int nKey = 0;
#endif
  int rc;

  /* In normal use, each TCL interpreter runs in a single thread.  So
  ** by default, we can turn of mutexing on SQLite database connections.
  ** However, for testing purposes it is useful to have mutexes turned
  ** on.  So, by default, mutexes default off.  But if compiled with
  ** SQLITE_TCL_DEFAULT_FULLMUTEX then mutexes default on.
  */
#ifdef SQLITE_TCL_DEFAULT_FULLMUTEX
  flags = SQLITE_OPEN_READWRITE | SQLITE_OPEN_CREATE | SQLITE_OPEN_FULLMUTEX;
#else
  flags = SQLITE_OPEN_READWRITE | SQLITE_OPEN_CREATE | SQLITE_OPEN_NOMUTEX;
#endif

  if( objc==2 ){
    zArg = Tcl_GetStringFromObj(objv[1], 0);
    if( strcmp(zArg,"-version")==0 ){
      Tcl_AppendResult(interp,sqlite3_version,0);
      return TCL_OK;
    }
    if( strcmp(zArg,"-has-codec")==0 ){
#ifdef SQLITE_HAS_CODEC
      Tcl_AppendResult(interp,"1",0);
#else
      Tcl_AppendResult(interp,"0",0);
#endif
      return TCL_OK;
    }
  }
  for(i=3; i+1<objc; i+=2){
    zArg = Tcl_GetString(objv[i]);
    if( strcmp(zArg,"-key")==0 ){
#ifdef SQLITE_HAS_CODEC
      pKey = Tcl_GetByteArrayFromObj(objv[i+1], &nKey);
#endif
    }else if( strcmp(zArg, "-vfs")==0 ){
      zVfs = Tcl_GetString(objv[i+1]);
    }else if( strcmp(zArg, "-readonly")==0 ){
      int b;
      if( Tcl_GetBooleanFromObj(interp, objv[i+1], &b) ) return TCL_ERROR;
      if( b ){
        flags &= ~(SQLITE_OPEN_READWRITE|SQLITE_OPEN_CREATE);
        flags |= SQLITE_OPEN_READONLY;
      }else{
        flags &= ~SQLITE_OPEN_READONLY;
        flags |= SQLITE_OPEN_READWRITE;
      }
    }else if( strcmp(zArg, "-create")==0 ){
      int b;
      if( Tcl_GetBooleanFromObj(interp, objv[i+1], &b) ) return TCL_ERROR;
      if( b && (flags & SQLITE_OPEN_READONLY)==0 ){
        flags |= SQLITE_OPEN_CREATE;
      }else{
        flags &= ~SQLITE_OPEN_CREATE;
      }
    }else if( strcmp(zArg, "-nomutex")==0 ){
      int b;
      if( Tcl_GetBooleanFromObj(interp, objv[i+1], &b) ) return TCL_ERROR;
      if( b ){
        flags |= SQLITE_OPEN_NOMUTEX;
        flags &= ~SQLITE_OPEN_FULLMUTEX;
      }else{
        flags &= ~SQLITE_OPEN_NOMUTEX;
      }
    }else if( strcmp(zArg, "-fullmutex")==0 ){
      int b;
      if( Tcl_GetBooleanFromObj(interp, objv[i+1], &b) ) return TCL_ERROR;
      if( b ){
        flags |= SQLITE_OPEN_FULLMUTEX;
        flags &= ~SQLITE_OPEN_NOMUTEX;
      }else{
        flags &= ~SQLITE_OPEN_FULLMUTEX;
      }
    }else if( strcmp(zArg, "-uri")==0 ){
      int b;
      if( Tcl_GetBooleanFromObj(interp, objv[i+1], &b) ) return TCL_ERROR;
      if( b ){
        flags |= SQLITE_OPEN_URI;
      }else{
        flags &= ~SQLITE_OPEN_URI;
      }
    }else{
      Tcl_AppendResult(interp, "unknown option: ", zArg, (char*)0);
      return TCL_ERROR;
    }
  }
  if( objc<3 || (objc&1)!=1 ){
    Tcl_WrongNumArgs(interp, 1, objv, 
      "HANDLE FILENAME ?-vfs VFSNAME? ?-readonly BOOLEAN? ?-create BOOLEAN?"
      " ?-nomutex BOOLEAN? ?-fullmutex BOOLEAN? ?-uri BOOLEAN?"
#ifdef SQLITE_HAS_CODEC
      " ?-key CODECKEY?"
#endif
    );
    return TCL_ERROR;
  }
  zErrMsg = 0;
  p = (SqliteDb*)Tcl_Alloc( sizeof(*p) );
  if( p==0 ){
    Tcl_SetResult(interp, "malloc failed", TCL_STATIC);
    return TCL_ERROR;
  }
  memset(p, 0, sizeof(*p));
  zFile = Tcl_GetStringFromObj(objv[2], 0);
  zFile = Tcl_TranslateFileName(interp, zFile, &translatedFilename);
  rc = sqlite3_open_v2(zFile, &p->db, flags, zVfs);
  Tcl_DStringFree(&translatedFilename);
  if( p->db ){
    if( SQLITE_OK!=sqlite3_errcode(p->db) ){
      zErrMsg = sqlite3_mprintf("%s", sqlite3_errmsg(p->db));
      sqlite3_close(p->db);
      p->db = 0;
    }
  }else{
    zErrMsg = sqlite3_mprintf("%s", sqlite3_errstr(rc));
  }
#ifdef SQLITE_HAS_CODEC
  if( p->db ){
    sqlite3_key(p->db, pKey, nKey);
  }
#endif
  if( p->db==0 ){
    Tcl_SetResult(interp, zErrMsg, TCL_VOLATILE);
    Tcl_Free((char*)p);
    sqlite3_free(zErrMsg);
    return TCL_ERROR;
  }
  p->maxStmt = NUM_PREPARED_STMTS;
  p->interp = interp;
  zArg = Tcl_GetStringFromObj(objv[1], 0);
  if( DbUseNre() ){
    Tcl_NRCreateCommand(interp, zArg, DbObjCmdAdaptor, DbObjCmd,
                        (char*)p, DbDeleteCmd);
  }else{
    Tcl_CreateObjCommand(interp, zArg, DbObjCmd, (char*)p, DbDeleteCmd);
  }
  return TCL_OK;
}

/*
** Provide a dummy Tcl_InitStubs if we are using this as a static
** library.
*/
#ifndef USE_TCL_STUBS
# undef  Tcl_InitStubs
# define Tcl_InitStubs(a,b,c)
#endif

/*
** Make sure we have a PACKAGE_VERSION macro defined.  This will be
** defined automatically by the TEA makefile.  But other makefiles
** do not define it.
*/
#ifndef PACKAGE_VERSION
# define PACKAGE_VERSION SQLITE_VERSION
#endif

/*
** Initialize this module.
**
** This Tcl module contains only a single new Tcl command named "sqlite".
** (Hence there is no namespace.  There is no point in using a namespace
** if the extension only supplies one new name!)  The "sqlite" command is
** used to open a new SQLite database.  See the DbMain() routine above
** for additional information.
**
** The EXTERN macros are required by TCL in order to work on windows.
*/
EXTERN int Sqlite3_Init(Tcl_Interp *interp){
  Tcl_InitStubs(interp, "8.4", 0);
  Tcl_CreateObjCommand(interp, "sqlite3", (Tcl_ObjCmdProc*)DbMain, 0, 0);
  Tcl_PkgProvide(interp, "sqlite3", PACKAGE_VERSION);

#ifndef SQLITE_3_SUFFIX_ONLY
  /* The "sqlite" alias is undocumented.  It is here only to support
  ** legacy scripts.  All new scripts should use only the "sqlite3"
  ** command.
  */
  Tcl_CreateObjCommand(interp, "sqlite", (Tcl_ObjCmdProc*)DbMain, 0, 0);
#endif

  return TCL_OK;
}
EXTERN int Tclsqlite3_Init(Tcl_Interp *interp){ return Sqlite3_Init(interp); }
EXTERN int Sqlite3_Unload(Tcl_Interp *interp, int flags){ return TCL_OK; }
EXTERN int Tclsqlite3_Unload(Tcl_Interp *interp, int flags){ return TCL_OK; }

/* Because it accesses the file-system and uses persistent state, SQLite
** is not considered appropriate for safe interpreters.  Hence, we deliberately
** omit the _SafeInit() interfaces.
*/

#ifndef SQLITE_3_SUFFIX_ONLY
int Sqlite_Init(Tcl_Interp *interp){ return Sqlite3_Init(interp); }
int Tclsqlite_Init(Tcl_Interp *interp){ return Sqlite3_Init(interp); }
int Sqlite_Unload(Tcl_Interp *interp, int flags){ return TCL_OK; }
int Tclsqlite_Unload(Tcl_Interp *interp, int flags){ return TCL_OK; }
#endif

#ifdef TCLSH
/*****************************************************************************
** All of the code that follows is used to build standalone TCL interpreters
** that are statically linked with SQLite.  Enable these by compiling
** with -DTCLSH=n where n can be 1 or 2.  An n of 1 generates a standard
** tclsh but with SQLite built in.  An n of 2 generates the SQLite space
** analysis program.
*/

#if defined(SQLITE_TEST) || defined(SQLITE_TCLMD5)
/*
 * This code implements the MD5 message-digest algorithm.
 * The algorithm is due to Ron Rivest.  This code was
 * written by Colin Plumb in 1993, no copyright is claimed.
 * This code is in the public domain; do with it what you wish.
 *
 * Equivalent code is available from RSA Data Security, Inc.
 * This code has been tested against that, and is equivalent,
 * except that you don't need to include two pages of legalese
 * with every copy.
 *
 * To compute the message digest of a chunk of bytes, declare an
 * MD5Context structure, pass it to MD5Init, call MD5Update as
 * needed on buffers full of bytes, and then call MD5Final, which
 * will fill a supplied 16-byte array with the digest.
 */

/*
 * If compiled on a machine that doesn't have a 32-bit integer,
 * you just set "uint32" to the appropriate datatype for an
 * unsigned 32-bit integer.  For example:
 *
 *       cc -Duint32='unsigned long' md5.c
 *
 */
#ifndef uint32
#  define uint32 unsigned int
#endif

struct MD5Context {
  int isInit;
  uint32 buf[4];
  uint32 bits[2];
  unsigned char in[64];
};
typedef struct MD5Context MD5Context;

/*
 * Note: this code is harmless on little-endian machines.
 */
static void byteReverse (unsigned char *buf, unsigned longs){
        uint32 t;
        do {
                t = (uint32)((unsigned)buf[3]<<8 | buf[2]) << 16 |
                            ((unsigned)buf[1]<<8 | buf[0]);
                *(uint32 *)buf = t;
                buf += 4;
        } while (--longs);
}
/* The four core functions - F1 is optimized somewhat */

/* #define F1(x, y, z) (x & y | ~x & z) */
#define F1(x, y, z) (z ^ (x & (y ^ z)))
#define F2(x, y, z) F1(z, x, y)
#define F3(x, y, z) (x ^ y ^ z)
#define F4(x, y, z) (y ^ (x | ~z))

/* This is the central step in the MD5 algorithm. */
#define MD5STEP(f, w, x, y, z, data, s) \
        ( w += f(x, y, z) + data,  w = w<<s | w>>(32-s),  w += x )

/*
 * The core of the MD5 algorithm, this alters an existing MD5 hash to
 * reflect the addition of 16 longwords of new data.  MD5Update blocks
 * the data and converts bytes into longwords for this routine.
 */
static void MD5Transform(uint32 buf[4], const uint32 in[16]){
        register uint32 a, b, c, d;

        a = buf[0];
        b = buf[1];
        c = buf[2];
        d = buf[3];

        MD5STEP(F1, a, b, c, d, in[ 0]+0xd76aa478,  7);
        MD5STEP(F1, d, a, b, c, in[ 1]+0xe8c7b756, 12);
        MD5STEP(F1, c, d, a, b, in[ 2]+0x242070db, 17);
        MD5STEP(F1, b, c, d, a, in[ 3]+0xc1bdceee, 22);
        MD5STEP(F1, a, b, c, d, in[ 4]+0xf57c0faf,  7);
        MD5STEP(F1, d, a, b, c, in[ 5]+0x4787c62a, 12);
        MD5STEP(F1, c, d, a, b, in[ 6]+0xa8304613, 17);
        MD5STEP(F1, b, c, d, a, in[ 7]+0xfd469501, 22);
        MD5STEP(F1, a, b, c, d, in[ 8]+0x698098d8,  7);
        MD5STEP(F1, d, a, b, c, in[ 9]+0x8b44f7af, 12);
        MD5STEP(F1, c, d, a, b, in[10]+0xffff5bb1, 17);
        MD5STEP(F1, b, c, d, a, in[11]+0x895cd7be, 22);
        MD5STEP(F1, a, b, c, d, in[12]+0x6b901122,  7);
        MD5STEP(F1, d, a, b, c, in[13]+0xfd987193, 12);
        MD5STEP(F1, c, d, a, b, in[14]+0xa679438e, 17);
        MD5STEP(F1, b, c, d, a, in[15]+0x49b40821, 22);

        MD5STEP(F2, a, b, c, d, in[ 1]+0xf61e2562,  5);
        MD5STEP(F2, d, a, b, c, in[ 6]+0xc040b340,  9);
        MD5STEP(F2, c, d, a, b, in[11]+0x265e5a51, 14);
        MD5STEP(F2, b, c, d, a, in[ 0]+0xe9b6c7aa, 20);
        MD5STEP(F2, a, b, c, d, in[ 5]+0xd62f105d,  5);
        MD5STEP(F2, d, a, b, c, in[10]+0x02441453,  9);
        MD5STEP(F2, c, d, a, b, in[15]+0xd8a1e681, 14);
        MD5STEP(F2, b, c, d, a, in[ 4]+0xe7d3fbc8, 20);
        MD5STEP(F2, a, b, c, d, in[ 9]+0x21e1cde6,  5);
        MD5STEP(F2, d, a, b, c, in[14]+0xc33707d6,  9);
        MD5STEP(F2, c, d, a, b, in[ 3]+0xf4d50d87, 14);
        MD5STEP(F2, b, c, d, a, in[ 8]+0x455a14ed, 20);
        MD5STEP(F2, a, b, c, d, in[13]+0xa9e3e905,  5);
        MD5STEP(F2, d, a, b, c, in[ 2]+0xfcefa3f8,  9);
        MD5STEP(F2, c, d, a, b, in[ 7]+0x676f02d9, 14);
        MD5STEP(F2, b, c, d, a, in[12]+0x8d2a4c8a, 20);

        MD5STEP(F3, a, b, c, d, in[ 5]+0xfffa3942,  4);
        MD5STEP(F3, d, a, b, c, in[ 8]+0x8771f681, 11);
        MD5STEP(F3, c, d, a, b, in[11]+0x6d9d6122, 16);
        MD5STEP(F3, b, c, d, a, in[14]+0xfde5380c, 23);
        MD5STEP(F3, a, b, c, d, in[ 1]+0xa4beea44,  4);
        MD5STEP(F3, d, a, b, c, in[ 4]+0x4bdecfa9, 11);
        MD5STEP(F3, c, d, a, b, in[ 7]+0xf6bb4b60, 16);
        MD5STEP(F3, b, c, d, a, in[10]+0xbebfbc70, 23);
        MD5STEP(F3, a, b, c, d, in[13]+0x289b7ec6,  4);
        MD5STEP(F3, d, a, b, c, in[ 0]+0xeaa127fa, 11);
        MD5STEP(F3, c, d, a, b, in[ 3]+0xd4ef3085, 16);
        MD5STEP(F3, b, c, d, a, in[ 6]+0x04881d05, 23);
        MD5STEP(F3, a, b, c, d, in[ 9]+0xd9d4d039,  4);
        MD5STEP(F3, d, a, b, c, in[12]+0xe6db99e5, 11);
        MD5STEP(F3, c, d, a, b, in[15]+0x1fa27cf8, 16);
        MD5STEP(F3, b, c, d, a, in[ 2]+0xc4ac5665, 23);

        MD5STEP(F4, a, b, c, d, in[ 0]+0xf4292244,  6);
        MD5STEP(F4, d, a, b, c, in[ 7]+0x432aff97, 10);
        MD5STEP(F4, c, d, a, b, in[14]+0xab9423a7, 15);
        MD5STEP(F4, b, c, d, a, in[ 5]+0xfc93a039, 21);
        MD5STEP(F4, a, b, c, d, in[12]+0x655b59c3,  6);
        MD5STEP(F4, d, a, b, c, in[ 3]+0x8f0ccc92, 10);
        MD5STEP(F4, c, d, a, b, in[10]+0xffeff47d, 15);
        MD5STEP(F4, b, c, d, a, in[ 1]+0x85845dd1, 21);
        MD5STEP(F4, a, b, c, d, in[ 8]+0x6fa87e4f,  6);
        MD5STEP(F4, d, a, b, c, in[15]+0xfe2ce6e0, 10);
        MD5STEP(F4, c, d, a, b, in[ 6]+0xa3014314, 15);
        MD5STEP(F4, b, c, d, a, in[13]+0x4e0811a1, 21);
        MD5STEP(F4, a, b, c, d, in[ 4]+0xf7537e82,  6);
        MD5STEP(F4, d, a, b, c, in[11]+0xbd3af235, 10);
        MD5STEP(F4, c, d, a, b, in[ 2]+0x2ad7d2bb, 15);
        MD5STEP(F4, b, c, d, a, in[ 9]+0xeb86d391, 21);

        buf[0] += a;
        buf[1] += b;
        buf[2] += c;
        buf[3] += d;
}

/*
 * Start MD5 accumulation.  Set bit count to 0 and buffer to mysterious
 * initialization constants.
 */
static void MD5Init(MD5Context *ctx){
        ctx->isInit = 1;
        ctx->buf[0] = 0x67452301;
        ctx->buf[1] = 0xefcdab89;
        ctx->buf[2] = 0x98badcfe;
        ctx->buf[3] = 0x10325476;
        ctx->bits[0] = 0;
        ctx->bits[1] = 0;
}

/*
 * Update context to reflect the concatenation of another buffer full
 * of bytes.
 */
static 
void MD5Update(MD5Context *ctx, const unsigned char *buf, unsigned int len){
        uint32 t;

        /* Update bitcount */

        t = ctx->bits[0];
        if ((ctx->bits[0] = t + ((uint32)len << 3)) < t)
                ctx->bits[1]++; /* Carry from low to high */
        ctx->bits[1] += len >> 29;

        t = (t >> 3) & 0x3f;    /* Bytes already in shsInfo->data */

        /* Handle any leading odd-sized chunks */

        if ( t ) {
                unsigned char *p = (unsigned char *)ctx->in + t;

                t = 64-t;
                if (len < t) {
                        memcpy(p, buf, len);
                        return;
                }
                memcpy(p, buf, t);
                byteReverse(ctx->in, 16);
                MD5Transform(ctx->buf, (uint32 *)ctx->in);
                buf += t;
                len -= t;
        }

        /* Process data in 64-byte chunks */

        while (len >= 64) {
                memcpy(ctx->in, buf, 64);
                byteReverse(ctx->in, 16);
                MD5Transform(ctx->buf, (uint32 *)ctx->in);
                buf += 64;
                len -= 64;
        }

        /* Handle any remaining bytes of data. */

        memcpy(ctx->in, buf, len);
}

/*
 * Final wrapup - pad to 64-byte boundary with the bit pattern 
 * 1 0* (64-bit count of bits processed, MSB-first)
 */
static void MD5Final(unsigned char digest[16], MD5Context *ctx){
        unsigned count;
        unsigned char *p;

        /* Compute number of bytes mod 64 */
        count = (ctx->bits[0] >> 3) & 0x3F;

        /* Set the first char of padding to 0x80.  This is safe since there is
           always at least one byte free */
        p = ctx->in + count;
        *p++ = 0x80;

        /* Bytes of padding needed to make 64 bytes */
        count = 64 - 1 - count;

        /* Pad out to 56 mod 64 */
        if (count < 8) {
                /* Two lots of padding:  Pad the first block to 64 bytes */
                memset(p, 0, count);
                byteReverse(ctx->in, 16);
                MD5Transform(ctx->buf, (uint32 *)ctx->in);

                /* Now fill the next block with 56 bytes */
                memset(ctx->in, 0, 56);
        } else {
                /* Pad block to 56 bytes */
                memset(p, 0, count-8);
        }
        byteReverse(ctx->in, 14);

        /* Append length in bits and transform */
        ((uint32 *)ctx->in)[ 14 ] = ctx->bits[0];
        ((uint32 *)ctx->in)[ 15 ] = ctx->bits[1];

        MD5Transform(ctx->buf, (uint32 *)ctx->in);
        byteReverse((unsigned char *)ctx->buf, 4);
        memcpy(digest, ctx->buf, 16);
        memset(ctx, 0, sizeof(ctx));    /* In case it is sensitive */
}

/*
** Convert a 128-bit MD5 digest into a 32-digit base-16 number.
*/
static void MD5DigestToBase16(unsigned char *digest, char *zBuf){
  static char const zEncode[] = "0123456789abcdef";
  int i, j;

  for(j=i=0; i<16; i++){
    int a = digest[i];
    zBuf[j++] = zEncode[(a>>4)&0xf];
    zBuf[j++] = zEncode[a & 0xf];
  }
  zBuf[j] = 0;
}


/*
** Convert a 128-bit MD5 digest into sequency of eight 5-digit integers
** each representing 16 bits of the digest and separated from each
** other by a "-" character.
*/
static void MD5DigestToBase10x8(unsigned char digest[16], char zDigest[50]){
  int i, j;
  unsigned int x;
  for(i=j=0; i<16; i+=2){
    x = digest[i]*256 + digest[i+1];
    if( i>0 ) zDigest[j++] = '-';
    sprintf(&zDigest[j], "%05u", x);
    j += 5;
  }
  zDigest[j] = 0;
}

/*
** A TCL command for md5.  The argument is the text to be hashed.  The
** Result is the hash in base64.  
*/
static int md5_cmd(void*cd, Tcl_Interp *interp, int argc, const char **argv){
  MD5Context ctx;
  unsigned char digest[16];
  char zBuf[50];
  void (*converter)(unsigned char*, char*);

  if( argc!=2 ){
    Tcl_AppendResult(interp,"wrong # args: should be \"", argv[0], 
        " TEXT\"", 0);
    return TCL_ERROR;
  }
  MD5Init(&ctx);
  MD5Update(&ctx, (unsigned char*)argv[1], (unsigned)strlen(argv[1]));
  MD5Final(digest, &ctx);
  converter = (void(*)(unsigned char*,char*))cd;
  converter(digest, zBuf);
  Tcl_AppendResult(interp, zBuf, (char*)0);
  return TCL_OK;
}

/*
** A TCL command to take the md5 hash of a file.  The argument is the
** name of the file.
*/
static int md5file_cmd(void*cd, Tcl_Interp*interp, int argc, const char **argv){
  FILE *in;
  MD5Context ctx;
  void (*converter)(unsigned char*, char*);
  unsigned char digest[16];
  char zBuf[10240];

  if( argc!=2 ){
    Tcl_AppendResult(interp,"wrong # args: should be \"", argv[0], 
        " FILENAME\"", 0);
    return TCL_ERROR;
  }
  in = fopen(argv[1],"rb");
  if( in==0 ){
    Tcl_AppendResult(interp,"unable to open file \"", argv[1], 
         "\" for reading", 0);
    return TCL_ERROR;
  }
  MD5Init(&ctx);
  for(;;){
    int n;
    n = (int)fread(zBuf, 1, sizeof(zBuf), in);
    if( n<=0 ) break;
    MD5Update(&ctx, (unsigned char*)zBuf, (unsigned)n);
  }
  fclose(in);
  MD5Final(digest, &ctx);
  converter = (void(*)(unsigned char*,char*))cd;
  converter(digest, zBuf);
  Tcl_AppendResult(interp, zBuf, (char*)0);
  return TCL_OK;
}

/*
** Register the four new TCL commands for generating MD5 checksums
** with the TCL interpreter.
*/
int Md5_Init(Tcl_Interp *interp){
  Tcl_CreateCommand(interp, "md5", (Tcl_CmdProc*)md5_cmd,
                    MD5DigestToBase16, 0);
  Tcl_CreateCommand(interp, "md5-10x8", (Tcl_CmdProc*)md5_cmd,
                    MD5DigestToBase10x8, 0);
  Tcl_CreateCommand(interp, "md5file", (Tcl_CmdProc*)md5file_cmd,
                    MD5DigestToBase16, 0);
  Tcl_CreateCommand(interp, "md5file-10x8", (Tcl_CmdProc*)md5file_cmd,
                    MD5DigestToBase10x8, 0);
  return TCL_OK;
}
#endif /* defined(SQLITE_TEST) || defined(SQLITE_TCLMD5) */

#if defined(SQLITE_TEST)
/*
** During testing, the special md5sum() aggregate function is available.
** inside SQLite.  The following routines implement that function.
*/
static void md5step(sqlite3_context *context, int argc, sqlite3_value **argv){
  MD5Context *p;
  int i;
  if( argc<1 ) return;
  p = sqlite3_aggregate_context(context, sizeof(*p));
  if( p==0 ) return;
  if( !p->isInit ){
    MD5Init(p);
  }
  for(i=0; i<argc; i++){
    const char *zData = (char*)sqlite3_value_text(argv[i]);
    if( zData ){
      MD5Update(p, (unsigned char*)zData, (int)strlen(zData));
    }
  }
}
static void md5finalize(sqlite3_context *context){
  MD5Context *p;
  unsigned char digest[16];
  char zBuf[33];
  p = sqlite3_aggregate_context(context, sizeof(*p));
  MD5Final(digest,p);
  MD5DigestToBase16(digest, zBuf);
  sqlite3_result_text(context, zBuf, -1, SQLITE_TRANSIENT);
}
int Md5_Register(sqlite3 *db){
  int rc = sqlite3_create_function(db, "md5sum", -1, SQLITE_UTF8, 0, 0, 
                                 md5step, md5finalize);
  sqlite3_overload_function(db, "md5sum", -1);  /* To exercise this API */
  return rc;
}
#endif /* defined(SQLITE_TEST) */


/*
** If the macro TCLSH is one, then put in code this for the
** "main" routine that will initialize Tcl and take input from
** standard input, or if a file is named on the command line
** the TCL interpreter reads and evaluates that file.
*/
#if TCLSH==1
static const char *tclsh_main_loop(void){
  static const char zMainloop[] =
    "set line {}\n"
    "while {![eof stdin]} {\n"
      "if {$line!=\"\"} {\n"
        "puts -nonewline \"> \"\n"
      "} else {\n"
        "puts -nonewline \"% \"\n"
      "}\n"
      "flush stdout\n"
      "append line [gets stdin]\n"
      "if {[info complete $line]} {\n"
        "if {[catch {uplevel #0 $line} result]} {\n"
          "puts stderr \"Error: $result\"\n"
        "} elseif {$result!=\"\"} {\n"
          "puts $result\n"
        "}\n"
        "set line {}\n"
      "} else {\n"
        "append line \\n\n"
      "}\n"
    "}\n"
  ;
  return zMainloop;
}
#endif
#if TCLSH==2
static const char *tclsh_main_loop(void);
#endif

#ifdef SQLITE_TEST
static void init_all(Tcl_Interp *);
static int init_all_cmd(
  ClientData cd,
  Tcl_Interp *interp,
  int objc,
  Tcl_Obj *CONST objv[]
){

  Tcl_Interp *slave;
  if( objc!=2 ){
    Tcl_WrongNumArgs(interp, 1, objv, "SLAVE");
    return TCL_ERROR;
  }

  slave = Tcl_GetSlave(interp, Tcl_GetString(objv[1]));
  if( !slave ){
    return TCL_ERROR;
  }

  init_all(slave);
  return TCL_OK;
}

/*
** Tclcmd: db_use_legacy_prepare DB BOOLEAN
**
**   The first argument to this command must be a database command created by
**   [sqlite3]. If the second argument is true, then the handle is configured
**   to use the sqlite3_prepare_v2() function to prepare statements. If it
**   is false, sqlite3_prepare().
*/
static int db_use_legacy_prepare_cmd(
  ClientData cd,
  Tcl_Interp *interp,
  int objc,
  Tcl_Obj *CONST objv[]
){
  Tcl_CmdInfo cmdInfo;
  SqliteDb *pDb;
  int bPrepare;

  if( objc!=3 ){
    Tcl_WrongNumArgs(interp, 1, objv, "DB BOOLEAN");
    return TCL_ERROR;
  }

  if( !Tcl_GetCommandInfo(interp, Tcl_GetString(objv[1]), &cmdInfo) ){
    Tcl_AppendResult(interp, "no such db: ", Tcl_GetString(objv[1]), (char*)0);
    return TCL_ERROR;
  }
  pDb = (SqliteDb*)cmdInfo.objClientData;
  if( Tcl_GetBooleanFromObj(interp, objv[2], &bPrepare) ){
    return TCL_ERROR;
  }

  pDb->bLegacyPrepare = bPrepare;

  Tcl_ResetResult(interp);
  return TCL_OK;
}
#endif

/*
** Configure the interpreter passed as the first argument to have access
** to the commands and linked variables that make up:
**
**   * the [sqlite3] extension itself, 
**
**   * If SQLITE_TCLMD5 or SQLITE_TEST is defined, the Md5 commands, and
**
**   * If SQLITE_TEST is set, the various test interfaces used by the Tcl
**     test suite.
*/
static void init_all(Tcl_Interp *interp){
  Sqlite3_Init(interp);

#if defined(SQLITE_TEST) || defined(SQLITE_TCLMD5)
  Md5_Init(interp);
#endif

  /* Install the [register_dbstat_vtab] command to access the implementation
  ** of virtual table dbstat (source file test_stat.c). This command is
  ** required for testfixture and sqlite3_analyzer, but not by the production
  ** Tcl extension.  */
#if defined(SQLITE_TEST) || TCLSH==2
  {
    extern int SqlitetestStat_Init(Tcl_Interp*);
    SqlitetestStat_Init(interp);
  }
#endif

#ifdef SQLITE_TEST
  {
    extern int Sqliteconfig_Init(Tcl_Interp*);
    extern int Sqlitetest1_Init(Tcl_Interp*);
    extern int Sqlitetest2_Init(Tcl_Interp*);
    extern int Sqlitetest3_Init(Tcl_Interp*);
    extern int Sqlitetest4_Init(Tcl_Interp*);
    extern int Sqlitetest5_Init(Tcl_Interp*);
    extern int Sqlitetest6_Init(Tcl_Interp*);
    extern int Sqlitetest7_Init(Tcl_Interp*);
    extern int Sqlitetest8_Init(Tcl_Interp*);
    extern int Sqlitetest9_Init(Tcl_Interp*);
    extern int Sqlitetestasync_Init(Tcl_Interp*);
    extern int Sqlitetest_autoext_Init(Tcl_Interp*);
    extern int Sqlitetest_demovfs_Init(Tcl_Interp *);
    extern int Sqlitetest_func_Init(Tcl_Interp*);
    extern int Sqlitetest_hexio_Init(Tcl_Interp*);
    extern int Sqlitetest_init_Init(Tcl_Interp*);
    extern int Sqlitetest_malloc_Init(Tcl_Interp*);
    extern int Sqlitetest_mutex_Init(Tcl_Interp*);
    extern int Sqlitetestschema_Init(Tcl_Interp*);
    extern int Sqlitetestsse_Init(Tcl_Interp*);
    extern int Sqlitetesttclvar_Init(Tcl_Interp*);
    extern int SqlitetestThread_Init(Tcl_Interp*);
    extern int SqlitetestOnefile_Init();
    extern int SqlitetestOsinst_Init(Tcl_Interp*);
    extern int Sqlitetestbackup_Init(Tcl_Interp*);
    extern int Sqlitetestintarray_Init(Tcl_Interp*);
    extern int Sqlitetestvfs_Init(Tcl_Interp *);
    extern int Sqlitetestrtree_Init(Tcl_Interp*);
    extern int Sqlitequota_Init(Tcl_Interp*);
    extern int Sqlitemultiplex_Init(Tcl_Interp*);
    extern int SqliteSuperlock_Init(Tcl_Interp*);
    extern int SqlitetestSyscall_Init(Tcl_Interp*);
    extern int Sqlitetestfuzzer_Init(Tcl_Interp*);
    extern int Sqlitetestwholenumber_Init(Tcl_Interp*);
<<<<<<< HEAD
#if defined(SQLITE_ENABLE_SESSION) && defined(SQLITE_ENABLE_PREUPDATE_HOOK)
    extern int TestSession_Init(Tcl_Interp*);
#endif
=======
    extern int Sqlitetestregexp_Init(Tcl_Interp*);

>>>>>>> 26de1e99
#if defined(SQLITE_ENABLE_FTS3) || defined(SQLITE_ENABLE_FTS4)
    extern int Sqlitetestfts3_Init(Tcl_Interp *interp);
#endif

#ifdef SQLITE_ENABLE_ZIPVFS
    extern int Zipvfs_Init(Tcl_Interp*);
    Zipvfs_Init(interp);
#endif

    Sqliteconfig_Init(interp);
    Sqlitetest1_Init(interp);
    Sqlitetest2_Init(interp);
    Sqlitetest3_Init(interp);
    Sqlitetest4_Init(interp);
    Sqlitetest5_Init(interp);
    Sqlitetest6_Init(interp);
    Sqlitetest7_Init(interp);
    Sqlitetest8_Init(interp);
    Sqlitetest9_Init(interp);
    Sqlitetestasync_Init(interp);
    Sqlitetest_autoext_Init(interp);
    Sqlitetest_demovfs_Init(interp);
    Sqlitetest_func_Init(interp);
    Sqlitetest_hexio_Init(interp);
    Sqlitetest_init_Init(interp);
    Sqlitetest_malloc_Init(interp);
    Sqlitetest_mutex_Init(interp);
    Sqlitetestschema_Init(interp);
    Sqlitetesttclvar_Init(interp);
    SqlitetestThread_Init(interp);
    SqlitetestOnefile_Init(interp);
    SqlitetestOsinst_Init(interp);
    Sqlitetestbackup_Init(interp);
    Sqlitetestintarray_Init(interp);
    Sqlitetestvfs_Init(interp);
    Sqlitetestrtree_Init(interp);
    Sqlitequota_Init(interp);
    Sqlitemultiplex_Init(interp);
    SqliteSuperlock_Init(interp);
    SqlitetestSyscall_Init(interp);
    Sqlitetestfuzzer_Init(interp);
    Sqlitetestwholenumber_Init(interp);
<<<<<<< HEAD
#if defined(SQLITE_ENABLE_SESSION) && defined(SQLITE_ENABLE_PREUPDATE_HOOK)
    TestSession_Init(interp);
#endif
=======
    Sqlitetestregexp_Init(interp);

>>>>>>> 26de1e99
#if defined(SQLITE_ENABLE_FTS3) || defined(SQLITE_ENABLE_FTS4)
    Sqlitetestfts3_Init(interp);
#endif

    Tcl_CreateObjCommand(
        interp, "load_testfixture_extensions", init_all_cmd, 0, 0
    );
    Tcl_CreateObjCommand(
        interp, "db_use_legacy_prepare", db_use_legacy_prepare_cmd, 0, 0
    );

#ifdef SQLITE_SSE
    Sqlitetestsse_Init(interp);
#endif
  }
#endif
}

#define TCLSH_MAIN main   /* Needed to fake out mktclapp */
int TCLSH_MAIN(int argc, char **argv){
  Tcl_Interp *interp;
  
  /* Call sqlite3_shutdown() once before doing anything else. This is to
  ** test that sqlite3_shutdown() can be safely called by a process before
  ** sqlite3_initialize() is. */
  sqlite3_shutdown();

  Tcl_FindExecutable(argv[0]);
  interp = Tcl_CreateInterp();

#if TCLSH==2
  sqlite3_config(SQLITE_CONFIG_SINGLETHREAD);
#endif

  init_all(interp);
  if( argc>=2 ){
    int i;
    char zArgc[32];
    sqlite3_snprintf(sizeof(zArgc), zArgc, "%d", argc-(3-TCLSH));
    Tcl_SetVar(interp,"argc", zArgc, TCL_GLOBAL_ONLY);
    Tcl_SetVar(interp,"argv0",argv[1],TCL_GLOBAL_ONLY);
    Tcl_SetVar(interp,"argv", "", TCL_GLOBAL_ONLY);
    for(i=3-TCLSH; i<argc; i++){
      Tcl_SetVar(interp, "argv", argv[i],
          TCL_GLOBAL_ONLY | TCL_LIST_ELEMENT | TCL_APPEND_VALUE);
    }
    if( TCLSH==1 && Tcl_EvalFile(interp, argv[1])!=TCL_OK ){
      const char *zInfo = Tcl_GetVar(interp, "errorInfo", TCL_GLOBAL_ONLY);
      if( zInfo==0 ) zInfo = Tcl_GetStringResult(interp);
      fprintf(stderr,"%s: %s\n", *argv, zInfo);
      return 1;
    }
  }
  if( TCLSH==2 || argc<=1 ){
    Tcl_GlobalEval(interp, tclsh_main_loop());
  }
  return 0;
}
#endif /* TCLSH */<|MERGE_RESOLUTION|>--- conflicted
+++ resolved
@@ -3830,14 +3830,11 @@
     extern int SqlitetestSyscall_Init(Tcl_Interp*);
     extern int Sqlitetestfuzzer_Init(Tcl_Interp*);
     extern int Sqlitetestwholenumber_Init(Tcl_Interp*);
-<<<<<<< HEAD
 #if defined(SQLITE_ENABLE_SESSION) && defined(SQLITE_ENABLE_PREUPDATE_HOOK)
     extern int TestSession_Init(Tcl_Interp*);
 #endif
-=======
     extern int Sqlitetestregexp_Init(Tcl_Interp*);
 
->>>>>>> 26de1e99
 #if defined(SQLITE_ENABLE_FTS3) || defined(SQLITE_ENABLE_FTS4)
     extern int Sqlitetestfts3_Init(Tcl_Interp *interp);
 #endif
@@ -3880,14 +3877,11 @@
     SqlitetestSyscall_Init(interp);
     Sqlitetestfuzzer_Init(interp);
     Sqlitetestwholenumber_Init(interp);
-<<<<<<< HEAD
 #if defined(SQLITE_ENABLE_SESSION) && defined(SQLITE_ENABLE_PREUPDATE_HOOK)
     TestSession_Init(interp);
 #endif
-=======
     Sqlitetestregexp_Init(interp);
 
->>>>>>> 26de1e99
 #if defined(SQLITE_ENABLE_FTS3) || defined(SQLITE_ENABLE_FTS4)
     Sqlitetestfts3_Init(interp);
 #endif
