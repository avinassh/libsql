--- conflicted
+++ resolved
@@ -2389,7 +2389,6 @@
     ** Frames beyond mxSafeFrame might overwrite database pages that are in 
     ** use by active readers and thus cannot be backfilled from the WAL.
     */
-<<<<<<< HEAD
     if( bWal2==0 ){
       mxSafeFrame = pWal->hdr.mxFrame;
       mxPage = pWal->hdr.nPage;
@@ -2401,7 +2400,19 @@
         ** not decreasing it. So assuming either that either the "old" or
         ** "new" version of the value is read, and not some arbitrary value
         ** that would never be written by a real client, things are still 
-        ** safe.  */
+        ** safe.
+        **
+        ** Astute readers have pointed out that the assumption stated in the
+        ** last sentence of the previous paragraph is not guaranteed to be
+        ** true for all conforming systems.  However, the assumption is true
+        ** for all compilers and architectures in common use today (circa
+        ** 2019-11-27) and the alternatives are both slow and complex, and
+        ** so we will continue to go with the current design for now.  If this
+        ** bothers you, or if you really are running on a system where aligned
+        ** 32-bit reads and writes are not atomic, then you can simply avoid
+        ** the use of WAL mode, or only use WAL mode together with
+        ** PRAGMA locking_mode=EXCLUSIVE and all will be well.
+        */
         u32 y = pInfo->aReadMark[i];
         if( mxSafeFrame>y ){
           assert( y<=pWal->hdr.mxFrame );
@@ -2415,43 +2426,6 @@
           }else{
             goto walcheckpoint_out;
           }
-=======
-    mxSafeFrame = pWal->hdr.mxFrame;
-    mxPage = pWal->hdr.nPage;
-    for(i=1; i<WAL_NREADER; i++){
-      /* Thread-sanitizer reports that the following is an unsafe read,
-      ** as some other thread may be in the process of updating the value
-      ** of the aReadMark[] slot. The assumption here is that if that is
-      ** happening, the other client may only be increasing the value,
-      ** not decreasing it. So assuming either that either the "old" or
-      ** "new" version of the value is read, and not some arbitrary value
-      ** that would never be written by a real client, things are still 
-      ** safe.
-      **
-      ** Astute readers have pointed out that the assumption stated in the
-      ** last sentence of the previous paragraph is not guaranteed to be
-      ** true for all conforming systems.  However, the assumption is true
-      ** for all compilers and architectures in common use today (circa
-      ** 2019-11-27) and the alternatives are both slow and complex, and
-      ** so we will continue to go with the current design for now.  If this
-      ** bothers you, or if you really are running on a system where aligned
-      ** 32-bit reads and writes are not atomic, then you can simply avoid
-      ** the use of WAL mode, or only use WAL mode together with
-      ** PRAGMA locking_mode=EXCLUSIVE and all will be well.
-      */
-      u32 y = pInfo->aReadMark[i];
-      if( mxSafeFrame>y ){
-        assert( y<=pWal->hdr.mxFrame );
-        rc = walBusyLock(pWal, xBusy, pBusyArg, WAL_READ_LOCK(i), 1);
-        if( rc==SQLITE_OK ){
-          pInfo->aReadMark[i] = (i==1 ? mxSafeFrame : READMARK_NOT_USED);
-          walUnlockExclusive(pWal, WAL_READ_LOCK(i), 1);
-        }else if( rc==SQLITE_BUSY ){
-          mxSafeFrame = y;
-          xBusy = 0;
-        }else{
-          goto walcheckpoint_out;
->>>>>>> be22a854
         }
       }
     }
