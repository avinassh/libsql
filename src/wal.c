/*
** 2010 February 1
**
** The author disclaims copyright to this source code.  In place of
** a legal notice, here is a blessing:
**
**    May you do good and not evil.
**    May you find forgiveness for yourself and forgive others.
**    May you share freely, never taking more than you give.
**
*************************************************************************
**
** This file contains the implementation of a write-ahead log (WAL) used in 
** "journal_mode=WAL" mode.
**
** WRITE-AHEAD LOG (WAL) FILE FORMAT
**
** A WAL file consists of a header followed by zero or more "frames".
** Each frame records the revised content of a single page from the
** database file.  All changes to the database are recorded by writing
** frames into the WAL.  Transactions commit when a frame is written that
** contains a commit marker.  A single WAL can and usually does record 
** multiple transactions.  Periodically, the content of the WAL is
** transferred back into the database file in an operation called a
** "checkpoint".
**
** A single WAL file can be used multiple times.  In other words, the
** WAL can fill up with frames and then be checkpointed and then new
** frames can overwrite the old ones.  A WAL always grows from beginning
** toward the end.  Checksums and counters attached to each frame are
** used to determine which frames within the WAL are valid and which
** are leftovers from prior checkpoints.
**
** The WAL header is 32 bytes in size and consists of the following eight
** big-endian 32-bit unsigned integer values:
**
**     0: Magic number.  0x377f0682 or 0x377f0683
**     4: File format version.  Currently 3007000
**     8: Database page size.  Example: 1024
**    12: Checkpoint sequence number
**    16: Salt-1, random integer incremented with each checkpoint
**    20: Salt-2, a different random integer changing with each ckpt
**    24: Checksum-1 (first part of checksum for first 24 bytes of header).
**    28: Checksum-2 (second part of checksum for first 24 bytes of header).
**
** Immediately following the wal-header are zero or more frames. Each
** frame consists of a 24-byte frame-header followed by a <page-size> bytes
** of page data. The frame-header is six big-endian 32-bit unsigned 
** integer values, as follows:
**
**     0: Page number.
**     4: For commit records, the size of the database image in pages 
**        after the commit. For all other records, zero.
**     8: Salt-1 (copied from the header)
**    12: Salt-2 (copied from the header)
**    16: Checksum-1.
**    20: Checksum-2.
**
** A frame is considered valid if and only if the following conditions are
** true:
**
**    (1) The salt-1 and salt-2 values in the frame-header match
**        salt values in the wal-header
**
**    (2) The checksum values in the final 8 bytes of the frame-header
**        exactly match the checksum computed consecutively on the
**        WAL header and the first 8 bytes and the content of all frames
**        up to and including the current frame.
**
** The checksum is computed using 32-bit big-endian integers if the
** magic number in the first 4 bytes of the WAL is 0x377f0683 and it
** is computed using little-endian if the magic number is 0x377f0682.
** The checksum values are always stored in the frame header in a
** big-endian format regardless of which byte order is used to compute
** the checksum.  The checksum is computed by interpreting the input as
** an even number of unsigned 32-bit integers: x[0] through x[N].  The
** algorithm used for the checksum is as follows:
** 
**   for i from 0 to n-1 step 2:
**     s0 += x[i] + s1;
**     s1 += x[i+1] + s0;
**   endfor
**
** Note that s0 and s1 are both weighted checksums using fibonacci weights
** in reverse order (the largest fibonacci weight occurs on the first element
** of the sequence being summed.)  The s1 value spans all 32-bit 
** terms of the sequence whereas s0 omits the final term.
**
** On a checkpoint, the WAL is first VFS.xSync-ed, then valid content of the
** WAL is transferred into the database, then the database is VFS.xSync-ed.
** The VFS.xSync operations serve as write barriers - all writes launched
** before the xSync must complete before any write that launches after the
** xSync begins.
**
** After each checkpoint, the salt-1 value is incremented and the salt-2
** value is randomized.  This prevents old and new frames in the WAL from
** being considered valid at the same time and being checkpointing together
** following a crash.
**
** READER ALGORITHM
**
** To read a page from the database (call it page number P), a reader
** first checks the WAL to see if it contains page P.  If so, then the
** last valid instance of page P that is followed by a commit frame
** or is a commit frame itself becomes the value read.  If the WAL
** contains no copies of page P that are valid and which are a commit
** frame or are followed by a commit frame, then page P is read from
** the database file.
**
** To start a read transaction, the reader records the index of the last
** valid frame in the WAL.  The reader uses this recorded "mxFrame" value
** for all subsequent read operations.  New transactions can be appended
** to the WAL, but as long as the reader uses its original mxFrame value
** and ignores the newly appended content, it will see a consistent snapshot
** of the database from a single point in time.  This technique allows
** multiple concurrent readers to view different versions of the database
** content simultaneously.
**
** The reader algorithm in the previous paragraphs works correctly, but 
** because frames for page P can appear anywhere within the WAL, the
** reader has to scan the entire WAL looking for page P frames.  If the
** WAL is large (multiple megabytes is typical) that scan can be slow,
** and read performance suffers.  To overcome this problem, a separate
** data structure called the wal-index is maintained to expedite the
** search for frames of a particular page.
** 
** WAL-INDEX FORMAT
**
** Conceptually, the wal-index is shared memory, though VFS implementations
** might choose to implement the wal-index using a mmapped file.  Because
** the wal-index is shared memory, SQLite does not support journal_mode=WAL 
** on a network filesystem.  All users of the database must be able to
** share memory.
**
** In the default unix and windows implementation, the wal-index is a mmapped
** file whose name is the database name with a "-shm" suffix added.  For that
** reason, the wal-index is sometimes called the "shm" file.
**
** The wal-index is transient.  After a crash, the wal-index can (and should
** be) reconstructed from the original WAL file.  In fact, the VFS is required
** to either truncate or zero the header of the wal-index when the last
** connection to it closes.  Because the wal-index is transient, it can
** use an architecture-specific format; it does not have to be cross-platform.
** Hence, unlike the database and WAL file formats which store all values
** as big endian, the wal-index can store multi-byte values in the native
** byte order of the host computer.
**
** The purpose of the wal-index is to answer this question quickly:  Given
** a page number P and a maximum frame index M, return the index of the 
** last frame in the wal before frame M for page P in the WAL, or return
** NULL if there are no frames for page P in the WAL prior to M.
**
** The wal-index consists of a header region, followed by an one or
** more index blocks.  
**
** The wal-index header contains the total number of frames within the WAL
** in the mxFrame field.
**
** Each index block except for the first contains information on 
** HASHTABLE_NPAGE frames. The first index block contains information on
** HASHTABLE_NPAGE_ONE frames. The values of HASHTABLE_NPAGE_ONE and 
** HASHTABLE_NPAGE are selected so that together the wal-index header and
** first index block are the same size as all other index blocks in the
** wal-index.
**
** Each index block contains two sections, a page-mapping that contains the
** database page number associated with each wal frame, and a hash-table 
** that allows readers to query an index block for a specific page number.
** The page-mapping is an array of HASHTABLE_NPAGE (or HASHTABLE_NPAGE_ONE
** for the first index block) 32-bit page numbers. The first entry in the 
** first index-block contains the database page number corresponding to the
** first frame in the WAL file. The first entry in the second index block
** in the WAL file corresponds to the (HASHTABLE_NPAGE_ONE+1)th frame in
** the log, and so on.
**
** The last index block in a wal-index usually contains less than the full
** complement of HASHTABLE_NPAGE (or HASHTABLE_NPAGE_ONE) page-numbers,
** depending on the contents of the WAL file. This does not change the
** allocated size of the page-mapping array - the page-mapping array merely
** contains unused entries.
**
** Even without using the hash table, the last frame for page P
** can be found by scanning the page-mapping sections of each index block
** starting with the last index block and moving toward the first, and
** within each index block, starting at the end and moving toward the
** beginning.  The first entry that equals P corresponds to the frame
** holding the content for that page.
**
** The hash table consists of HASHTABLE_NSLOT 16-bit unsigned integers.
** HASHTABLE_NSLOT = 2*HASHTABLE_NPAGE, and there is one entry in the
** hash table for each page number in the mapping section, so the hash 
** table is never more than half full.  The expected number of collisions 
** prior to finding a match is 1.  Each entry of the hash table is an
** 1-based index of an entry in the mapping section of the same
** index block.   Let K be the 1-based index of the largest entry in
** the mapping section.  (For index blocks other than the last, K will
** always be exactly HASHTABLE_NPAGE (4096) and for the last index block
** K will be (mxFrame%HASHTABLE_NPAGE).)  Unused slots of the hash table
** contain a value of 0.
**
** To look for page P in the hash table, first compute a hash iKey on
** P as follows:
**
**      iKey = (P * 383) % HASHTABLE_NSLOT
**
** Then start scanning entries of the hash table, starting with iKey
** (wrapping around to the beginning when the end of the hash table is
** reached) until an unused hash slot is found. Let the first unused slot
** be at index iUnused.  (iUnused might be less than iKey if there was
** wrap-around.) Because the hash table is never more than half full,
** the search is guaranteed to eventually hit an unused entry.  Let 
** iMax be the value between iKey and iUnused, closest to iUnused,
** where aHash[iMax]==P.  If there is no iMax entry (if there exists
** no hash slot such that aHash[i]==p) then page P is not in the
** current index block.  Otherwise the iMax-th mapping entry of the
** current index block corresponds to the last entry that references 
** page P.
**
** A hash search begins with the last index block and moves toward the
** first index block, looking for entries corresponding to page P.  On
** average, only two or three slots in each index block need to be
** examined in order to either find the last entry for page P, or to
** establish that no such entry exists in the block.  Each index block
** holds over 4000 entries.  So two or three index blocks are sufficient
** to cover a typical 10 megabyte WAL file, assuming 1K pages.  8 or 10
** comparisons (on average) suffice to either locate a frame in the
** WAL or to establish that the frame does not exist in the WAL.  This
** is much faster than scanning the entire 10MB WAL.
**
** Note that entries are added in order of increasing K.  Hence, one
** reader might be using some value K0 and a second reader that started
** at a later time (after additional transactions were added to the WAL
** and to the wal-index) might be using a different value K1, where K1>K0.
** Both readers can use the same hash table and mapping section to get
** the correct result.  There may be entries in the hash table with
** K>K0, but to the first reader those entries will appear to be unused
** slots in the hash table and so the first reader will get an answer as
** if no values greater than K0 had ever been inserted into the hash table
** in the first place - which is what reader one wants.  Meanwhile, the
** second reader using K1 will see additional values that were inserted
** later, which is exactly what reader two wants.  
**
** When a rollback occurs, the value of K is decreased. Hash table entries
** that correspond to frames greater than the new K value are removed
** from the hash table at this point.
*/

/*
** WAL2 NOTES
**
** This file also contains the implementation of "wal2" mode - activated
** using "PRAGMA journal_mode = wal2". Wal2 mode is very similar to wal
** mode, except that it uses two wal files instead of one. Under some
** circumstances, wal2 mode provides more concurrency than legacy wal 
** mode.
**
** THE PROBLEM WAL2 SOLVES:
**
** In legacy wal mode, if a writer wishes to write to the database while
** a checkpoint is ongoing, it may append frames to the existing wal file.
** This means that after the checkpoint has finished, the wal file consists
** of a large block of checkpointed frames, followed by a block of
** uncheckpointed frames. In a deployment that features a high volume of
** write traffic, this may mean that the wal file is never completely
** checkpointed. And so grows indefinitely.
**
** An alternative is to use "PRAGMA wal_checkpoint=RESTART" or similar to
** force a complete checkpoint of the wal file. But this must:
**
**   1) Wait on all existing readers to finish,
**   2) Wait on any existing writer, and then block all new writers,
**   3) Do the checkpoint,
**   4) Wait on any new readers that started during steps 2 and 3. Writers
**      are still blocked during this step.
**
** This means that in order to avoid the wal file growing indefinitely 
** in a busy system, writers must periodically pause to allow a checkpoint
** to complete. In a system with long running readers, such pauses may be
** for a non-trivial amount of time.
**
** OVERVIEW OF SOLUTION
**
** Wal2 mode uses two wal files. After writers have grown the first wal 
** file to a pre-configured size, they begin appending transactions to 
** the second wal file. Once all existing readers are reading snapshots
** new enough to include the entire first wal file, a checkpointer can
** checkpoint it.
**
** Meanwhile, writers are writing transactions to the second wal file.
** Once that wal file has grown larger than the pre-configured size, each
** new writer checks if:
**
**    * the first wal file has been checkpointed, and if so, if
**    * there are no readers still reading from the first wal file (once
**      it has been checkpointed, new readers read only from the second
**      wal file).
**
** If both these conditions are true, the writer may switch back to the
** first wal file. Eventually, a checkpointer can checkpoint the second
** wal file, and so on.
**
** The wal file that writers are currently appending to (the one they
** don't have to check the above two criteria before writing to) is called
** the "current" wal file.
**
** The first wal file takes the same name as the wal file in legacy wal
** mode systems - "<db>-wal". The second is named "<db>-wal2".
**
** CHECKPOINTS
**
** The "pre-configured size" mentioned above is the value set by 
** "PRAGMA journal_size_limit". Or, if journal_size_limit is not set, 
** 1000 pages.
**
** There is only a single type of checkpoint in wal2 mode (no "truncate",
** "restart" etc.), and it always checkpoints the entire contents of a single
** wal file. A wal file cannot be checkpointed until after a writer has written
** the first transaction into the other wal file and all readers are reading a
** snapshot that includes at least one transaction from the other wal file.
**
** The wal-hook, if one is registered, is invoked after a write-transaction
** is committed, just as it is in legacy wal mode. The integer parameter
** passed to the wal-hook is the total number of uncheckpointed frames in both
** wal files. Except, the parameter is set to zero if there is no frames 
** that may be checkpointed. This happens in two scenarios:
**
**   1. The "other" wal file (the one that the writer did not just append to)
**      is completely empty, or
**
**   2. The "other" wal file (the one that the writer did not just append to)
**      has already been checkpointed.
**
**
** WAL FILE FORMAT
**
** The file format used for each wal file in wal2 mode is the same as for
** legacy wal mode.  Except, the file format field is set to 3021000 
** instead of 3007000.
**
** WAL-INDEX FORMAT
**
** The wal-index format is also very similar. Even though there are two
** wal files, there is still a single wal-index shared-memory area (*-shm
** file with the default unix or win32 VFS). The wal-index header is the
** same size, with the following exceptions it has the same format:
**
**   * The version field is set to 3021000 instead of 3007000.
**
**   * An unused 32-bit field in the legacy wal-index header is
**     now used to store (a) a single bit indicating which of the
**     two wal files writers should append to and (b) the number
**     of frames in the second wal file (31 bits).
**
** The first hash table in the wal-index contains entries corresponding
** to the first HASHTABLE_NPAGE_ONE frames stored in the first wal file.
** The second hash table in the wal-index contains entries indexing the
** first HASHTABLE_NPAGE frames in the second wal file. The third hash
** table contains the next HASHTABLE_NPAGE frames in the first wal file,
** and so on.
**
** LOCKS
**
** Read-locks are simpler than for legacy wal mode. There are no locking
** slots that contain frame numbers. Instead, there are four distinct
** combinations of read locks a reader may hold:
**
**   WAL_LOCK_PART1:       "part" lock on first wal, none of second.
**   WAL_LOCK_PART1_FULL2: "part" lock on first wal, "full" of second.
**   WAL_LOCK_PART2: no lock on first wal, "part" lock on second.
**   WAL_LOCK_PART2_FULL1: "full" lock on first wal, "part" lock on second.
**
** When a reader reads the wal-index header as part of opening a read
** transaction, it takes a "part" lock on the current wal file. "Part" 
** because the wal file may grow while the read transaction is active, in 
** which case the reader would be reading only part of the wal file. 
** A part lock prevents a checkpointer from checkpointing the wal file 
** on which it is held.
**
** If there is data in the non-current wal file that has not been 
** checkpointed, the reader takes a "full" lock on that wal file. A 
** "full" lock indicates that the reader is using the entire wal file.
** A full lock prevents a writer from overwriting the wal file on which
** it is held, but does not prevent a checkpointer from checkpointing 
** it.
**
** There is still a single WRITER and a single CHECKPOINTER lock. The
** recovery procedure still takes the same exclusive lock on the entire
** range of SQLITE_SHM_NLOCK shm-locks. This works because the read-locks
** above use four of the six read-locking slots used by legacy wal mode.
**
** STARTUP/RECOVERY
**
** The read and write version fields of the database header in a wal2
** database are set to 0x03, instead of 0x02 as in legacy wal mode.
**
** The wal file format used in wal2 mode is the same as the format used
** in legacy wal mode. However, in order to support recovery, there are two
** differences in the way wal file header fields are populated, as follows:
**
**   * When the first wal file is first created, the "nCkpt" field in
**     the wal file header is set to 0. Thereafter, each time the writer
**     switches wal file, it sets the nCkpt field in the new wal file
**     header to ((nCkpt0 + 1) & 0x0F), where nCkpt0 is the value in
**     the previous wal file header. This means that the first wal file
**     always has an even value in the nCkpt field, and the second wal
**     file always has an odd value.
**
**   * When a writer switches wal file, it sets the salt values in the
**     new wal file to a copy of the checksum for the final frame in
**     the previous wal file.
**
** Recovery proceeds as follows:
**
** 1. Each wal file is recovered separately. Except, if the first wal 
**    file does not exist or is zero bytes in size, the second wal file
**    is truncated to zero bytes before it is "recovered".
**
** 2. If both wal files contain valid headers, then the nCkpt fields
**    are compared to see which of the two wal files is older. If the
**    salt keys in the second wal file match the final frame checksum 
**    in the older wal file, then both wal files are used. Otherwise,
**    the newer wal file is ignored.
**
** 3. Or, if only one or neither of the wal files has a valid header, 
**    then only a single or no wal files are recovered into the 
**    reconstructed wal-index.
**
** Refer to header comments for walIndexRecover() for further details.
*/

#ifndef SQLITE_OMIT_WAL

#include "wal.h"

/*
** Trace output macros
*/
#if defined(SQLITE_TEST) && defined(SQLITE_DEBUG)
int sqlite3WalTrace = 0;
# define WALTRACE(X)  if(sqlite3WalTrace) sqlite3DebugPrintf X
#else
# define WALTRACE(X)
#endif

/*
** Both the wal-file and the wal-index contain version fields 
** indicating the current version of the system. If a client
** reads the header of a wal file (as part of recovery), or the
** wal-index (as part of opening a read transaction) and (a) the
** header checksum is correct but (b) the version field is not
** recognized, the operation fails with SQLITE_CANTOPEN.
**
** Currently, clients support both version-1 ("journal_mode=wal") and
** version-2 ("journal_mode=wal2"). Legacy clients may support version-1
** only.
*/
#define WAL_VERSION1 3007000      /* For "journal_mode=wal" */
#define WAL_VERSION2 3021000      /* For "journal_mode=wal2" */

/*
** Index numbers for various locking bytes.   WAL_NREADER is the number
** of available reader locks and should be at least 3.  The default
** is SQLITE_SHM_NLOCK==8 and  WAL_NREADER==5.
**
** Technically, the various VFSes are free to implement these locks however
** they see fit.  However, compatibility is encouraged so that VFSes can
** interoperate.  The standard implemention used on both unix and windows
** is for the index number to indicate a byte offset into the
** WalCkptInfo.aLock[] array in the wal-index header.  In other words, all
** locks are on the shm file.  The WALINDEX_LOCK_OFFSET constant (which
** should be 120) is the location in the shm file for the first locking
** byte.
*/
#define WAL_WRITE_LOCK         0
#define WAL_ALL_BUT_WRITE      1
#define WAL_CKPT_LOCK          1
#define WAL_RECOVER_LOCK       2
#define WAL_READ_LOCK(I)       (3+(I))
#define WAL_NREADER            (SQLITE_SHM_NLOCK-3)

/*
** Values that may be stored in Wal.readLock in wal2 mode.
**
** In wal mode, the Wal.readLock member is set to -1 when no read-lock
** is held, or else is the index of the read-mark on which a lock is
** held.
**
** In wal2 mode, a value of -1 still indicates that no read-lock is held.
** And a non-zero value still represents the index of the read-mark on
** which a lock is held. There are two differences:
**
**   1. wal2 mode never uses read-mark 0.
**
**   2. locks on each read-mark have a different interpretation, as 
**      indicated by the symbolic names below.
*/
#define WAL_LOCK_NONE        -1
#define WAL_LOCK_PART1        1
#define WAL_LOCK_PART1_FULL2  2
#define WAL_LOCK_PART2_FULL1  3
#define WAL_LOCK_PART2        4

/* 
** This constant is used in wal2 mode only.
**
** In wal2 mode, when committing a transaction, if the current wal file 
** is sufficiently large and there are no conflicting locks held, the
** writer writes the new transaction into the start of the other wal
** file. Usually, "sufficiently large" is defined by the value configured
** using "PRAGMA journal_size_limit". However, if no such value has been
** configured, sufficiently large defaults to WAL_DEFAULT_WALSIZE frames.
*/
#define WAL_DEFAULT_WALSIZE 1000

/* Object declarations */
typedef struct WalIndexHdr WalIndexHdr;
typedef struct WalIterator WalIterator;
typedef struct WalCkptInfo WalCkptInfo;


/*
** The following object holds a copy of the wal-index header content.
**
** The actual header in the wal-index consists of two copies of this
** object followed by one instance of the WalCkptInfo object.
** For all versions of SQLite through 3.10.0 and probably beyond,
** the locking bytes (WalCkptInfo.aLock) start at offset 120 and
** the total header size is 136 bytes.
**
** The szPage value can be any power of 2 between 512 and 32768, inclusive.
** Or it can be 1 to represent a 65536-byte page.  The latter case was
** added in 3.7.1 when support for 64K pages was added.  
**
** WAL2 mode notes: Member variable mxFrame2 is only used in wal2 mode
** (when iVersion is set to WAL_VERSION2). The lower 31 bits store
** the maximum frame number in file *-wal2. The most significant bit
** is a flag - set if clients are currently appending to *-wal2, clear
** otherwise.
*/
struct WalIndexHdr {
  u32 iVersion;                   /* Wal-index version */
  u32 mxFrame2;                   /* See "WAL2 mode notes" above */
  u32 iChange;                    /* Counter incremented each transaction */
  u8 isInit;                      /* 1 when initialized */
  u8 bigEndCksum;                 /* True if checksums in WAL are big-endian */
  u16 szPage;                     /* Database page size in bytes. 1==64K */
  u32 mxFrame;                    /* Index of last valid frame in each WAL */
  u32 nPage;                      /* Size of database in pages */
  u32 aFrameCksum[2];             /* Checksum of last frame in log */
  u32 aSalt[2];                   /* Two salt values copied from WAL header */
  u32 aCksum[2];                  /* Checksum over all prior fields */
};

/*
** The following macros and functions are get/set methods for the maximum
** frame numbers and current wal file values stored in the WalIndexHdr
** structure. These are helpful because of the unorthodox way in which
** the values are stored in wal2 mode (see above). They are equivalent
** to functions with the following signatures.
**
**   u32  walidxGetMxFrame(WalIndexHdr*, int iWal);          // get mxFrame
**   void walidxSetMxFrame(WalIndexHdr*, int iWal, u32 val); // set mxFrame
**   int  walidxGetFile(WalIndexHdr*)                        // get file
**   void walidxSetFile(WalIndexHdr*, int val);              // set file
*/
#define walidxGetMxFrame(pHdr, iWal) \
  ((iWal) ? ((pHdr)->mxFrame2 & 0x7FFFFFFF) : (pHdr)->mxFrame)

static void walidxSetMxFrame(WalIndexHdr *pHdr, int iWal, u32 mxFrame){
  if( iWal ){
    pHdr->mxFrame2 = (pHdr->mxFrame2 & 0x80000000) | mxFrame;
  }else{
    pHdr->mxFrame = mxFrame;
  }
  assert( walidxGetMxFrame(pHdr, iWal)==mxFrame );
}

#define walidxGetFile(pHdr) ((pHdr)->mxFrame2 >> 31)

#define walidxSetFile(pHdr, iWal) (                                   \
    (pHdr)->mxFrame2 = ((pHdr)->mxFrame2 & 0x7FFFFFFF) | ((iWal)<<31) \
)

/*
** Argument is a pointer to a Wal structure. Return true if the current
** cache of the wal-index header indicates "journal_mode=wal2" mode, or
** false otherwise.
*/
#define isWalMode2(pWal) ((pWal)->hdr.iVersion==WAL_VERSION2)

/*
** A copy of the following object occurs in the wal-index immediately
** following the second copy of the WalIndexHdr.  This object stores
** information used by checkpoint.
**
** nBackfill is the number of frames in the WAL that have been written
** back into the database. (We call the act of moving content from WAL to
** database "backfilling".)  The nBackfill number is never greater than
** WalIndexHdr.mxFrame.  nBackfill can only be increased by threads
** holding the WAL_CKPT_LOCK lock (which includes a recovery thread).
** However, a WAL_WRITE_LOCK thread can move the value of nBackfill from
** mxFrame back to zero when the WAL is reset.
**
** nBackfillAttempted is the largest value of nBackfill that a checkpoint
** has attempted to achieve.  Normally nBackfill==nBackfillAtempted, however
** the nBackfillAttempted is set before any backfilling is done and the
** nBackfill is only set after all backfilling completes.  So if a checkpoint
** crashes, nBackfillAttempted might be larger than nBackfill.  The
** WalIndexHdr.mxFrame must never be less than nBackfillAttempted.
**
** The aLock[] field is a set of bytes used for locking.  These bytes should
** never be read or written.
**
** There is one entry in aReadMark[] for each reader lock.  If a reader
** holds read-lock K, then the value in aReadMark[K] is no greater than
** the mxFrame for that reader.  The value READMARK_NOT_USED (0xffffffff)
** for any aReadMark[] means that entry is unused.  aReadMark[0] is 
** a special case; its value is never used and it exists as a place-holder
** to avoid having to offset aReadMark[] indexs by one.  Readers holding
** WAL_READ_LOCK(0) always ignore the entire WAL and read all content
** directly from the database.
**
** The value of aReadMark[K] may only be changed by a thread that
** is holding an exclusive lock on WAL_READ_LOCK(K).  Thus, the value of
** aReadMark[K] cannot changed while there is a reader is using that mark
** since the reader will be holding a shared lock on WAL_READ_LOCK(K).
**
** The checkpointer may only transfer frames from WAL to database where
** the frame numbers are less than or equal to every aReadMark[] that is
** in use (that is, every aReadMark[j] for which there is a corresponding
** WAL_READ_LOCK(j)).  New readers (usually) pick the aReadMark[] with the
** largest value and will increase an unused aReadMark[] to mxFrame if there
** is not already an aReadMark[] equal to mxFrame.  The exception to the
** previous sentence is when nBackfill equals mxFrame (meaning that everything
** in the WAL has been backfilled into the database) then new readers
** will choose aReadMark[0] which has value 0 and hence such reader will
** get all their all content directly from the database file and ignore 
** the WAL.
**
** Writers normally append new frames to the end of the WAL.  However,
** if nBackfill equals mxFrame (meaning that all WAL content has been
** written back into the database) and if no readers are using the WAL
** (in other words, if there are no WAL_READ_LOCK(i) where i>0) then
** the writer will first "reset" the WAL back to the beginning and start
** writing new content beginning at frame 1.
**
** We assume that 32-bit loads are atomic and so no locks are needed in
** order to read from any aReadMark[] entries.
*/
struct WalCkptInfo {
  u32 nBackfill;                  /* Number of WAL frames backfilled into DB */
  u32 aReadMark[WAL_NREADER];     /* Reader marks */
  u8 aLock[SQLITE_SHM_NLOCK];     /* Reserved space for locks */
  u32 nBackfillAttempted;         /* WAL frames perhaps written, or maybe not */
  u32 notUsed0;                   /* Available for future enhancements */
};
#define READMARK_NOT_USED  0xffffffff


/* A block of WALINDEX_LOCK_RESERVED bytes beginning at
** WALINDEX_LOCK_OFFSET is reserved for locks. Since some systems
** only support mandatory file-locks, we do not read or write data
** from the region of the file on which locks are applied.
*/
#define WALINDEX_LOCK_OFFSET (sizeof(WalIndexHdr)*2+offsetof(WalCkptInfo,aLock))
#define WALINDEX_HDR_SIZE    (sizeof(WalIndexHdr)*2+sizeof(WalCkptInfo))

/* Size of header before each frame in wal */
#define WAL_FRAME_HDRSIZE 24

/* Size of write ahead log header, including checksum. */
#define WAL_HDRSIZE 32

/* WAL magic value. Either this value, or the same value with the least
** significant bit also set (WAL_MAGIC | 0x00000001) is stored in 32-bit
** big-endian format in the first 4 bytes of a WAL file.
**
** If the LSB is set, then the checksums for each frame within the WAL
** file are calculated by treating all data as an array of 32-bit 
** big-endian words. Otherwise, they are calculated by interpreting 
** all data as 32-bit little-endian words.
*/
#define WAL_MAGIC 0x377f0682

/*
** Return the offset of frame iFrame in the write-ahead log file, 
** assuming a database page size of szPage bytes. The offset returned
** is to the start of the write-ahead log frame-header.
*/
#define walFrameOffset(iFrame, szPage) (                               \
  WAL_HDRSIZE + ((iFrame)-1)*(i64)((szPage)+WAL_FRAME_HDRSIZE)         \
)

/*
** An open write-ahead log file is represented by an instance of the
** following object.
*/
struct Wal {
  sqlite3_vfs *pVfs;         /* The VFS used to create pDbFd */
  sqlite3_file *pDbFd;       /* File handle for the database file */
  sqlite3_file *apWalFd[2];  /* File handle for "*-wal" and "*-wal2" */
  u32 iCallback;             /* Value to pass to log callback (or 0) */
  i64 mxWalSize;             /* Truncate WAL to this size upon reset */
  int nWiData;               /* Size of array apWiData */
  int szFirstBlock;          /* Size of first block written to WAL file */
  volatile u32 **apWiData;   /* Pointer to wal-index content in memory */
  u32 szPage;                /* Database page size */
  i16 readLock;              /* Which read lock is being held.  -1 for none */
  u8 syncFlags;              /* Flags to use to sync header writes */
  u8 exclusiveMode;          /* Non-zero if connection is in exclusive mode */
  u8 writeLock;              /* True if in a write transaction */
  u8 ckptLock;               /* True if holding a checkpoint lock */
  u8 readOnly;               /* WAL_RDWR, WAL_RDONLY, or WAL_SHM_RDONLY */
  u8 truncateOnCommit;       /* True to truncate WAL file on commit */
  u8 syncHeader;             /* Fsync the WAL header if true */
  u8 padToSectorBoundary;    /* Pad transactions out to the next sector */
  u8 bShmUnreliable;         /* SHM content is read-only and unreliable */
  WalIndexHdr hdr;           /* Wal-index header for current transaction */
  u32 minFrame;              /* Ignore wal frames before this one */
  u32 iReCksum;              /* On commit, recalculate checksums from here */
  const char *zWalName;      /* Name of WAL file */
  char *zWalName2;           /* Name of second WAL file */
  u32 nCkpt;                 /* Checkpoint sequence counter in the wal-header */
#ifdef SQLITE_DEBUG
  u8 lockError;              /* True if a locking error has occurred */
#endif
#ifdef SQLITE_ENABLE_SNAPSHOT
  WalIndexHdr *pSnapshot;    /* Start transaction here if not NULL */
#endif
  int bWal2;                 /* bWal2 flag passed to WalOpen() */
#ifdef SQLITE_ENABLE_SETLK_TIMEOUT
  sqlite3 *db;
#endif
};

/*
** Candidate values for Wal.exclusiveMode.
*/
#define WAL_NORMAL_MODE     0
#define WAL_EXCLUSIVE_MODE  1     
#define WAL_HEAPMEMORY_MODE 2

/*
** Possible values for WAL.readOnly
*/
#define WAL_RDWR        0    /* Normal read/write connection */
#define WAL_RDONLY      1    /* The WAL file is readonly */
#define WAL_SHM_RDONLY  2    /* The SHM file is readonly */

/*
** Each page of the wal-index mapping contains a hash-table made up of
** an array of HASHTABLE_NSLOT elements of the following type.
*/
typedef u16 ht_slot;

/*
** This structure is used to implement an iterator that loops through
** all frames in the WAL in database page order. Where two or more frames
** correspond to the same database page, the iterator visits only the 
** frame most recently written to the WAL (in other words, the frame with
** the largest index).
**
** The internals of this structure are only accessed by:
**
**   walIteratorInit() - Create a new iterator,
**   walIteratorNext() - Step an iterator,
**   walIteratorFree() - Free an iterator.
**
** This functionality is used by the checkpoint code (see walCheckpoint()).
*/
struct WalIterator {
  u32 iPrior;                     /* Last result returned from the iterator */
  int nSegment;                   /* Number of entries in aSegment[] */
  struct WalSegment {
    int iNext;                    /* Next slot in aIndex[] not yet returned */
    ht_slot *aIndex;              /* i0, i1, i2... such that aPgno[iN] ascend */
    u32 *aPgno;                   /* Array of page numbers. */
    int nEntry;                   /* Nr. of entries in aPgno[] and aIndex[] */
    int iZero;                    /* Frame number associated with aPgno[0] */
  } aSegment[1];                  /* One for every 32KB page in the wal-index */
};

/*
** Define the parameters of the hash tables in the wal-index file. There
** is a hash-table following every HASHTABLE_NPAGE page numbers in the
** wal-index.
**
** Changing any of these constants will alter the wal-index format and
** create incompatibilities.
*/
#define HASHTABLE_NPAGE      4096                 /* Must be power of 2 */
#define HASHTABLE_HASH_1     383                  /* Should be prime */
#define HASHTABLE_NSLOT      (HASHTABLE_NPAGE*2)  /* Must be a power of 2 */

/* 
** The block of page numbers associated with the first hash-table in a
** wal-index is smaller than usual. This is so that there is a complete
** hash-table on each aligned 32KB page of the wal-index.
*/
#define HASHTABLE_NPAGE_ONE  (HASHTABLE_NPAGE - (WALINDEX_HDR_SIZE/sizeof(u32)))

/* The wal-index is divided into pages of WALINDEX_PGSZ bytes each. */
#define WALINDEX_PGSZ   (                                         \
    sizeof(ht_slot)*HASHTABLE_NSLOT + HASHTABLE_NPAGE*sizeof(u32) \
)

/*
** Obtain a pointer to the iPage'th page of the wal-index. The wal-index
** is broken into pages of WALINDEX_PGSZ bytes. Wal-index pages are
** numbered from zero.
**
** If the wal-index is currently smaller the iPage pages then the size
** of the wal-index might be increased, but only if it is safe to do
** so.  It is safe to enlarge the wal-index if pWal->writeLock is true
** or pWal->exclusiveMode==WAL_HEAPMEMORY_MODE.
**
** If this call is successful, *ppPage is set to point to the wal-index
** page and SQLITE_OK is returned. If an error (an OOM or VFS error) occurs,
** then an SQLite error code is returned and *ppPage is set to 0.
*/
static SQLITE_NOINLINE int walIndexPageRealloc(
  Wal *pWal,               /* The WAL context */
  int iPage,               /* The page we seek */
  volatile u32 **ppPage    /* Write the page pointer here */
){
  int rc = SQLITE_OK;

  /* Enlarge the pWal->apWiData[] array if required */
  if( pWal->nWiData<=iPage ){
    sqlite3_int64 nByte = sizeof(u32*)*(iPage+1);
    volatile u32 **apNew;
    apNew = (volatile u32 **)sqlite3Realloc((void *)pWal->apWiData, nByte);
    if( !apNew ){
      *ppPage = 0;
      return SQLITE_NOMEM_BKPT;
    }
    memset((void*)&apNew[pWal->nWiData], 0,
           sizeof(u32*)*(iPage+1-pWal->nWiData));
    pWal->apWiData = apNew;
    pWal->nWiData = iPage+1;
  }

  /* Request a pointer to the required page from the VFS */
  assert( pWal->apWiData[iPage]==0 );
  if( pWal->exclusiveMode==WAL_HEAPMEMORY_MODE ){
    pWal->apWiData[iPage] = (u32 volatile *)sqlite3MallocZero(WALINDEX_PGSZ);
    if( !pWal->apWiData[iPage] ) rc = SQLITE_NOMEM_BKPT;
  }else{
    rc = sqlite3OsShmMap(pWal->pDbFd, iPage, WALINDEX_PGSZ, 
        pWal->writeLock, (void volatile **)&pWal->apWiData[iPage]
    );
    assert( pWal->apWiData[iPage]!=0 || rc!=SQLITE_OK || pWal->writeLock==0 );
    testcase( pWal->apWiData[iPage]==0 && rc==SQLITE_OK );
    if( rc==SQLITE_OK ){
      if( iPage>0 && sqlite3FaultSim(600) ) rc = SQLITE_NOMEM;
    }else if( (rc&0xff)==SQLITE_READONLY ){
      pWal->readOnly |= WAL_SHM_RDONLY;
      if( rc==SQLITE_READONLY ){
        rc = SQLITE_OK;
      }
    }
  }

  *ppPage = pWal->apWiData[iPage];
  assert( iPage==0 || *ppPage || rc!=SQLITE_OK );
  return rc;
}
static int walIndexPage(
  Wal *pWal,               /* The WAL context */
  int iPage,               /* The page we seek */
  volatile u32 **ppPage    /* Write the page pointer here */
){
  if( pWal->nWiData<=iPage || (*ppPage = pWal->apWiData[iPage])==0 ){
    return walIndexPageRealloc(pWal, iPage, ppPage);
  }
  return SQLITE_OK;
}

/*
** Return a pointer to the WalCkptInfo structure in the wal-index.
*/
static volatile WalCkptInfo *walCkptInfo(Wal *pWal){
  assert( pWal->nWiData>0 && pWal->apWiData[0] );
  return (volatile WalCkptInfo*)&(pWal->apWiData[0][sizeof(WalIndexHdr)/2]);
}

/*
** Return a pointer to the WalIndexHdr structure in the wal-index.
*/
static volatile WalIndexHdr *walIndexHdr(Wal *pWal){
  assert( pWal->nWiData>0 && pWal->apWiData[0] );
  return (volatile WalIndexHdr*)pWal->apWiData[0];
}

/*
** The argument to this macro must be of type u32. On a little-endian
** architecture, it returns the u32 value that results from interpreting
** the 4 bytes as a big-endian value. On a big-endian architecture, it
** returns the value that would be produced by interpreting the 4 bytes
** of the input value as a little-endian integer.
*/
#define BYTESWAP32(x) ( \
    (((x)&0x000000FF)<<24) + (((x)&0x0000FF00)<<8)  \
  + (((x)&0x00FF0000)>>8)  + (((x)&0xFF000000)>>24) \
)

/*
** Generate or extend an 8 byte checksum based on the data in 
** array aByte[] and the initial values of aIn[0] and aIn[1] (or
** initial values of 0 and 0 if aIn==NULL).
**
** The checksum is written back into aOut[] before returning.
**
** nByte must be a positive multiple of 8.
*/
static void walChecksumBytes(
  int nativeCksum, /* True for native byte-order, false for non-native */
  u8 *a,           /* Content to be checksummed */
  int nByte,       /* Bytes of content in a[].  Must be a multiple of 8. */
  const u32 *aIn,  /* Initial checksum value input */
  u32 *aOut        /* OUT: Final checksum value output */
){
  u32 s1, s2;
  u32 *aData = (u32 *)a;
  u32 *aEnd = (u32 *)&a[nByte];

  if( aIn ){
    s1 = aIn[0];
    s2 = aIn[1];
  }else{
    s1 = s2 = 0;
  }

  assert( nByte>=8 );
  assert( (nByte&0x00000007)==0 );
  assert( nByte<=65536 );

  if( nativeCksum ){
    do {
      s1 += *aData++ + s2;
      s2 += *aData++ + s1;
    }while( aData<aEnd );
  }else{
    do {
      s1 += BYTESWAP32(aData[0]) + s2;
      s2 += BYTESWAP32(aData[1]) + s1;
      aData += 2;
    }while( aData<aEnd );
  }

  aOut[0] = s1;
  aOut[1] = s2;
}

/*
** If there is the possibility of concurrent access to the SHM file
** from multiple threads and/or processes, then do a memory barrier.
*/
static void walShmBarrier(Wal *pWal){
  if( pWal->exclusiveMode!=WAL_HEAPMEMORY_MODE ){
    sqlite3OsShmBarrier(pWal->pDbFd);
  }
}

/*
** Add the SQLITE_NO_TSAN as part of the return-type of a function
** definition as a hint that the function contains constructs that
** might give false-positive TSAN warnings.
**
** See tag-20200519-1.
*/
#if defined(__clang__) && !defined(SQLITE_NO_TSAN)
# define SQLITE_NO_TSAN __attribute__((no_sanitize_thread))
#else
# define SQLITE_NO_TSAN
#endif

/*
** Write the header information in pWal->hdr into the wal-index.
**
** The checksum on pWal->hdr is updated before it is written.
*/
static SQLITE_NO_TSAN void walIndexWriteHdr(Wal *pWal){
  volatile WalIndexHdr *aHdr = walIndexHdr(pWal);
  const int nCksum = offsetof(WalIndexHdr, aCksum);

  assert( pWal->writeLock );
  pWal->hdr.isInit = 1;
  assert( pWal->hdr.iVersion==WAL_VERSION1||pWal->hdr.iVersion==WAL_VERSION2 );
  walChecksumBytes(1, (u8*)&pWal->hdr, nCksum, 0, pWal->hdr.aCksum);
  /* Possible TSAN false-positive.  See tag-20200519-1 */
  memcpy((void*)&aHdr[1], (const void*)&pWal->hdr, sizeof(WalIndexHdr));
  walShmBarrier(pWal);
  memcpy((void*)&aHdr[0], (const void*)&pWal->hdr, sizeof(WalIndexHdr));
}

/*
** This function encodes a single frame header and writes it to a buffer
** supplied by the caller. A frame-header is made up of a series of 
** 4-byte big-endian integers, as follows:
**
**     0: Page number.
**     4: For commit records, the size of the database image in pages 
**        after the commit. For all other records, zero.
**     8: Salt-1 (copied from the wal-header)
**    12: Salt-2 (copied from the wal-header)
**    16: Checksum-1.
**    20: Checksum-2.
*/
static void walEncodeFrame(
  Wal *pWal,                      /* The write-ahead log */
  u32 iPage,                      /* Database page number for frame */
  u32 nTruncate,                  /* New db size (or 0 for non-commit frames) */
  u8 *aData,                      /* Pointer to page data */
  u8 *aFrame                      /* OUT: Write encoded frame here */
){
  int nativeCksum;                /* True for native byte-order checksums */
  u32 *aCksum = pWal->hdr.aFrameCksum;
  assert( WAL_FRAME_HDRSIZE==24 );
  sqlite3Put4byte(&aFrame[0], iPage);
  sqlite3Put4byte(&aFrame[4], nTruncate);
  if( pWal->iReCksum==0 ){
    memcpy(&aFrame[8], pWal->hdr.aSalt, 8);

    nativeCksum = (pWal->hdr.bigEndCksum==SQLITE_BIGENDIAN);
    walChecksumBytes(nativeCksum, aFrame, 8, aCksum, aCksum);
    walChecksumBytes(nativeCksum, aData, pWal->szPage, aCksum, aCksum);

    sqlite3Put4byte(&aFrame[16], aCksum[0]);
    sqlite3Put4byte(&aFrame[20], aCksum[1]);
  }else{
    memset(&aFrame[8], 0, 16);
  }
}

/*
** Check to see if the frame with header in aFrame[] and content
** in aData[] is valid.  If it is a valid frame, fill *piPage and
** *pnTruncate and return true.  Return if the frame is not valid.
*/
static int walDecodeFrame(
  Wal *pWal,                      /* The write-ahead log */
  u32 *piPage,                    /* OUT: Database page number for frame */
  u32 *pnTruncate,                /* OUT: New db size (or 0 if not commit) */
  u8 *aData,                      /* Pointer to page data (for checksum) */
  u8 *aFrame                      /* Frame data */
){
  int nativeCksum;                /* True for native byte-order checksums */
  u32 *aCksum = pWal->hdr.aFrameCksum;
  u32 pgno;                       /* Page number of the frame */
  assert( WAL_FRAME_HDRSIZE==24 );

  /* A frame is only valid if the salt values in the frame-header
  ** match the salt values in the wal-header. 
  */
  if( memcmp(&pWal->hdr.aSalt, &aFrame[8], 8)!=0 ){
    return 0;
  }

  /* A frame is only valid if the page number is creater than zero.
  */
  pgno = sqlite3Get4byte(&aFrame[0]);
  if( pgno==0 ){
    return 0;
  }

  /* A frame is only valid if a checksum of the WAL header,
  ** all prior frames, the first 16 bytes of this frame-header, 
  ** and the frame-data matches the checksum in the last 8 
  ** bytes of this frame-header.
  */
  nativeCksum = (pWal->hdr.bigEndCksum==SQLITE_BIGENDIAN);
  walChecksumBytes(nativeCksum, aFrame, 8, aCksum, aCksum);
  walChecksumBytes(nativeCksum, aData, pWal->szPage, aCksum, aCksum);
  if( aCksum[0]!=sqlite3Get4byte(&aFrame[16]) 
   || aCksum[1]!=sqlite3Get4byte(&aFrame[20]) 
  ){
    /* Checksum failed. */
    return 0;
  }

  /* If we reach this point, the frame is valid.  Return the page number
  ** and the new database size.
  */
  *piPage = pgno;
  *pnTruncate = sqlite3Get4byte(&aFrame[4]);
  return 1;
}


#if defined(SQLITE_TEST) && defined(SQLITE_DEBUG)
/*
** Names of locks.  This routine is used to provide debugging output and is not
** a part of an ordinary build.
*/
static const char *walLockName(int lockIdx){
  if( lockIdx==WAL_WRITE_LOCK ){
    return "WRITE-LOCK";
  }else if( lockIdx==WAL_CKPT_LOCK ){
    return "CKPT-LOCK";
  }else if( lockIdx==WAL_RECOVER_LOCK ){
    return "RECOVER-LOCK";
  }else{
    static char zName[15];
    sqlite3_snprintf(sizeof(zName), zName, "READ-LOCK[%d]",
                     lockIdx-WAL_READ_LOCK(0));
    return zName;
  }
}
#endif /*defined(SQLITE_TEST) || defined(SQLITE_DEBUG) */
    

/*
** Set or release locks on the WAL.  Locks are either shared or exclusive.
** A lock cannot be moved directly between shared and exclusive - it must go
** through the unlocked state first.
**
** In locking_mode=EXCLUSIVE, all of these routines become no-ops.
*/
static int walLockShared(Wal *pWal, int lockIdx){
  int rc;
  if( pWal->exclusiveMode ) return SQLITE_OK;
  rc = sqlite3OsShmLock(pWal->pDbFd, lockIdx, 1,
                        SQLITE_SHM_LOCK | SQLITE_SHM_SHARED);
  WALTRACE(("WAL%p: acquire SHARED-%s %s\n", pWal,
            walLockName(lockIdx), rc ? "failed" : "ok"));
  VVA_ONLY( pWal->lockError = (u8)(rc!=SQLITE_OK && (rc&0xFF)!=SQLITE_BUSY); )
  return rc;
}
static void walUnlockShared(Wal *pWal, int lockIdx){
  if( pWal->exclusiveMode ) return;
  (void)sqlite3OsShmLock(pWal->pDbFd, lockIdx, 1,
                         SQLITE_SHM_UNLOCK | SQLITE_SHM_SHARED);
  WALTRACE(("WAL%p: release SHARED-%s\n", pWal, walLockName(lockIdx)));
}
static int walLockExclusive(Wal *pWal, int lockIdx, int n){
  int rc;
  if( pWal->exclusiveMode ) return SQLITE_OK;
  rc = sqlite3OsShmLock(pWal->pDbFd, lockIdx, n,
                        SQLITE_SHM_LOCK | SQLITE_SHM_EXCLUSIVE);
  WALTRACE(("WAL%p: acquire EXCLUSIVE-%s cnt=%d %s\n", pWal,
            walLockName(lockIdx), n, rc ? "failed" : "ok"));
  VVA_ONLY( pWal->lockError = (u8)(rc!=SQLITE_OK && (rc&0xFF)!=SQLITE_BUSY); )
  return rc;
}
static void walUnlockExclusive(Wal *pWal, int lockIdx, int n){
  if( pWal->exclusiveMode ) return;
  (void)sqlite3OsShmLock(pWal->pDbFd, lockIdx, n,
                         SQLITE_SHM_UNLOCK | SQLITE_SHM_EXCLUSIVE);
  WALTRACE(("WAL%p: release EXCLUSIVE-%s cnt=%d\n", pWal,
             walLockName(lockIdx), n));
}

/*
** Compute a hash on a page number.  The resulting hash value must land
** between 0 and (HASHTABLE_NSLOT-1).  The walHashNext() function advances
** the hash to the next value in the event of a collision.
*/
static int walHash(u32 iPage){
  assert( iPage>0 );
  assert( (HASHTABLE_NSLOT & (HASHTABLE_NSLOT-1))==0 );
  return (iPage*HASHTABLE_HASH_1) & (HASHTABLE_NSLOT-1);
}
static int walNextHash(int iPriorHash){
  return (iPriorHash+1)&(HASHTABLE_NSLOT-1);
}

/*
** An instance of the WalHashLoc object is used to describe the location
** of a page hash table in the wal-index.  This becomes the return value
** from walHashGet().
*/
typedef struct WalHashLoc WalHashLoc;
struct WalHashLoc {
  volatile ht_slot *aHash;  /* Start of the wal-index hash table */
  volatile u32 *aPgno;      /* aPgno[1] is the page of first frame indexed */
  u32 iZero;                /* One less than the frame number of first indexed*/
};

/* 
** Return pointers to the hash table and page number array stored on
** page iHash of the wal-index. The wal-index is broken into 32KB pages
** numbered starting from 0.
**
** Set output variable pLoc->aHash to point to the start of the hash table
** in the wal-index file. Set pLoc->iZero to one less than the frame 
** number of the first frame indexed by this hash table. If a
** slot in the hash table is set to N, it refers to frame number 
** (pLoc->iZero+N) in the log.
**
** Finally, set pLoc->aPgno so that pLoc->aPgno[1] is the page number of the
** first frame indexed by the hash table, frame (pLoc->iZero+1).
*/
static int walHashGet(
  Wal *pWal,                      /* WAL handle */
  int iHash,                      /* Find the iHash'th table */
  WalHashLoc *pLoc                /* OUT: Hash table location */
){
  int rc;                         /* Return code */

  rc = walIndexPage(pWal, iHash, &pLoc->aPgno);
  assert( rc==SQLITE_OK || iHash>0 );

  if( rc==SQLITE_OK ){
    pLoc->aHash = (volatile ht_slot *)&pLoc->aPgno[HASHTABLE_NPAGE];
    if( iHash==0 ){
      pLoc->aPgno = &pLoc->aPgno[WALINDEX_HDR_SIZE/sizeof(u32)];
      pLoc->iZero = 0;
    }else{
      pLoc->iZero = HASHTABLE_NPAGE_ONE + (iHash-1)*HASHTABLE_NPAGE;
    }
    pLoc->aPgno = &pLoc->aPgno[-1];
  }
  return rc;
}

static u32 walExternalEncode(int iWal, u32 iFrame){
  u32 iRet;
  if( iWal ){
    iRet = HASHTABLE_NPAGE_ONE + iFrame;
    iRet += ((iFrame-1) / HASHTABLE_NPAGE) * HASHTABLE_NPAGE;
  }else{
    iRet = iFrame;
    iFrame += HASHTABLE_NPAGE - HASHTABLE_NPAGE_ONE;
    iRet += ((iFrame-1) / HASHTABLE_NPAGE) * HASHTABLE_NPAGE;
  }
  return iRet;
}

/*
** Parameter iExternal is an external frame identifier. This function
** transforms it to a wal file number (0 or 1) and frame number within
** this wal file (reported via output parameter *piRead).
*/
static int walExternalDecode(u32 iExternal, u32 *piRead){
  int iHash = (iExternal+HASHTABLE_NPAGE-HASHTABLE_NPAGE_ONE-1)/HASHTABLE_NPAGE;

  if( 0==(iHash & 0x01) ){
    /* A frame in wal file 0 */
    *piRead = (iExternal <= HASHTABLE_NPAGE_ONE) ? iExternal :
      iExternal - (iHash/2) * HASHTABLE_NPAGE;
    return 0;
  }

  *piRead = iExternal - HASHTABLE_NPAGE_ONE - ((iHash-1)/2) * HASHTABLE_NPAGE;
  return 1;
}

/*
** Return the number of the wal-index page that contains the hash-table
** and page-number array that contain entries corresponding to WAL frame
** iFrame. The wal-index is broken up into 32KB pages. Wal-index pages 
** are numbered starting from 0.
*/
static int walFramePage(u32 iFrame){
  int iHash = (iFrame+HASHTABLE_NPAGE-HASHTABLE_NPAGE_ONE-1) / HASHTABLE_NPAGE;
  assert( (iHash==0 || iFrame>HASHTABLE_NPAGE_ONE)
       && (iHash>=1 || iFrame<=HASHTABLE_NPAGE_ONE)
       && (iHash<=1 || iFrame>(HASHTABLE_NPAGE_ONE+HASHTABLE_NPAGE))
       && (iHash>=2 || iFrame<=HASHTABLE_NPAGE_ONE+HASHTABLE_NPAGE)
       && (iHash<=2 || iFrame>(HASHTABLE_NPAGE_ONE+2*HASHTABLE_NPAGE))
  );
  assert( iHash>=0 );
  return iHash;
}

/*
** Return the index of the hash-table corresponding to frame iFrame of wal
** file iWal.
*/
static int walFramePage2(int iWal, u32 iFrame){
  int iRet;
  assert( iWal==0 || iWal==1 );
  assert( iFrame>0 );
  if( iWal==0 ){
    iRet = 2*((iFrame+HASHTABLE_NPAGE-HASHTABLE_NPAGE_ONE-1)/HASHTABLE_NPAGE);
  }else{
    iRet = 1 + 2 * ((iFrame-1) / HASHTABLE_NPAGE);
  }
  return iRet;
}

/*
** Return the page number associated with frame iFrame in this WAL.
*/
static u32 walFramePgno(Wal *pWal, u32 iFrame){
  int iHash = walFramePage(iFrame);
  if( iHash==0 ){
    return pWal->apWiData[0][WALINDEX_HDR_SIZE/sizeof(u32) + iFrame - 1];
  }
  return pWal->apWiData[iHash][(iFrame-1-HASHTABLE_NPAGE_ONE)%HASHTABLE_NPAGE];
}

static u32 walFramePgno2(Wal *pWal, int iWal, u32 iFrame){
  return walFramePgno(pWal, walExternalEncode(iWal, iFrame));
}

/*
** Remove entries from the hash table that point to WAL slots greater
** than pWal->hdr.mxFrame.
**
** This function is called whenever pWal->hdr.mxFrame is decreased due
** to a rollback or savepoint.
**
** At most only the hash table containing pWal->hdr.mxFrame needs to be
** updated.  Any later hash tables will be automatically cleared when
** pWal->hdr.mxFrame advances to the point where those hash tables are
** actually needed.
*/
static void walCleanupHash(Wal *pWal){
  WalHashLoc sLoc;                /* Hash table location */
  int iLimit = 0;                 /* Zero values greater than this */
  int nByte;                      /* Number of bytes to zero in aPgno[] */
  int i;                          /* Used to iterate through aHash[] */
  int rc;                         /* Return code form walHashGet() */
  int iWal = walidxGetFile(&pWal->hdr);
  u32 mxFrame = walidxGetMxFrame(&pWal->hdr, iWal);

  u32 iExternal;
  if( isWalMode2(pWal) ){
    iExternal = walExternalEncode(iWal, mxFrame);
  }else{
    assert( iWal==0 );
    iExternal = mxFrame;
  }

  assert( pWal->writeLock );
  testcase( mxFrame==HASHTABLE_NPAGE_ONE-1 );
  testcase( mxFrame==HASHTABLE_NPAGE_ONE );
  testcase( mxFrame==HASHTABLE_NPAGE_ONE+1 );

  if( mxFrame==0 ) return;

  /* Obtain pointers to the hash-table and page-number array containing 
  ** the entry that corresponds to frame pWal->hdr.mxFrame. It is guaranteed
  ** that the page said hash-table and array reside on is already mapped.(1)
  */
  assert( pWal->nWiData>walFramePage(iExternal) );
  assert( pWal->apWiData[walFramePage(iExternal)] );
  rc = walHashGet(pWal, walFramePage(iExternal), &sLoc);
  if( NEVER(rc) ) return; /* Defense-in-depth, in case (1) above is wrong */

  /* Zero all hash-table entries that correspond to frame numbers greater
  ** than pWal->hdr.mxFrame.
  */
  iLimit = iExternal - sLoc.iZero;
  assert( iLimit>0 );
  for(i=0; i<HASHTABLE_NSLOT; i++){
    if( sLoc.aHash[i]>iLimit ){
      sLoc.aHash[i] = 0;
    }
  }
  
  /* Zero the entries in the aPgno array that correspond to frames with
  ** frame numbers greater than pWal->hdr.mxFrame.  */
  nByte = (int)((char *)sLoc.aHash - (char *)&sLoc.aPgno[iLimit+1]);
  memset((void *)&sLoc.aPgno[iLimit+1], 0, nByte);

#ifdef SQLITE_ENABLE_EXPENSIVE_ASSERT
  /* Verify that the every entry in the mapping region is still reachable
  ** via the hash table even after the cleanup.
  */
  if( iLimit ){
    int j;           /* Loop counter */
    int iKey;        /* Hash key */
    for(j=1; j<=iLimit; j++){
      for(iKey=walHash(sLoc.aPgno[j]);sLoc.aHash[iKey];iKey=walNextHash(iKey)){
        if( sLoc.aHash[iKey]==j ) break;
      }
      assert( sLoc.aHash[iKey]==j );
    }
  }
#endif /* SQLITE_ENABLE_EXPENSIVE_ASSERT */
}

/*
** Set an entry in the wal-index that will map database page number
** pPage into WAL frame iFrame.
*/
static int walIndexAppend(Wal *pWal, int iWal, u32 iFrame, u32 iPage){
  int rc;                         /* Return code */
  WalHashLoc sLoc;                /* Wal-index hash table location */
  u32 iExternal;
  
  if( isWalMode2(pWal) ){
    iExternal = walExternalEncode(iWal, iFrame);
  }else{
    assert( iWal==0 );
    iExternal = iFrame;
  }

  rc = walHashGet(pWal, walFramePage(iExternal), &sLoc);

  /* Assuming the wal-index file was successfully mapped, populate the
  ** page number array and hash table entry.
  */
  if( rc==SQLITE_OK ){
    int iKey;                     /* Hash table key */
    int idx;                      /* Value to write to hash-table slot */
    int nCollide;                 /* Number of hash collisions */

    idx = iExternal - sLoc.iZero;
    assert( idx <= HASHTABLE_NSLOT/2 + 1 );
    
    /* If this is the first entry to be added to this hash-table, zero the
    ** entire hash table and aPgno[] array before proceeding. 
    */
    if( idx==1 ){
      int nByte = (int)((u8 *)&sLoc.aHash[HASHTABLE_NSLOT]
                               - (u8 *)&sLoc.aPgno[1]);
      memset((void*)&sLoc.aPgno[1], 0, nByte);
    }

    /* If the entry in aPgno[] is already set, then the previous writer
    ** must have exited unexpectedly in the middle of a transaction (after
    ** writing one or more dirty pages to the WAL to free up memory). 
    ** Remove the remnants of that writers uncommitted transaction from 
    ** the hash-table before writing any new entries.
    */
    if( sLoc.aPgno[idx] ){
      walCleanupHash(pWal);
      assert( !sLoc.aPgno[idx] );
    }

    /* Write the aPgno[] array entry and the hash-table slot. */
    nCollide = idx;
    for(iKey=walHash(iPage); sLoc.aHash[iKey]; iKey=walNextHash(iKey)){
      if( (nCollide--)==0 ) return SQLITE_CORRUPT_BKPT;
    }
    sLoc.aPgno[idx] = iPage;
    AtomicStore(&sLoc.aHash[iKey], (ht_slot)idx);

#ifdef SQLITE_ENABLE_EXPENSIVE_ASSERT
    /* Verify that the number of entries in the hash table exactly equals
    ** the number of entries in the mapping region.
    */
    {
      int i;           /* Loop counter */
      int nEntry = 0;  /* Number of entries in the hash table */
      for(i=0; i<HASHTABLE_NSLOT; i++){ if( sLoc.aHash[i] ) nEntry++; }
      assert( nEntry==idx );
    }

    /* Verify that the every entry in the mapping region is reachable
    ** via the hash table.  This turns out to be a really, really expensive
    ** thing to check, so only do this occasionally - not on every
    ** iteration.
    */
    if( (idx&0x3ff)==0 ){
      int i;           /* Loop counter */
      for(i=1; i<=idx; i++){
        for(iKey=walHash(sLoc.aPgno[i]);
            sLoc.aHash[iKey];
            iKey=walNextHash(iKey)){
          if( sLoc.aHash[iKey]==i ) break;
        }
        assert( sLoc.aHash[iKey]==i );
      }
    }
#endif /* SQLITE_ENABLE_EXPENSIVE_ASSERT */
  }


  return rc;
}

/*
** Recover a single wal file - *-wal if iWal==0, or *-wal2 if iWal==1.
*/
static int walIndexRecoverOne(Wal *pWal, int iWal, u32 *pnCkpt, int *pbZero){
  i64 nSize;                      /* Size of log file */
  u32 aFrameCksum[2] = {0, 0};
  int rc;
  sqlite3_file *pWalFd = pWal->apWalFd[iWal];

  assert( iWal==0 || iWal==1 );

  memset(&pWal->hdr, 0, sizeof(WalIndexHdr));
  sqlite3_randomness(8, pWal->hdr.aSalt);

  rc = sqlite3OsFileSize(pWalFd, &nSize);
  if( rc==SQLITE_OK ){
    if( nSize>WAL_HDRSIZE ){
      u8 aBuf[WAL_HDRSIZE];         /* Buffer to load WAL header into */
      u8 *aFrame = 0;               /* Malloc'd buffer to load entire frame */
      int szFrame;                  /* Number of bytes in buffer aFrame[] */
      u8 *aData;                    /* Pointer to data part of aFrame buffer */
      int iFrame;                   /* Index of last frame read */
      i64 iOffset;                  /* Next offset to read from log file */
      int szPage;                   /* Page size according to the log */
      u32 magic;                    /* Magic value read from WAL header */
      u32 version;                  /* Magic value read from WAL header */
      int isValid;                  /* True if this frame is valid */
  
      /* Read in the WAL header. */
      rc = sqlite3OsRead(pWalFd, aBuf, WAL_HDRSIZE, 0);
      if( rc!=SQLITE_OK ){
        return rc;
      }
  
      /* If the database page size is not a power of two, or is greater than
      ** SQLITE_MAX_PAGE_SIZE, conclude that the WAL file contains no valid 
      ** data. Similarly, if the 'magic' value is invalid, ignore the whole
      ** WAL file.
      */
      magic = sqlite3Get4byte(&aBuf[0]);
      szPage = sqlite3Get4byte(&aBuf[8]);
      if( (magic&0xFFFFFFFE)!=WAL_MAGIC 
       || szPage&(szPage-1) 
       || szPage>SQLITE_MAX_PAGE_SIZE 
       || szPage<512 
      ){
        return SQLITE_OK;
      }
      pWal->hdr.bigEndCksum = (u8)(magic&0x00000001);
      pWal->szPage = szPage;
  
      /* Verify that the WAL header checksum is correct */
      walChecksumBytes(pWal->hdr.bigEndCksum==SQLITE_BIGENDIAN, 
          aBuf, WAL_HDRSIZE-2*4, 0, pWal->hdr.aFrameCksum
      );
      if( pWal->hdr.aFrameCksum[0]!=sqlite3Get4byte(&aBuf[24])
       || pWal->hdr.aFrameCksum[1]!=sqlite3Get4byte(&aBuf[28])
      ){
        return SQLITE_OK;
      }
  
      memcpy(&pWal->hdr.aSalt, &aBuf[16], 8);
      *pnCkpt = sqlite3Get4byte(&aBuf[12]);
  
      /* Verify that the version number on the WAL format is one that
      ** are able to understand */
      version = sqlite3Get4byte(&aBuf[4]);
      if( version!=WAL_VERSION1 && version!=WAL_VERSION2 ){
        return SQLITE_CANTOPEN_BKPT;
      }
      pWal->hdr.iVersion = version;
  
      /* Malloc a buffer to read frames into. */
      szFrame = szPage + WAL_FRAME_HDRSIZE;
      aFrame = (u8 *)sqlite3_malloc64(szFrame);
      if( !aFrame ){
        return SQLITE_NOMEM_BKPT;
      }
      aData = &aFrame[WAL_FRAME_HDRSIZE];
  
      /* Read all frames from the log file. */
      iFrame = 0;
      for(iOffset=WAL_HDRSIZE; (iOffset+szFrame)<=nSize; iOffset+=szFrame){
        u32 pgno;                   /* Database page number for frame */
        u32 nTruncate;              /* dbsize field from frame header */
  
        /* Read and decode the next log frame. */
        iFrame++;
        rc = sqlite3OsRead(pWalFd, aFrame, szFrame, iOffset);
        if( rc!=SQLITE_OK ) break;
        isValid = walDecodeFrame(pWal, &pgno, &nTruncate, aData, aFrame);
        if( !isValid ) break;
        rc = walIndexAppend(pWal, iWal, iFrame, pgno);
        if( rc!=SQLITE_OK ) break;
  
        /* If nTruncate is non-zero, this is a commit record. */
        if( nTruncate ){
          pWal->hdr.mxFrame = iFrame;
          pWal->hdr.nPage = nTruncate;
          pWal->hdr.szPage = (u16)((szPage&0xff00) | (szPage>>16));
          testcase( szPage<=32768 );
          testcase( szPage>=65536 );
          aFrameCksum[0] = pWal->hdr.aFrameCksum[0];
          aFrameCksum[1] = pWal->hdr.aFrameCksum[1];
        }
      }
  
      sqlite3_free(aFrame);
    }else if( pbZero ){
      *pbZero = 1;
    }
  }

  pWal->hdr.aFrameCksum[0] = aFrameCksum[0];
  pWal->hdr.aFrameCksum[1] = aFrameCksum[1];

  return rc;
}

static int walOpenWal2(Wal *pWal){
  int rc = SQLITE_OK;
  if( !isOpen(pWal->apWalFd[1]) ){
    int f = (SQLITE_OPEN_READWRITE|SQLITE_OPEN_CREATE|SQLITE_OPEN_WAL);
    rc = sqlite3OsOpen(pWal->pVfs, pWal->zWalName2, pWal->apWalFd[1], f, &f);
  }
  return rc;
}

static int walTruncateWal2(Wal *pWal){
  int bIs;
  int rc;
  assert( !isOpen(pWal->apWalFd[1]) );
  rc = sqlite3OsAccess(pWal->pVfs, pWal->zWalName2, SQLITE_ACCESS_EXISTS, &bIs);
  if( rc==SQLITE_OK && bIs ){
    rc = walOpenWal2(pWal);
    if( rc==SQLITE_OK ){
      rc = sqlite3OsTruncate(pWal->apWalFd[1], 0);
      sqlite3OsClose(pWal->apWalFd[1]);
    }
  }
  return rc;
}

/*
** Recover the wal-index by reading the write-ahead log file. 
**
** This routine first tries to establish an exclusive lock on the
** wal-index to prevent other threads/processes from doing anything
** with the WAL or wal-index while recovery is running.  The
** WAL_RECOVER_LOCK is also held so that other threads will know
** that this thread is running recovery.  If unable to establish
** the necessary locks, this routine returns SQLITE_BUSY.
*/
static int walIndexRecover(Wal *pWal){
  int rc;                         /* Return Code */
  int iLock;                      /* Lock offset to lock for checkpoint */
  u32 nCkpt1 = 0xFFFFFFFF;
  u32 nCkpt2 = 0xFFFFFFFF;
  int bZero = 0;
  WalIndexHdr hdr;

  /* Obtain an exclusive lock on all byte in the locking range not already
  ** locked by the caller. The caller is guaranteed to have locked the
  ** WAL_WRITE_LOCK byte, and may have also locked the WAL_CKPT_LOCK byte.
  ** If successful, the same bytes that are locked here are unlocked before
  ** this function returns.
  */
  assert( pWal->ckptLock==1 || pWal->ckptLock==0 );
  assert( WAL_ALL_BUT_WRITE==WAL_WRITE_LOCK+1 );
  assert( WAL_CKPT_LOCK==WAL_ALL_BUT_WRITE );
  assert( pWal->writeLock );
  iLock = WAL_ALL_BUT_WRITE + pWal->ckptLock;
  rc = walLockExclusive(pWal, iLock, WAL_READ_LOCK(0)-iLock);
  if( rc ){
    return rc;
  }

  WALTRACE(("WAL%p: recovery begin...\n", pWal));

<<<<<<< HEAD
  /* Recover the *-wal file. If a valid version-1 header is recovered
  ** from it, do not open the *-wal2 file. Even if it exists.
  **
  ** Otherwise, if the *-wal2 file exists or if the "wal2" flag was 
  ** specified when sqlite3WalOpen() was called, open and recover
  ** the *-wal2 file. Except, if the *-wal file was zero bytes in size,
  ** truncate the *-wal2 to zero bytes in size.
  **
  ** After this block has run, if the *-wal2 file is open the system
  ** starts up in VERSION2 mode. In this case pWal->hdr contains the 
  ** wal-index header considering only *-wal2. Stack variable hdr
  ** contains the wal-index header considering only *-wal. The hash 
  ** tables are populated for both.  
  **
  ** Or, if the *-wal2 file is not open, start up in VERSION1 mode.
  ** pWal->hdr is already populated.
  */
  rc = walIndexRecoverOne(pWal, 0, &nCkpt1, &bZero);
  assert( pWal->hdr.iVersion==0 
      || pWal->hdr.iVersion==WAL_VERSION1 
      || pWal->hdr.iVersion==WAL_VERSION2 
  );
  if( rc==SQLITE_OK && bZero ){
    rc = walTruncateWal2(pWal);
  }
  if( rc==SQLITE_OK && pWal->hdr.iVersion!=WAL_VERSION1 ){
    int bOpen = 1;
    sqlite3_vfs *pVfs = pWal->pVfs;
    if( pWal->hdr.iVersion==0 && pWal->bWal2==0 ){
      rc = sqlite3OsAccess(pVfs, pWal->zWalName2, SQLITE_ACCESS_EXISTS, &bOpen);
    }
    if( rc==SQLITE_OK && bOpen ){
      rc = walOpenWal2(pWal);
      if( rc==SQLITE_OK ){
        hdr = pWal->hdr;
        rc = walIndexRecoverOne(pWal, 1, &nCkpt2, 0);
      }
    }
  }

  if( rc==SQLITE_OK ){
    volatile WalCkptInfo *pInfo;

    if( isOpen(pWal->apWalFd[1]) ){
      /* The case where *-wal2 may follow *-wal */
      if( nCkpt2<=0x0F && nCkpt2==nCkpt1+1 ){
        if( sqlite3Get4byte((u8*)(&pWal->hdr.aSalt[0]))==hdr.aFrameCksum[0]
         && sqlite3Get4byte((u8*)(&pWal->hdr.aSalt[1]))==hdr.aFrameCksum[1]
        ){
          walidxSetFile(&pWal->hdr, 1);
          walidxSetMxFrame(&pWal->hdr, 1, pWal->hdr.mxFrame);
          walidxSetMxFrame(&pWal->hdr, 0, hdr.mxFrame);
        }else{
          pWal->hdr = hdr;
        }
      }else

      /* When *-wal may follow *-wal2 */
      if( (nCkpt2==0x0F && nCkpt1==0) || (nCkpt2<0x0F && nCkpt2==nCkpt1-1) ){
        if( sqlite3Get4byte((u8*)(&hdr.aSalt[0]))==pWal->hdr.aFrameCksum[0]
         && sqlite3Get4byte((u8*)(&hdr.aSalt[1]))==pWal->hdr.aFrameCksum[1]
        ){
          SWAP(WalIndexHdr, pWal->hdr, hdr);
          walidxSetMxFrame(&pWal->hdr, 1, hdr.mxFrame);
        }else{
          walidxSetFile(&pWal->hdr, 1);
          walidxSetMxFrame(&pWal->hdr, 1, pWal->hdr.mxFrame);
          walidxSetMxFrame(&pWal->hdr, 0, 0);
        }
      }else

      /* Fallback */
      if( nCkpt1<=nCkpt2 ){
        pWal->hdr = hdr;
      }else{
        walidxSetFile(&pWal->hdr, 1);
        walidxSetMxFrame(&pWal->hdr, 1, pWal->hdr.mxFrame);
        walidxSetMxFrame(&pWal->hdr, 0, 0);
      }
      pWal->hdr.iVersion = WAL_VERSION2;
    }else{
      pWal->hdr.iVersion = WAL_VERSION1;
=======
  memset(&pWal->hdr, 0, sizeof(WalIndexHdr));

  rc = sqlite3OsFileSize(pWal->pWalFd, &nSize);
  if( rc!=SQLITE_OK ){
    goto recovery_error;
  }

  if( nSize>WAL_HDRSIZE ){
    u8 aBuf[WAL_HDRSIZE];         /* Buffer to load WAL header into */
    u32 *aPrivate = 0;            /* Heap copy of *-shm hash being populated */
    u8 *aFrame = 0;               /* Malloc'd buffer to load entire frame */
    int szFrame;                  /* Number of bytes in buffer aFrame[] */
    u8 *aData;                    /* Pointer to data part of aFrame buffer */
    int szPage;                   /* Page size according to the log */
    u32 magic;                    /* Magic value read from WAL header */
    u32 version;                  /* Magic value read from WAL header */
    int isValid;                  /* True if this frame is valid */
    u32 iPg;                      /* Current 32KB wal-index page */
    u32 iLastFrame;               /* Last frame in wal, based on nSize alone */

    /* Read in the WAL header. */
    rc = sqlite3OsRead(pWal->pWalFd, aBuf, WAL_HDRSIZE, 0);
    if( rc!=SQLITE_OK ){
      goto recovery_error;
    }

    /* If the database page size is not a power of two, or is greater than
    ** SQLITE_MAX_PAGE_SIZE, conclude that the WAL file contains no valid 
    ** data. Similarly, if the 'magic' value is invalid, ignore the whole
    ** WAL file.
    */
    magic = sqlite3Get4byte(&aBuf[0]);
    szPage = sqlite3Get4byte(&aBuf[8]);
    if( (magic&0xFFFFFFFE)!=WAL_MAGIC 
     || szPage&(szPage-1) 
     || szPage>SQLITE_MAX_PAGE_SIZE 
     || szPage<512 
    ){
      goto finished;
    }
    pWal->hdr.bigEndCksum = (u8)(magic&0x00000001);
    pWal->szPage = szPage;
    pWal->nCkpt = sqlite3Get4byte(&aBuf[12]);
    memcpy(&pWal->hdr.aSalt, &aBuf[16], 8);

    /* Verify that the WAL header checksum is correct */
    walChecksumBytes(pWal->hdr.bigEndCksum==SQLITE_BIGENDIAN, 
        aBuf, WAL_HDRSIZE-2*4, 0, pWal->hdr.aFrameCksum
    );
    if( pWal->hdr.aFrameCksum[0]!=sqlite3Get4byte(&aBuf[24])
     || pWal->hdr.aFrameCksum[1]!=sqlite3Get4byte(&aBuf[28])
    ){
      goto finished;
    }

    /* Verify that the version number on the WAL format is one that
    ** are able to understand */
    version = sqlite3Get4byte(&aBuf[4]);
    if( version!=WAL_MAX_VERSION ){
      rc = SQLITE_CANTOPEN_BKPT;
      goto finished;
    }

    /* Malloc a buffer to read frames into. */
    szFrame = szPage + WAL_FRAME_HDRSIZE;
    aFrame = (u8 *)sqlite3_malloc64(szFrame + WALINDEX_PGSZ);
    if( !aFrame ){
      rc = SQLITE_NOMEM_BKPT;
      goto recovery_error;
    }
    aData = &aFrame[WAL_FRAME_HDRSIZE];
    aPrivate = (u32*)&aData[szPage];

    /* Read all frames from the log file. */
    iLastFrame = (nSize - WAL_HDRSIZE) / szFrame;
    for(iPg=0; iPg<=(u32)walFramePage(iLastFrame); iPg++){
      u32 *aShare;
      u32 iFrame;                 /* Index of last frame read */
      u32 iLast = MIN(iLastFrame, HASHTABLE_NPAGE_ONE+iPg*HASHTABLE_NPAGE);
      u32 iFirst = 1 + (iPg==0?0:HASHTABLE_NPAGE_ONE+(iPg-1)*HASHTABLE_NPAGE);
      u32 nHdr, nHdr32;
      rc = walIndexPage(pWal, iPg, (volatile u32**)&aShare);
      if( rc ) break;
      pWal->apWiData[iPg] = aPrivate;
      
      for(iFrame=iFirst; iFrame<=iLast; iFrame++){
        i64 iOffset = walFrameOffset(iFrame, szPage);
        u32 pgno;                 /* Database page number for frame */
        u32 nTruncate;            /* dbsize field from frame header */

        /* Read and decode the next log frame. */
        rc = sqlite3OsRead(pWal->pWalFd, aFrame, szFrame, iOffset);
        if( rc!=SQLITE_OK ) break;
        isValid = walDecodeFrame(pWal, &pgno, &nTruncate, aData, aFrame);
        if( !isValid ) break;
        rc = walIndexAppend(pWal, iFrame, pgno);
        if( NEVER(rc!=SQLITE_OK) ) break;

        /* If nTruncate is non-zero, this is a commit record. */
        if( nTruncate ){
          pWal->hdr.mxFrame = iFrame;
          pWal->hdr.nPage = nTruncate;
          pWal->hdr.szPage = (u16)((szPage&0xff00) | (szPage>>16));
          testcase( szPage<=32768 );
          testcase( szPage>=65536 );
          aFrameCksum[0] = pWal->hdr.aFrameCksum[0];
          aFrameCksum[1] = pWal->hdr.aFrameCksum[1];
        }
      }
      pWal->apWiData[iPg] = aShare;
      nHdr = (iPg==0 ? WALINDEX_HDR_SIZE : 0);
      nHdr32 = nHdr / sizeof(u32);
      memcpy(&aShare[nHdr32], &aPrivate[nHdr32], WALINDEX_PGSZ-nHdr);
      if( iFrame<=iLast ) break;
>>>>>>> 013e7bb7
    }

    walIndexWriteHdr(pWal);

    /* Reset the checkpoint-header. This is safe because this thread is 
<<<<<<< HEAD
    ** currently holding locks that exclude all other readers, writers and
    ** checkpointers.  */
    pInfo = walCkptInfo(pWal);
    memset((void*)pInfo, 0, sizeof(WalCkptInfo));
    if( 0==isWalMode2(pWal) ){
      int i;
      pInfo->nBackfillAttempted = pWal->hdr.mxFrame;
      pInfo->aReadMark[0] = 0;
      for(i=1; i<WAL_NREADER; i++) pInfo->aReadMark[i] = READMARK_NOT_USED;
      if( pWal->hdr.mxFrame ) pInfo->aReadMark[1] = pWal->hdr.mxFrame;
=======
    ** currently holding locks that exclude all other writers and 
    ** checkpointers. Then set the values of read-mark slots 1 through N.
    */
    pInfo = walCkptInfo(pWal);
    pInfo->nBackfill = 0;
    pInfo->nBackfillAttempted = pWal->hdr.mxFrame;
    pInfo->aReadMark[0] = 0;
    for(i=1; i<WAL_NREADER; i++){
      rc = walLockExclusive(pWal, WAL_READ_LOCK(i), 1);
      if( rc==SQLITE_OK ){
        if( i==1 && pWal->hdr.mxFrame ){
          pInfo->aReadMark[i] = pWal->hdr.mxFrame;
        }else{
          pInfo->aReadMark[i] = READMARK_NOT_USED;
        }
        walUnlockExclusive(pWal, WAL_READ_LOCK(i), 1);
      }else if( rc!=SQLITE_BUSY ){
        goto recovery_error;
      }
>>>>>>> 013e7bb7
    }

    /* If more than one frame was recovered from the log file, report an
    ** event via sqlite3_log(). This is to help with identifying performance
    ** problems caused by applications routinely shutting down without
    ** checkpointing the log file.  */
    if( pWal->hdr.nPage ){
      if( isWalMode2(pWal) ){
        sqlite3_log(SQLITE_NOTICE_RECOVER_WAL,
            "recovered (%d,%d) frames from WAL files %s[2] (wal2 mode)",
            walidxGetMxFrame(&pWal->hdr, 0), walidxGetMxFrame(&pWal->hdr, 1), 
            pWal->zWalName
        );
      }else{
        sqlite3_log(SQLITE_NOTICE_RECOVER_WAL,
            "recovered %d frames from WAL file %s",
            pWal->hdr.mxFrame, pWal->zWalName
        );
      }
    }
  }

  WALTRACE(("WAL%p: recovery %s\n", pWal, rc ? "failed" : "ok"));
  walUnlockExclusive(pWal, iLock, WAL_READ_LOCK(0)-iLock);
  return rc;
}

/*
** Close an open wal-index and wal files.
*/
static void walIndexClose(Wal *pWal, int isDelete){
  if( pWal->exclusiveMode==WAL_HEAPMEMORY_MODE || pWal->bShmUnreliable ){
    int i;
    for(i=0; i<pWal->nWiData; i++){
      sqlite3_free((void *)pWal->apWiData[i]);
      pWal->apWiData[i] = 0;
    }
  }
  if( pWal->exclusiveMode!=WAL_HEAPMEMORY_MODE ){
    sqlite3OsShmUnmap(pWal->pDbFd, isDelete);
  }
  sqlite3OsClose(pWal->apWalFd[0]);
  sqlite3OsClose(pWal->apWalFd[1]);
}

/* 
** Open a connection to the WAL file zWalName. The database file must 
** already be opened on connection pDbFd. The buffer that zWalName points
** to must remain valid for the lifetime of the returned Wal* handle.
**
** A SHARED lock should be held on the database file when this function
** is called. The purpose of this SHARED lock is to prevent any other
** client from unlinking the WAL or wal-index file. If another process
** were to do this just after this client opened one of these files, the
** system would be badly broken.
**
** If the log file is successfully opened, SQLITE_OK is returned and 
** *ppWal is set to point to a new WAL handle. If an error occurs,
** an SQLite error code is returned and *ppWal is left unmodified.
*/
int sqlite3WalOpen(
  sqlite3_vfs *pVfs,              /* vfs module to open wal and wal-index */
  sqlite3_file *pDbFd,            /* The open database file */
  const char *zWalName,           /* Name of the WAL file */
  int bNoShm,                     /* True to run in heap-memory mode */
  i64 mxWalSize,                  /* Truncate WAL to this size on reset */
  int bWal2,                      /* True to open in wal2 mode */
  Wal **ppWal                     /* OUT: Allocated Wal handle */
){
  int rc;                         /* Return Code */
  Wal *pRet;                      /* Object to allocate and return */
  int flags;                      /* Flags passed to OsOpen() */
  int nWalName;                   /* Length of zWalName in bytes */
  int nByte;                      /* Bytes of space to allocate */

  assert( zWalName && zWalName[0] );
  assert( pDbFd );

  /* In the amalgamation, the os_unix.c and os_win.c source files come before
  ** this source file.  Verify that the #defines of the locking byte offsets
  ** in os_unix.c and os_win.c agree with the WALINDEX_LOCK_OFFSET value.
  ** For that matter, if the lock offset ever changes from its initial design
  ** value of 120, we need to know that so there is an assert() to check it.
  */
  assert( 120==WALINDEX_LOCK_OFFSET );
  assert( 136==WALINDEX_HDR_SIZE );
#ifdef WIN_SHM_BASE
  assert( WIN_SHM_BASE==WALINDEX_LOCK_OFFSET );
#endif
#ifdef UNIX_SHM_BASE
  assert( UNIX_SHM_BASE==WALINDEX_LOCK_OFFSET );
#endif

  nWalName = sqlite3Strlen30(zWalName);
  nByte = sizeof(Wal) + pVfs->szOsFile*2 + nWalName+2;

  /* Allocate an instance of struct Wal to return. */
  *ppWal = 0;
  pRet = (Wal*)sqlite3MallocZero(nByte);
  if( !pRet ){
    return SQLITE_NOMEM_BKPT;
  }

  pRet->pVfs = pVfs;
  pRet->apWalFd[0] = (sqlite3_file*)((char*)pRet+sizeof(Wal));
  pRet->apWalFd[1] = (sqlite3_file*)((char*)pRet+sizeof(Wal)+pVfs->szOsFile);
  pRet->pDbFd = pDbFd;
  pRet->readLock = WAL_LOCK_NONE;
  pRet->mxWalSize = mxWalSize;
  pRet->zWalName = zWalName;
  pRet->syncHeader = 1;
  pRet->padToSectorBoundary = 1;
  pRet->exclusiveMode = (bNoShm ? WAL_HEAPMEMORY_MODE: WAL_NORMAL_MODE);
  pRet->bWal2 = bWal2;

  pRet->zWalName2 = (char*)pRet + sizeof(Wal) + 2*pVfs->szOsFile;
  memcpy(pRet->zWalName2, zWalName, nWalName);
  pRet->zWalName2[nWalName] = '2';
  pRet->zWalName2[nWalName+1] = '\0';

  /* Open a file handle on the first write-ahead log file. */
  flags = (SQLITE_OPEN_READWRITE|SQLITE_OPEN_CREATE|SQLITE_OPEN_WAL);
  rc = sqlite3OsOpen(pVfs, zWalName, pRet->apWalFd[0], flags, &flags);
  if( rc==SQLITE_OK && flags&SQLITE_OPEN_READONLY ){
    pRet->readOnly = WAL_RDONLY;
  }

  if( rc!=SQLITE_OK ){
    walIndexClose(pRet, 0);
    sqlite3_free(pRet);
  }else{
    int iDC = sqlite3OsDeviceCharacteristics(pDbFd);
    if( iDC & SQLITE_IOCAP_SEQUENTIAL ){ pRet->syncHeader = 0; }
    if( iDC & SQLITE_IOCAP_POWERSAFE_OVERWRITE ){
      pRet->padToSectorBoundary = 0;
    }
    *ppWal = pRet;
    WALTRACE(("WAL%d: opened\n", pRet));
  }
  return rc;
}

/*
** Change the size to which the WAL file is trucated on each reset.
*/
void sqlite3WalLimit(Wal *pWal, i64 iLimit){
  if( pWal ) pWal->mxWalSize = iLimit;
}

/*
** Find the smallest page number out of all pages held in the WAL that
** has not been returned by any prior invocation of this method on the
** same WalIterator object.   Write into *piFrame the frame index where
** that page was last written into the WAL.  Write into *piPage the page
** number.
**
** Return 0 on success.  If there are no pages in the WAL with a page
** number larger than *piPage, then return 1.
*/
static int walIteratorNext(
  WalIterator *p,               /* Iterator */
  u32 *piPage,                  /* OUT: The page number of the next page */
  u32 *piFrame                  /* OUT: Wal frame index of next page */
){
  u32 iMin;                     /* Result pgno must be greater than iMin */
  u32 iRet = 0xFFFFFFFF;        /* 0xffffffff is never a valid page number */
  int i;                        /* For looping through segments */

  iMin = p->iPrior;
  assert( iMin<0xffffffff );
  for(i=p->nSegment-1; i>=0; i--){
    struct WalSegment *pSegment = &p->aSegment[i];
    while( pSegment->iNext<pSegment->nEntry ){
      u32 iPg = pSegment->aPgno[pSegment->aIndex[pSegment->iNext]];
      if( iPg>iMin ){
        if( iPg<iRet ){
          iRet = iPg;
          *piFrame = pSegment->iZero + pSegment->aIndex[pSegment->iNext];
        }
        break;
      }
      pSegment->iNext++;
    }
  }

  *piPage = p->iPrior = iRet;
  return (iRet==0xFFFFFFFF);
}

/*
** This function merges two sorted lists into a single sorted list.
**
** aLeft[] and aRight[] are arrays of indices.  The sort key is
** aContent[aLeft[]] and aContent[aRight[]].  Upon entry, the following
** is guaranteed for all J<K:
**
**        aContent[aLeft[J]] < aContent[aLeft[K]]
**        aContent[aRight[J]] < aContent[aRight[K]]
**
** This routine overwrites aRight[] with a new (probably longer) sequence
** of indices such that the aRight[] contains every index that appears in
** either aLeft[] or the old aRight[] and such that the second condition
** above is still met.
**
** The aContent[aLeft[X]] values will be unique for all X.  And the
** aContent[aRight[X]] values will be unique too.  But there might be
** one or more combinations of X and Y such that
**
**      aLeft[X]!=aRight[Y]  &&  aContent[aLeft[X]] == aContent[aRight[Y]]
**
** When that happens, omit the aLeft[X] and use the aRight[Y] index.
*/
static void walMerge(
  const u32 *aContent,            /* Pages in wal - keys for the sort */
  ht_slot *aLeft,                 /* IN: Left hand input list */
  int nLeft,                      /* IN: Elements in array *paLeft */
  ht_slot **paRight,              /* IN/OUT: Right hand input list */
  int *pnRight,                   /* IN/OUT: Elements in *paRight */
  ht_slot *aTmp                   /* Temporary buffer */
){
  int iLeft = 0;                  /* Current index in aLeft */
  int iRight = 0;                 /* Current index in aRight */
  int iOut = 0;                   /* Current index in output buffer */
  int nRight = *pnRight;
  ht_slot *aRight = *paRight;

  assert( nLeft>0 && nRight>0 );
  while( iRight<nRight || iLeft<nLeft ){
    ht_slot logpage;
    Pgno dbpage;

    if( (iLeft<nLeft) 
     && (iRight>=nRight || aContent[aLeft[iLeft]]<aContent[aRight[iRight]])
    ){
      logpage = aLeft[iLeft++];
    }else{
      logpage = aRight[iRight++];
    }
    dbpage = aContent[logpage];

    aTmp[iOut++] = logpage;
    if( iLeft<nLeft && aContent[aLeft[iLeft]]==dbpage ) iLeft++;

    assert( iLeft>=nLeft || aContent[aLeft[iLeft]]>dbpage );
    assert( iRight>=nRight || aContent[aRight[iRight]]>dbpage );
  }

  *paRight = aLeft;
  *pnRight = iOut;
  memcpy(aLeft, aTmp, sizeof(aTmp[0])*iOut);
}

/*
** Sort the elements in list aList using aContent[] as the sort key.
** Remove elements with duplicate keys, preferring to keep the
** larger aList[] values.
**
** The aList[] entries are indices into aContent[].  The values in
** aList[] are to be sorted so that for all J<K:
**
**      aContent[aList[J]] < aContent[aList[K]]
**
** For any X and Y such that
**
**      aContent[aList[X]] == aContent[aList[Y]]
**
** Keep the larger of the two values aList[X] and aList[Y] and discard
** the smaller.
*/
static void walMergesort(
  const u32 *aContent,            /* Pages in wal */
  ht_slot *aBuffer,               /* Buffer of at least *pnList items to use */
  ht_slot *aList,                 /* IN/OUT: List to sort */
  int *pnList                     /* IN/OUT: Number of elements in aList[] */
){
  struct Sublist {
    int nList;                    /* Number of elements in aList */
    ht_slot *aList;               /* Pointer to sub-list content */
  };

  const int nList = *pnList;      /* Size of input list */
  int nMerge = 0;                 /* Number of elements in list aMerge */
  ht_slot *aMerge = 0;            /* List to be merged */
  int iList;                      /* Index into input list */
  u32 iSub = 0;                   /* Index into aSub array */
  struct Sublist aSub[13];        /* Array of sub-lists */

  memset(aSub, 0, sizeof(aSub));
  assert( nList<=HASHTABLE_NPAGE && nList>0 );
  assert( HASHTABLE_NPAGE==(1<<(ArraySize(aSub)-1)) );

  for(iList=0; iList<nList; iList++){
    nMerge = 1;
    aMerge = &aList[iList];
    for(iSub=0; iList & (1<<iSub); iSub++){
      struct Sublist *p;
      assert( iSub<ArraySize(aSub) );
      p = &aSub[iSub];
      assert( p->aList && p->nList<=(1<<iSub) );
      assert( p->aList==&aList[iList&~((2<<iSub)-1)] );
      walMerge(aContent, p->aList, p->nList, &aMerge, &nMerge, aBuffer);
    }
    aSub[iSub].aList = aMerge;
    aSub[iSub].nList = nMerge;
  }

  for(iSub++; iSub<ArraySize(aSub); iSub++){
    if( nList & (1<<iSub) ){
      struct Sublist *p;
      assert( iSub<ArraySize(aSub) );
      p = &aSub[iSub];
      assert( p->nList<=(1<<iSub) );
      assert( p->aList==&aList[nList&~((2<<iSub)-1)] );
      walMerge(aContent, p->aList, p->nList, &aMerge, &nMerge, aBuffer);
    }
  }
  assert( aMerge==aList );
  *pnList = nMerge;

#ifdef SQLITE_DEBUG
  {
    int i;
    for(i=1; i<*pnList; i++){
      assert( aContent[aList[i]] > aContent[aList[i-1]] );
    }
  }
#endif
}

/* 
** Free an iterator allocated by walIteratorInit().
*/
static void walIteratorFree(WalIterator *p){
  sqlite3_free(p);
}

/*
** Construct a WalInterator object that can be used to loop over all 
** pages in wal file iWal following frame nBackfill in ascending order. Frames
** nBackfill or earlier may be included - excluding them is an optimization
** only. The caller must hold the checkpoint lock.
**
** On success, make *pp point to the newly allocated WalIterator object
** and return SQLITE_OK. Otherwise, return an error code. If this routine
** returns an error, the final value of *pp is undefined.
**
** The calling routine should invoke walIteratorFree() to destroy the
** WalIterator object when it has finished with it.
*/
static int walIteratorInit(
  Wal *pWal, 
  int iWal, 
  u32 nBackfill, 
  WalIterator **pp
){
  WalIterator *p;                 /* Return value */
  int nSegment;                   /* Number of segments to merge */
  u32 iLast;                      /* Last frame in log */
  sqlite3_int64 nByte;            /* Number of bytes to allocate */
  int i;                          /* Iterator variable */
  int iLastSeg;                   /* Last hash table to iterate though */
  ht_slot *aTmp;                  /* Temp space used by merge-sort */
  int rc = SQLITE_OK;             /* Return Code */
  int iMode = isWalMode2(pWal) ? 2 : 1;

  assert( isWalMode2(pWal) || iWal==0 );
  assert( 0==isWalMode2(pWal) || nBackfill==0 );

  /* This routine only runs while holding the checkpoint lock. And
  ** it only runs if there is actually content in the log (mxFrame>0).
  */
  iLast = walidxGetMxFrame(&pWal->hdr, iWal);
  assert( pWal->ckptLock && iLast>0 );

  if( iMode==2 ){
    iLastSeg = walFramePage2(iWal, iLast);
  }else{
    iLastSeg = walFramePage(iLast);
  }
  nSegment = 1 + (iLastSeg/iMode);

  /* Allocate space for the WalIterator object. */
  nByte = sizeof(WalIterator) 
        + (nSegment-1)*sizeof(struct WalSegment)
        + iLast*sizeof(ht_slot);
  p = (WalIterator *)sqlite3_malloc64(nByte);
  if( !p ){
    return SQLITE_NOMEM_BKPT;
  }
  memset(p, 0, nByte);
  p->nSegment = nSegment;

  /* Allocate temporary space used by the merge-sort routine. This block
  ** of memory will be freed before this function returns.
  */
  aTmp = (ht_slot *)sqlite3_malloc64(
      sizeof(ht_slot) * (iLast>HASHTABLE_NPAGE?HASHTABLE_NPAGE:iLast)
  );
  if( !aTmp ){
    rc = SQLITE_NOMEM_BKPT;
  }

  i = iMode==2 ? iWal : walFramePage(nBackfill+1);
  for(; rc==SQLITE_OK && i<=iLastSeg; i+=iMode){
    WalHashLoc sLoc;

    rc = walHashGet(pWal, i, &sLoc);
    if( rc==SQLITE_OK ){
      int j;                      /* Counter variable */
      int nEntry;                 /* Number of entries in this segment */
      ht_slot *aIndex;            /* Sorted index for this segment */
      u32 iZero;

      if( iMode==2 ){
        walExternalDecode(sLoc.iZero+1, &iZero);
        iZero--;
        assert( iZero==0 || i>=2 );
      }else{
        iZero = sLoc.iZero;
      }

      sLoc.aPgno++;
      if( i==iLastSeg ){
        nEntry = (int)(iLast - iZero);
      }else{
        nEntry = (int)((u32*)sLoc.aHash - (u32*)sLoc.aPgno);
      }
      aIndex = &((ht_slot *)&p->aSegment[p->nSegment])[iZero];
      iZero++;
  
      for(j=0; j<nEntry; j++){
        aIndex[j] = (ht_slot)j;
      }
      walMergesort((u32*)sLoc.aPgno, aTmp, aIndex, &nEntry);
      p->aSegment[i/iMode].iZero = iZero;
      p->aSegment[i/iMode].nEntry = nEntry;
      p->aSegment[i/iMode].aIndex = aIndex;
      p->aSegment[i/iMode].aPgno = (u32*)sLoc.aPgno;
    }
  }
  sqlite3_free(aTmp);

  if( rc!=SQLITE_OK ){
    walIteratorFree(p);
    p = 0;
  }
  *pp = p;
  return rc;
}

#ifdef SQLITE_ENABLE_SETLK_TIMEOUT
/*
** Attempt to enable blocking locks. Blocking locks are enabled only if (a)
** they are supported by the VFS, and (b) the database handle is configured 
** with a busy-timeout. Return 1 if blocking locks are successfully enabled, 
** or 0 otherwise.
*/
static int walEnableBlocking(Wal *pWal){
  int res = 0;
  if( pWal->db ){
    int tmout = pWal->db->busyTimeout;
    if( tmout ){
      int rc;
      rc = sqlite3OsFileControl(
          pWal->pDbFd, SQLITE_FCNTL_LOCK_TIMEOUT, (void*)&tmout
      );
      res = (rc==SQLITE_OK);
    }
  }
  return res;
}

/*
** Disable blocking locks.
*/
static void walDisableBlocking(Wal *pWal){
  int tmout = 0;
  sqlite3OsFileControl(pWal->pDbFd, SQLITE_FCNTL_LOCK_TIMEOUT, (void*)&tmout);
}

/*
** If parameter bLock is true, attempt to enable blocking locks, take
** the WRITER lock, and then disable blocking locks. If blocking locks
** cannot be enabled, no attempt to obtain the WRITER lock is made. Return 
** an SQLite error code if an error occurs, or SQLITE_OK otherwise. It is not
** an error if blocking locks can not be enabled.
**
** If the bLock parameter is false and the WRITER lock is held, release it.
*/
int sqlite3WalWriteLock(Wal *pWal, int bLock){
  int rc = SQLITE_OK;
  assert( pWal->readLock<0 || bLock==0 );
  if( bLock ){
    assert( pWal->db );
    if( walEnableBlocking(pWal) ){
      rc = walLockExclusive(pWal, WAL_WRITE_LOCK, 1);
      if( rc==SQLITE_OK ){
        pWal->writeLock = 1;
      }
      walDisableBlocking(pWal);
    }
  }else if( pWal->writeLock ){
    walUnlockExclusive(pWal, WAL_WRITE_LOCK, 1);
    pWal->writeLock = 0;
  }
  return rc;
}

/*
** Set the database handle used to determine if blocking locks are required.
*/
void sqlite3WalDb(Wal *pWal, sqlite3 *db){
  pWal->db = db;
}

/*
** Take an exclusive WRITE lock. Blocking if so configured.
*/
static int walLockWriter(Wal *pWal){
  int rc;
  walEnableBlocking(pWal);
  rc = walLockExclusive(pWal, WAL_WRITE_LOCK, 1);
  walDisableBlocking(pWal);
  return rc;
}
#else
# define walEnableBlocking(x) 0
# define walDisableBlocking(x)
# define walLockWriter(pWal) walLockExclusive((pWal), WAL_WRITE_LOCK, 1)
# define sqlite3WalDb(pWal, db)
#endif   /* ifdef SQLITE_ENABLE_SETLK_TIMEOUT */


/*
** Attempt to obtain the exclusive WAL lock defined by parameters lockIdx and
** n. If the attempt fails and parameter xBusy is not NULL, then it is a
** busy-handler function. Invoke it and retry the lock until either the
** lock is successfully obtained or the busy-handler returns 0.
*/
static int walBusyLock(
  Wal *pWal,                      /* WAL connection */
  int (*xBusy)(void*),            /* Function to call when busy */
  void *pBusyArg,                 /* Context argument for xBusyHandler */
  int lockIdx,                    /* Offset of first byte to lock */
  int n                           /* Number of bytes to lock */
){
  int rc;
  do {
    rc = walLockExclusive(pWal, lockIdx, n);
  }while( xBusy && rc==SQLITE_BUSY && xBusy(pBusyArg) );
#ifdef SQLITE_ENABLE_SETLK_TIMEOUT
  if( rc==SQLITE_BUSY_TIMEOUT ){
    walDisableBlocking(pWal);
    rc = SQLITE_BUSY;
  }
#endif
  return rc;
}

/*
** The cache of the wal-index header must be valid to call this function.
** Return the page-size in bytes used by the database.
*/
static int walPagesize(Wal *pWal){
  return (pWal->hdr.szPage&0xfe00) + ((pWal->hdr.szPage&0x0001)<<16);
}

/*
** The following is guaranteed when this function is called:
**
**   a) the WRITER lock is held,
**   b) the entire log file has been checkpointed, and
**   c) any existing readers are reading exclusively from the database
**      file - there are no readers that may attempt to read a frame from
**      the log file.
**
** This function updates the shared-memory structures so that the next
** client to write to the database (which may be this one) does so by
** writing frames into the start of the log file.
**
** The value of parameter salt1 is used as the aSalt[1] value in the 
** new wal-index header. It should be passed a pseudo-random value (i.e. 
** one obtained from sqlite3_randomness()).
*/
static void walRestartHdr(Wal *pWal, u32 salt1){
  volatile WalCkptInfo *pInfo = walCkptInfo(pWal);
  int i;                          /* Loop counter */
  u32 *aSalt = pWal->hdr.aSalt;   /* Big-endian salt values */
  assert( isWalMode2(pWal)==0 );
  pWal->nCkpt++;
  pWal->hdr.mxFrame = 0;
  sqlite3Put4byte((u8*)&aSalt[0], 1 + sqlite3Get4byte((u8*)&aSalt[0]));
  memcpy(&pWal->hdr.aSalt[1], &salt1, 4);
  walIndexWriteHdr(pWal);
  AtomicStore(&pInfo->nBackfill, 0);
  pInfo->nBackfillAttempted = 0;
  pInfo->aReadMark[1] = 0;
  for(i=2; i<WAL_NREADER; i++) pInfo->aReadMark[i] = READMARK_NOT_USED;
  assert( pInfo->aReadMark[0]==0 );
}

/*
** This function is used in wal2 mode.
**
** This function is called when writer pWal is just about to start 
** writing out frames. Parameter iApp is the current wal file. The "other" wal
** file (wal file !iApp) has been fully checkpointed. This function returns
** SQLITE_OK if there are no readers preventing the writer from switching to
** the other wal file. Or SQLITE_BUSY if there are.
*/
static int wal2RestartOk(Wal *pWal, int iApp){
  /* The other wal file (wal file !iApp) can be overwritten if there
  ** are no readers reading from it - no "full" or "partial" locks.
  ** Technically speaking it is not possible for any reader to hold
  ** a "part" lock, as this would have prevented the file from being
  ** checkpointed. But checking anyway doesn't hurt. The following
  ** is equivalent to:
  **
  **   if( iApp==0 ) eLock = WAL_LOCK_PART1_FULL2;
  **   if( iApp==1 ) eLock = WAL_LOCK_PART1;
  */
  int eLock = 1 + (iApp==0);

  assert( WAL_LOCK_PART1==1 );
  assert( WAL_LOCK_PART1_FULL2==2 );
  assert( WAL_LOCK_PART2_FULL1==3 );
  assert( WAL_LOCK_PART2==4 );

  assert( iApp!=0 || eLock==WAL_LOCK_PART1_FULL2 );
  assert( iApp!=1 || eLock==WAL_LOCK_PART1 );

  return walLockExclusive(pWal, WAL_READ_LOCK(eLock), 3);
}
static void wal2RestartFinished(Wal *pWal, int iApp){
  walUnlockExclusive(pWal, WAL_READ_LOCK(1 + (iApp==0)), 3);
}

/*
** This function is used in wal2 mode.
**
** This function is called when a checkpointer wishes to checkpoint wal
** file iCkpt. It takes the required lock and, if successful, returns
** SQLITE_OK. Otherwise, an SQLite error code (e.g. SQLITE_BUSY). If this
** function returns SQLITE_OK, it is the responsibility of the caller
** to invoke wal2CheckpointFinished() to release the lock.
*/
static int wal2CheckpointOk(Wal *pWal, int iCkpt){
  int eLock = 1 + (iCkpt*2);

  assert( WAL_LOCK_PART1==1 );
  assert( WAL_LOCK_PART1_FULL2==2 );
  assert( WAL_LOCK_PART2_FULL1==3 );
  assert( WAL_LOCK_PART2==4 );

  assert( iCkpt!=0 || eLock==WAL_LOCK_PART1 );
  assert( iCkpt!=1 || eLock==WAL_LOCK_PART2_FULL1 );

  return walLockExclusive(pWal, WAL_READ_LOCK(eLock), 2);
}
static void wal2CheckpointFinished(Wal *pWal, int iCkpt){
  walUnlockExclusive(pWal, WAL_READ_LOCK(1 + (iCkpt*2)), 2);
}

/*
** Copy as much content as we can from the WAL back into the database file
** in response to an sqlite3_wal_checkpoint() request or the equivalent.
**
** The amount of information copies from WAL to database might be limited
** by active readers.  This routine will never overwrite a database page
** that a concurrent reader might be using.
**
** All I/O barrier operations (a.k.a fsyncs) occur in this routine when
** SQLite is in WAL-mode in synchronous=NORMAL.  That means that if 
** checkpoints are always run by a background thread or background 
** process, foreground threads will never block on a lengthy fsync call.
**
** Fsync is called on the WAL before writing content out of the WAL and
** into the database.  This ensures that if the new content is persistent
** in the WAL and can be recovered following a power-loss or hard reset.
**
** Fsync is also called on the database file if (and only if) the entire
** WAL content is copied into the database file.  This second fsync makes
** it safe to delete the WAL since the new content will persist in the
** database file.
**
** This routine uses and updates the nBackfill field of the wal-index header.
** This is the only routine that will increase the value of nBackfill.  
** (A WAL reset or recovery will revert nBackfill to zero, but not increase
** its value.)
**
** The caller must be holding sufficient locks to ensure that no other
** checkpoint is running (in any other thread or process) at the same
** time.
*/
static int walCheckpoint(
  Wal *pWal,                      /* Wal connection */
  sqlite3 *db,                    /* Check for interrupts on this handle */
  int eMode,                      /* One of PASSIVE, FULL or RESTART */
  int (*xBusy)(void*),            /* Function to call when busy */
  void *pBusyArg,                 /* Context argument for xBusyHandler */
  int sync_flags,                 /* Flags for OsSync() (or 0) */
  u8 *zBuf                        /* Temporary buffer to use */
){
  int rc = SQLITE_OK;             /* Return code */
  int szPage;                     /* Database page-size */
  WalIterator *pIter = 0;         /* Wal iterator context */
  u32 iDbpage = 0;                /* Next database page to write */
  u32 iFrame = 0;                 /* Wal frame containing data for iDbpage */
  u32 mxSafeFrame;                /* Max frame that can be backfilled */
  u32 mxPage;                     /* Max database page to write */
  int i;                          /* Loop counter */
  volatile WalCkptInfo *pInfo;    /* The checkpoint status information */
  int bWal2 = isWalMode2(pWal);   /* True for wal2 connections */
  int iCkpt = bWal2 ? !walidxGetFile(&pWal->hdr) : 0;

  mxSafeFrame = walidxGetMxFrame(&pWal->hdr, iCkpt);
  szPage = walPagesize(pWal);
  testcase( szPage<=32768 );
  testcase( szPage>=65536 );
  pInfo = walCkptInfo(pWal);
  if( (bWal2==1 && pInfo->nBackfill==0 && mxSafeFrame) 
   || (bWal2==0 && pInfo->nBackfill<mxSafeFrame)
  ){
    sqlite3_file *pWalFd = pWal->apWalFd[iCkpt];
    mxPage = pWal->hdr.nPage;

    /* If this is a wal2 system, check for a reader holding a lock 
    ** preventing this checkpoint operation. If one is found, return
    ** early.  */
    if( bWal2 ){
      rc = wal2CheckpointOk(pWal, iCkpt);
      if( rc!=SQLITE_OK ) return rc;
    }

    /* EVIDENCE-OF: R-62920-47450 The busy-handler callback is never invoked
    ** in the SQLITE_CHECKPOINT_PASSIVE mode. */
    assert( eMode!=SQLITE_CHECKPOINT_PASSIVE || xBusy==0 );

    /* If this is a wal system (not wal2), compute in mxSafeFrame the index 
    ** of the last frame of the WAL that is safe to write into the database.
    ** Frames beyond mxSafeFrame might overwrite database pages that are in 
    ** use by active readers and thus cannot be backfilled from the WAL.
    */
    if( bWal2==0 ){
      mxSafeFrame = pWal->hdr.mxFrame;
      mxPage = pWal->hdr.nPage;
      for(i=1; i<WAL_NREADER; i++){
        u32 y = AtomicLoad(pInfo->aReadMark+i);
        if( mxSafeFrame>y ){
          assert( y<=pWal->hdr.mxFrame );
          rc = walBusyLock(pWal, xBusy, pBusyArg, WAL_READ_LOCK(i), 1);
          if( rc==SQLITE_OK ){
            u32 iMark = (i==1 ? mxSafeFrame : READMARK_NOT_USED);
            AtomicStore(pInfo->aReadMark+i, iMark);
            walUnlockExclusive(pWal, WAL_READ_LOCK(i), 1);
          }else if( rc==SQLITE_BUSY ){
            mxSafeFrame = y;
            xBusy = 0;
          }else{
            goto walcheckpoint_out;
          }
        }
      }
    }

    /* Allocate the iterator */
    if( bWal2 || pInfo->nBackfill<mxSafeFrame ){
      assert( bWal2==0 || pInfo->nBackfill==0 );
      rc = walIteratorInit(pWal, iCkpt, pInfo->nBackfill, &pIter);
      assert( rc==SQLITE_OK || pIter==0 );
    }

    if( pIter && (bWal2 
     || (rc = walBusyLock(pWal, xBusy, pBusyArg,WAL_READ_LOCK(0),1))==SQLITE_OK
    )){
      u32 nBackfill = pInfo->nBackfill;

      assert( bWal2==0 || nBackfill==0 );
      pInfo->nBackfillAttempted = mxSafeFrame;

      /* Sync the wal file being checkpointed to disk */
      rc = sqlite3OsSync(pWalFd, CKPT_SYNC_FLAGS(sync_flags));

      /* If the database may grow as a result of this checkpoint, hint
      ** about the eventual size of the db file to the VFS layer.  */
      if( rc==SQLITE_OK ){
        i64 nReq = ((i64)mxPage * szPage);
        i64 nSize;                    /* Current size of database file */
        sqlite3OsFileControl(pWal->pDbFd, SQLITE_FCNTL_CKPT_START, 0);
        rc = sqlite3OsFileSize(pWal->pDbFd, &nSize);
        if( rc==SQLITE_OK && nSize<nReq ){
          sqlite3OsFileControlHint(pWal->pDbFd, SQLITE_FCNTL_SIZE_HINT, &nReq);
        }
      }

      /* Iterate through the contents of the WAL, copying data to the db file */
      while( rc==SQLITE_OK && 0==walIteratorNext(pIter, &iDbpage, &iFrame) ){
        i64 iOffset;

        assert( bWal2==1 || walFramePgno(pWal, iFrame)==iDbpage );
        assert( bWal2==0 || walFramePgno2(pWal, iCkpt, iFrame)==iDbpage );

        if( AtomicLoad(&db->u1.isInterrupted) ){
          rc = db->mallocFailed ? SQLITE_NOMEM_BKPT : SQLITE_INTERRUPT;
          break;
        }
        if( iFrame<=nBackfill || iFrame>mxSafeFrame || iDbpage>mxPage ){
          assert( bWal2==0 || iDbpage>mxPage );
          continue;
        }
        iOffset = walFrameOffset(iFrame, szPage) + WAL_FRAME_HDRSIZE;
        WALTRACE(("WAL%p: checkpoint frame %d of wal %d to db page %d\n",
              pWal, (int)iFrame, iCkpt, (int)iDbpage
        ));
        /* testcase( IS_BIG_INT(iOffset) ); // requires a 4GiB WAL file */
        rc = sqlite3OsRead(pWalFd, zBuf, szPage, iOffset);
        if( rc!=SQLITE_OK ) break;
        iOffset = (iDbpage-1)*(i64)szPage;
        testcase( IS_BIG_INT(iOffset) );
        rc = sqlite3OsWrite(pWal->pDbFd, zBuf, szPage, iOffset);
        if( rc!=SQLITE_OK ) break;
      }
      sqlite3OsFileControl(pWal->pDbFd, SQLITE_FCNTL_CKPT_DONE, 0);

      /* If work was actually accomplished, truncate the db file, sync the wal
      ** file and set WalCkptInfo.nBackfill to indicate so. */
      if( rc==SQLITE_OK && (bWal2 || mxSafeFrame==walIndexHdr(pWal)->mxFrame) ){
        if( !bWal2 ){
          i64 szDb = pWal->hdr.nPage*(i64)szPage;
          testcase( IS_BIG_INT(szDb) );
          rc = sqlite3OsTruncate(pWal->pDbFd, szDb);
        }
        if( rc==SQLITE_OK ){
          rc = sqlite3OsSync(pWal->pDbFd, CKPT_SYNC_FLAGS(sync_flags));
        }
      }
      if( rc==SQLITE_OK ){
        AtomicStore(&pInfo->nBackfill, (bWal2 ? 1 : mxSafeFrame));
      }

      /* Release the reader lock held while backfilling */
      if( bWal2==0 ){
        walUnlockExclusive(pWal, WAL_READ_LOCK(0), 1);
      }
    }

    if( rc==SQLITE_BUSY ){
      /* Reset the return code so as not to report a checkpoint failure
      ** just because there are active readers.  */
      rc = SQLITE_OK;
    }
    if( bWal2 ) wal2CheckpointFinished(pWal, iCkpt);
  }

  /* If this is an SQLITE_CHECKPOINT_RESTART or TRUNCATE operation, and the
  ** entire wal file has been copied into the database file, then block 
  ** until all readers have finished using the wal file. This ensures that 
  ** the next process to write to the database restarts the wal file.
  */
  if( bWal2==0 && rc==SQLITE_OK && eMode!=SQLITE_CHECKPOINT_PASSIVE ){
    assert( pWal->writeLock );
    if( pInfo->nBackfill<pWal->hdr.mxFrame ){
      rc = SQLITE_BUSY;
    }else if( eMode>=SQLITE_CHECKPOINT_RESTART ){
      u32 salt1;
      sqlite3_randomness(4, &salt1);
      assert( pInfo->nBackfill==pWal->hdr.mxFrame );
      rc = walBusyLock(pWal, xBusy, pBusyArg, WAL_READ_LOCK(1), WAL_NREADER-1);
      if( rc==SQLITE_OK ){
        if( eMode==SQLITE_CHECKPOINT_TRUNCATE ){
          /* IMPLEMENTATION-OF: R-44699-57140 This mode works the same way as
          ** SQLITE_CHECKPOINT_RESTART with the addition that it also
          ** truncates the log file to zero bytes just prior to a
          ** successful return.
          **
          ** In theory, it might be safe to do this without updating the
          ** wal-index header in shared memory, as all subsequent reader or
          ** writer clients should see that the entire log file has been
          ** checkpointed and behave accordingly. This seems unsafe though,
          ** as it would leave the system in a state where the contents of
          ** the wal-index header do not match the contents of the 
          ** file-system. To avoid this, update the wal-index header to
          ** indicate that the log file contains zero valid frames.  */
          walRestartHdr(pWal, salt1);
          rc = sqlite3OsTruncate(pWal->apWalFd[0], 0);
        }
        walUnlockExclusive(pWal, WAL_READ_LOCK(1), WAL_NREADER-1);
      }
    }
  }

 walcheckpoint_out:
  walIteratorFree(pIter);
  return rc;
}

/*
** If the WAL file is currently larger than nMax bytes in size, truncate
** it to exactly nMax bytes. If an error occurs while doing so, ignore it.
*/
static void walLimitSize(Wal *pWal, i64 nMax){
  if( isWalMode2(pWal)==0 ){
    i64 sz;
    int rx;
    sqlite3BeginBenignMalloc();
    rx = sqlite3OsFileSize(pWal->apWalFd[0], &sz);
    if( rx==SQLITE_OK && (sz > nMax ) ){
      rx = sqlite3OsTruncate(pWal->apWalFd[0], nMax);
    }
    sqlite3EndBenignMalloc();
    if( rx ){
      sqlite3_log(rx, "cannot limit WAL size: %s", pWal->zWalName);
    }
  }
}

/*
** Close a connection to a log file.
*/
int sqlite3WalClose(
  Wal *pWal,                      /* Wal to close */
  sqlite3 *db,                    /* For interrupt flag */
  int sync_flags,                 /* Flags to pass to OsSync() (or 0) */
  int nBuf,
  u8 *zBuf                        /* Buffer of at least nBuf bytes */
){
  int rc = SQLITE_OK;
  if( pWal ){
    int isDelete = 0;             /* True to unlink wal and wal-index files */

    /* If an EXCLUSIVE lock can be obtained on the database file (using the
    ** ordinary, rollback-mode locking methods, this guarantees that the
    ** connection associated with this log file is the only connection to
    ** the database. In this case checkpoint the database and unlink both
    ** the wal and wal-index files.
    **
    ** The EXCLUSIVE lock is not released before returning.
    */
    if( zBuf!=0
     && SQLITE_OK==(rc = sqlite3OsLock(pWal->pDbFd, SQLITE_LOCK_EXCLUSIVE))
    ){
      int i;
      if( pWal->exclusiveMode==WAL_NORMAL_MODE ){
        pWal->exclusiveMode = WAL_EXCLUSIVE_MODE;
      }
      for(i=0; rc==SQLITE_OK && i<2; i++){
        rc = sqlite3WalCheckpoint(pWal, db, 
            SQLITE_CHECKPOINT_PASSIVE, 0, 0, sync_flags, nBuf, zBuf, 0, 0
        );
        if( rc==SQLITE_OK ){
          int bPersist = -1;
          sqlite3OsFileControlHint(
              pWal->pDbFd, SQLITE_FCNTL_PERSIST_WAL, &bPersist
          );
          if( bPersist!=1 ){
            /* Try to delete the WAL file if the checkpoint completed and
            ** fsyned (rc==SQLITE_OK) and if we are not in persistent-wal
            ** mode (!bPersist) */
            isDelete = 1;
          }else if( pWal->mxWalSize>=0 ){
            /* Try to truncate the WAL file to zero bytes if the checkpoint
            ** completed and fsynced (rc==SQLITE_OK) and we are in persistent
            ** WAL mode (bPersist) and if the PRAGMA journal_size_limit is a
            ** non-negative value (pWal->mxWalSize>=0).  Note that we truncate
            ** to zero bytes as truncating to the journal_size_limit might
            ** leave a corrupt WAL file on disk. */
            walLimitSize(pWal, 0);
          }
        }

        if( isWalMode2(pWal)==0 ) break;

        walCkptInfo(pWal)->nBackfill = 0;
        walidxSetFile(&pWal->hdr, !walidxGetFile(&pWal->hdr));
        pWal->writeLock = 1;
        walIndexWriteHdr(pWal);
        pWal->writeLock = 0;
      }
    }

    walIndexClose(pWal, isDelete);
    if( isDelete ){
      sqlite3BeginBenignMalloc();
      sqlite3OsDelete(pWal->pVfs, pWal->zWalName, 0);
      sqlite3OsDelete(pWal->pVfs, pWal->zWalName2, 0);
      sqlite3EndBenignMalloc();
    }
    WALTRACE(("WAL%p: closed\n", pWal));
    sqlite3_free((void *)pWal->apWiData);
    sqlite3_free(pWal);
  }
  return rc;
}

/*
** Try to read the wal-index header.  Return 0 on success and 1 if
** there is a problem.
**
** The wal-index is in shared memory.  Another thread or process might
** be writing the header at the same time this procedure is trying to
** read it, which might result in inconsistency.  A dirty read is detected
** by verifying that both copies of the header are the same and also by
** a checksum on the header.
**
** If and only if the read is consistent and the header is different from
** pWal->hdr, then pWal->hdr is updated to the content of the new header
** and *pChanged is set to 1.
**
** If the checksum cannot be verified return non-zero. If the header
** is read successfully and the checksum verified, return zero.
*/
static SQLITE_NO_TSAN int walIndexTryHdr(Wal *pWal, int *pChanged){
  u32 aCksum[2];                  /* Checksum on the header content */
  WalIndexHdr h1, h2;             /* Two copies of the header content */
  WalIndexHdr volatile *aHdr;     /* Header in shared memory */

  /* The first page of the wal-index must be mapped at this point. */
  assert( pWal->nWiData>0 && pWal->apWiData[0] );

  /* Read the header. This might happen concurrently with a write to the
  ** same area of shared memory on a different CPU in a SMP,
  ** meaning it is possible that an inconsistent snapshot is read
  ** from the file. If this happens, return non-zero.
  **
  ** tag-20200519-1:
  ** There are two copies of the header at the beginning of the wal-index.
  ** When reading, read [0] first then [1].  Writes are in the reverse order.
  ** Memory barriers are used to prevent the compiler or the hardware from
  ** reordering the reads and writes.  TSAN and similar tools can sometimes
  ** give false-positive warnings about these accesses because the tools do not
  ** account for the double-read and the memory barrier. The use of mutexes
  ** here would be problematic as the memory being accessed is potentially
  ** shared among multiple processes and not all mutex implementions work
  ** reliably in that environment.
  */
  aHdr = walIndexHdr(pWal);
  memcpy(&h1, (void *)&aHdr[0], sizeof(h1)); /* Possible TSAN false-positive */
  walShmBarrier(pWal);
  memcpy(&h2, (void *)&aHdr[1], sizeof(h2));

  if( memcmp(&h1, &h2, sizeof(h1))!=0 ){
    return 1;   /* Dirty read */
  }  
  if( h1.isInit==0 ){
    return 1;   /* Malformed header - probably all zeros */
  }
  walChecksumBytes(1, (u8*)&h1, sizeof(h1)-sizeof(h1.aCksum), 0, aCksum);
  if( aCksum[0]!=h1.aCksum[0] || aCksum[1]!=h1.aCksum[1] ){
    return 1;   /* Checksum does not match */
  }

  if( memcmp(&pWal->hdr, &h1, sizeof(WalIndexHdr)) ){
    *pChanged = 1;
    memcpy(&pWal->hdr, &h1, sizeof(WalIndexHdr));
    pWal->szPage = (pWal->hdr.szPage&0xfe00) + ((pWal->hdr.szPage&0x0001)<<16);
    testcase( pWal->szPage<=32768 );
    testcase( pWal->szPage>=65536 );
  }

  /* The header was successfully read. Return zero. */
  return 0;
}

/*
** This is the value that walTryBeginRead returns when it needs to
** be retried.
*/
#define WAL_RETRY  (-1)

/*
** Read the wal-index header from the wal-index and into pWal->hdr.
** If the wal-header appears to be corrupt, try to reconstruct the
** wal-index from the WAL before returning.
**
** Set *pChanged to 1 if the wal-index header value in pWal->hdr is
** changed by this operation.  If pWal->hdr is unchanged, set *pChanged
** to 0.
**
** If the wal-index header is successfully read, return SQLITE_OK. 
** Otherwise an SQLite error code.
*/
static int walIndexReadHdr(Wal *pWal, int *pChanged){
  int rc;                         /* Return code */
  int badHdr;                     /* True if a header read failed */
  volatile u32 *page0;            /* Chunk of wal-index containing header */

  /* Ensure that page 0 of the wal-index (the page that contains the 
  ** wal-index header) is mapped. Return early if an error occurs here.
  */
  assert( pChanged );
  rc = walIndexPage(pWal, 0, &page0);
  if( rc!=SQLITE_OK ){
    assert( rc!=SQLITE_READONLY ); /* READONLY changed to OK in walIndexPage */
    if( rc==SQLITE_READONLY_CANTINIT ){
      /* The SQLITE_READONLY_CANTINIT return means that the shared-memory
      ** was openable but is not writable, and this thread is unable to
      ** confirm that another write-capable connection has the shared-memory
      ** open, and hence the content of the shared-memory is unreliable,
      ** since the shared-memory might be inconsistent with the WAL file
      ** and there is no writer on hand to fix it. */
      assert( page0==0 );
      assert( pWal->writeLock==0 );
      assert( pWal->readOnly & WAL_SHM_RDONLY );
      pWal->bShmUnreliable = 1;
      pWal->exclusiveMode = WAL_HEAPMEMORY_MODE;
      *pChanged = 1;
    }else{
      return rc; /* Any other non-OK return is just an error */
    }
  }else{
    /* page0 can be NULL if the SHM is zero bytes in size and pWal->writeLock
    ** is zero, which prevents the SHM from growing */
    testcase( page0!=0 );
  }
  assert( page0!=0 || pWal->writeLock==0 );

  /* If the first page of the wal-index has been mapped, try to read the
  ** wal-index header immediately, without holding any lock. This usually
  ** works, but may fail if the wal-index header is corrupt or currently 
  ** being modified by another thread or process.
  */
  badHdr = (page0 ? walIndexTryHdr(pWal, pChanged) : 1);

  /* If the first attempt failed, it might have been due to a race
  ** with a writer.  So get a WRITE lock and try again.
  */
  if( badHdr ){
    if( pWal->bShmUnreliable==0 && (pWal->readOnly & WAL_SHM_RDONLY) ){
      if( SQLITE_OK==(rc = walLockShared(pWal, WAL_WRITE_LOCK)) ){
        walUnlockShared(pWal, WAL_WRITE_LOCK);
        rc = SQLITE_READONLY_RECOVERY;
      }
    }else{
      int bWriteLock = pWal->writeLock;
      if( bWriteLock || SQLITE_OK==(rc = walLockWriter(pWal)) ){
        pWal->writeLock = 1;
        if( SQLITE_OK==(rc = walIndexPage(pWal, 0, &page0)) ){
          badHdr = walIndexTryHdr(pWal, pChanged);
          if( badHdr ){
            /* If the wal-index header is still malformed even while holding
            ** a WRITE lock, it can only mean that the header is corrupted and
            ** needs to be reconstructed.  So run recovery to do exactly that.
            */
            rc = walIndexRecover(pWal);
            *pChanged = 1;
          }
        }
        if( bWriteLock==0 ){
          pWal->writeLock = 0;
          walUnlockExclusive(pWal, WAL_WRITE_LOCK, 1);
        }
      }
    }
  }

  /* If the header is read successfully, check the version number to make
  ** sure the wal-index was not constructed with some future format that
  ** this version of SQLite cannot understand.
  */
  if( badHdr==0 
   && pWal->hdr.iVersion!=WAL_VERSION1 && pWal->hdr.iVersion!=WAL_VERSION2
  ){
    rc = SQLITE_CANTOPEN_BKPT;
  }
  if( pWal->bShmUnreliable ){
    if( rc!=SQLITE_OK ){
      walIndexClose(pWal, 0);
      pWal->bShmUnreliable = 0;
      assert( pWal->nWiData>0 && pWal->apWiData[0]==0 );
      /* walIndexRecover() might have returned SHORT_READ if a concurrent
      ** writer truncated the WAL out from under it.  If that happens, it
      ** indicates that a writer has fixed the SHM file for us, so retry */
      if( rc==SQLITE_IOERR_SHORT_READ ) rc = WAL_RETRY;
    }
    pWal->exclusiveMode = WAL_NORMAL_MODE;
  }

  return rc;
}

/*
** Open a transaction in a connection where the shared-memory is read-only
** and where we cannot verify that there is a separate write-capable connection
** on hand to keep the shared-memory up-to-date with the WAL file.
**
** This can happen, for example, when the shared-memory is implemented by
** memory-mapping a *-shm file, where a prior writer has shut down and
** left the *-shm file on disk, and now the present connection is trying
** to use that database but lacks write permission on the *-shm file.
** Other scenarios are also possible, depending on the VFS implementation.
**
** Precondition:
**
**    The *-wal file has been read and an appropriate wal-index has been
**    constructed in pWal->apWiData[] using heap memory instead of shared
**    memory. 
**
** If this function returns SQLITE_OK, then the read transaction has
** been successfully opened. In this case output variable (*pChanged) 
** is set to true before returning if the caller should discard the
** contents of the page cache before proceeding. Or, if it returns 
** WAL_RETRY, then the heap memory wal-index has been discarded and 
** the caller should retry opening the read transaction from the 
** beginning (including attempting to map the *-shm file). 
**
** If an error occurs, an SQLite error code is returned.
*/
static int walBeginShmUnreliable(Wal *pWal, int *pChanged){
  i64 szWal;                      /* Size of wal file on disk in bytes */
  i64 iOffset;                    /* Current offset when reading wal file */
  u8 aBuf[WAL_HDRSIZE];           /* Buffer to load WAL header into */
  u8 *aFrame = 0;                 /* Malloc'd buffer to load entire frame */
  int szFrame;                    /* Number of bytes in buffer aFrame[] */
  u8 *aData;                      /* Pointer to data part of aFrame buffer */
  volatile void *pDummy;          /* Dummy argument for xShmMap */
  int rc;                         /* Return code */
  u32 aSaveCksum[2];              /* Saved copy of pWal->hdr.aFrameCksum */

  assert( pWal->bShmUnreliable );
  assert( pWal->readOnly & WAL_SHM_RDONLY );
  assert( pWal->nWiData>0 && pWal->apWiData[0] );

  /* Take WAL_READ_LOCK(0). This has the effect of preventing any
  ** writers from running a checkpoint, but does not stop them
  ** from running recovery.  */
  rc = walLockShared(pWal, WAL_READ_LOCK(0));
  if( rc!=SQLITE_OK ){
    if( rc==SQLITE_BUSY ) rc = WAL_RETRY;
    goto begin_unreliable_shm_out;
  }
  pWal->readLock = 0;

  /* Check to see if a separate writer has attached to the shared-memory area,
  ** thus making the shared-memory "reliable" again.  Do this by invoking
  ** the xShmMap() routine of the VFS and looking to see if the return
  ** is SQLITE_READONLY instead of SQLITE_READONLY_CANTINIT.
  **
  ** If the shared-memory is now "reliable" return WAL_RETRY, which will
  ** cause the heap-memory WAL-index to be discarded and the actual
  ** shared memory to be used in its place.
  **
  ** This step is important because, even though this connection is holding
  ** the WAL_READ_LOCK(0) which prevents a checkpoint, a writer might
  ** have already checkpointed the WAL file and, while the current
  ** is active, wrap the WAL and start overwriting frames that this
  ** process wants to use.
  **
  ** Once sqlite3OsShmMap() has been called for an sqlite3_file and has
  ** returned any SQLITE_READONLY value, it must return only SQLITE_READONLY
  ** or SQLITE_READONLY_CANTINIT or some error for all subsequent invocations,
  ** even if some external agent does a "chmod" to make the shared-memory
  ** writable by us, until sqlite3OsShmUnmap() has been called.
  ** This is a requirement on the VFS implementation.
   */
  rc = sqlite3OsShmMap(pWal->pDbFd, 0, WALINDEX_PGSZ, 0, &pDummy);
  assert( rc!=SQLITE_OK ); /* SQLITE_OK not possible for read-only connection */
  if( rc!=SQLITE_READONLY_CANTINIT ){
    rc = (rc==SQLITE_READONLY ? WAL_RETRY : rc);
    goto begin_unreliable_shm_out;
  }

  /* We reach this point only if the real shared-memory is still unreliable.
  ** Assume the in-memory WAL-index substitute is correct and load it
  ** into pWal->hdr.
  */
  memcpy(&pWal->hdr, (void*)walIndexHdr(pWal), sizeof(WalIndexHdr));

  /* Make sure some writer hasn't come in and changed the WAL file out
  ** from under us, then disconnected, while we were not looking.
  */
  rc = sqlite3OsFileSize(pWal->apWalFd[0], &szWal);
  if( rc!=SQLITE_OK ){
    goto begin_unreliable_shm_out;
  }
  if( szWal<WAL_HDRSIZE ){
    /* If the wal file is too small to contain a wal-header and the
    ** wal-index header has mxFrame==0, then it must be safe to proceed
    ** reading the database file only. However, the page cache cannot
    ** be trusted, as a read/write connection may have connected, written
    ** the db, run a checkpoint, truncated the wal file and disconnected
    ** since this client's last read transaction.  */
    *pChanged = 1;
    rc = (pWal->hdr.mxFrame==0 ? SQLITE_OK : WAL_RETRY);
    goto begin_unreliable_shm_out;
  }

  /* Check the salt keys at the start of the wal file still match. */
  rc = sqlite3OsRead(pWal->apWalFd[0], aBuf, WAL_HDRSIZE, 0);
  if( rc!=SQLITE_OK ){
    goto begin_unreliable_shm_out;
  }
  if( memcmp(&pWal->hdr.aSalt, &aBuf[16], 8) ){
    /* Some writer has wrapped the WAL file while we were not looking.
    ** Return WAL_RETRY which will cause the in-memory WAL-index to be
    ** rebuilt. */
    rc = WAL_RETRY;
    goto begin_unreliable_shm_out;
  }

  /* Allocate a buffer to read frames into */
  szFrame = pWal->hdr.szPage + WAL_FRAME_HDRSIZE;
  aFrame = (u8 *)sqlite3_malloc64(szFrame);
  if( aFrame==0 ){
    rc = SQLITE_NOMEM_BKPT;
    goto begin_unreliable_shm_out;
  }
  aData = &aFrame[WAL_FRAME_HDRSIZE];

  /* Check to see if a complete transaction has been appended to the
  ** wal file since the heap-memory wal-index was created. If so, the
  ** heap-memory wal-index is discarded and WAL_RETRY returned to
  ** the caller.  */
  aSaveCksum[0] = pWal->hdr.aFrameCksum[0];
  aSaveCksum[1] = pWal->hdr.aFrameCksum[1];
  for(iOffset=walFrameOffset(pWal->hdr.mxFrame+1, pWal->hdr.szPage); 
      iOffset+szFrame<=szWal; 
      iOffset+=szFrame
  ){
    u32 pgno;                   /* Database page number for frame */
    u32 nTruncate;              /* dbsize field from frame header */

    /* Read and decode the next log frame. */
    rc = sqlite3OsRead(pWal->apWalFd[0], aFrame, szFrame, iOffset);
    if( rc!=SQLITE_OK ) break;
    if( !walDecodeFrame(pWal, &pgno, &nTruncate, aData, aFrame) ) break;

    /* If nTruncate is non-zero, then a complete transaction has been
    ** appended to this wal file. Set rc to WAL_RETRY and break out of
    ** the loop.  */
    if( nTruncate ){
      rc = WAL_RETRY;
      break;
    }
  }
  pWal->hdr.aFrameCksum[0] = aSaveCksum[0];
  pWal->hdr.aFrameCksum[1] = aSaveCksum[1];

 begin_unreliable_shm_out:
  sqlite3_free(aFrame);
  if( rc!=SQLITE_OK ){
    int i;
    for(i=0; i<pWal->nWiData; i++){
      sqlite3_free((void*)pWal->apWiData[i]);
      pWal->apWiData[i] = 0;
    }
    pWal->bShmUnreliable = 0;
    sqlite3WalEndReadTransaction(pWal);
    *pChanged = 1;
  }
  return rc;
}

/*
** Attempt to start a read transaction.  This might fail due to a race or
** other transient condition.  When that happens, it returns WAL_RETRY to
** indicate to the caller that it is safe to retry immediately.
**
** On success return SQLITE_OK.  On a permanent failure (such an
** I/O error or an SQLITE_BUSY because another process is running
** recovery) return a positive error code.
**
** The useWal parameter is true to force the use of the WAL and disable
** the case where the WAL is bypassed because it has been completely
** checkpointed.  If useWal==0 then this routine calls walIndexReadHdr() 
** to make a copy of the wal-index header into pWal->hdr.  If the 
** wal-index header has changed, *pChanged is set to 1 (as an indication 
** to the caller that the local page cache is obsolete and needs to be 
** flushed.)  When useWal==1, the wal-index header is assumed to already
** be loaded and the pChanged parameter is unused.
**
** The caller must set the cnt parameter to the number of prior calls to
** this routine during the current read attempt that returned WAL_RETRY.
** This routine will start taking more aggressive measures to clear the
** race conditions after multiple WAL_RETRY returns, and after an excessive
** number of errors will ultimately return SQLITE_PROTOCOL.  The
** SQLITE_PROTOCOL return indicates that some other process has gone rogue
** and is not honoring the locking protocol.  There is a vanishingly small
** chance that SQLITE_PROTOCOL could be returned because of a run of really
** bad luck when there is lots of contention for the wal-index, but that
** possibility is so small that it can be safely neglected, we believe.
**
** On success, this routine obtains a read lock on 
** WAL_READ_LOCK(pWal->readLock).  The pWal->readLock integer is
** in the range 0 <= pWal->readLock < WAL_NREADER.  If pWal->readLock==(-1)
** that means the Wal does not hold any read lock.  The reader must not
** access any database page that is modified by a WAL frame up to and
** including frame number aReadMark[pWal->readLock].  The reader will
** use WAL frames up to and including pWal->hdr.mxFrame if pWal->readLock>0
** Or if pWal->readLock==0, then the reader will ignore the WAL
** completely and get all content directly from the database file.
** If the useWal parameter is 1 then the WAL will never be ignored and
** this routine will always set pWal->readLock>0 on success.
** When the read transaction is completed, the caller must release the
** lock on WAL_READ_LOCK(pWal->readLock) and set pWal->readLock to -1.
**
** This routine uses the nBackfill and aReadMark[] fields of the header
** to select a particular WAL_READ_LOCK() that strives to let the
** checkpoint process do as much work as possible.  This routine might
** update values of the aReadMark[] array in the header, but if it does
** so it takes care to hold an exclusive lock on the corresponding
** WAL_READ_LOCK() while changing values.
*/
static int walTryBeginRead(Wal *pWal, int *pChanged, int useWal, int cnt){
  volatile WalCkptInfo *pInfo;    /* Checkpoint information in wal-index */
  int rc = SQLITE_OK;             /* Return code  */

  assert( pWal->readLock==WAL_LOCK_NONE );     /* Not currently locked */

  /* useWal may only be set for read/write connections */
  assert( (pWal->readOnly & WAL_SHM_RDONLY)==0 || useWal==0 );

  /* Take steps to avoid spinning forever if there is a protocol error.
  **
  ** Circumstances that cause a RETRY should only last for the briefest
  ** instances of time.  No I/O or other system calls are done while the
  ** locks are held, so the locks should not be held for very long. But 
  ** if we are unlucky, another process that is holding a lock might get
  ** paged out or take a page-fault that is time-consuming to resolve, 
  ** during the few nanoseconds that it is holding the lock.  In that case,
  ** it might take longer than normal for the lock to free.
  **
  ** After 5 RETRYs, we begin calling sqlite3OsSleep().  The first few
  ** calls to sqlite3OsSleep() have a delay of 1 microsecond.  Really this
  ** is more of a scheduler yield than an actual delay.  But on the 10th
  ** an subsequent retries, the delays start becoming longer and longer, 
  ** so that on the 100th (and last) RETRY we delay for 323 milliseconds.
  ** The total delay time before giving up is less than 10 seconds.
  */
  if( cnt>5 ){
    int nDelay = 1;                      /* Pause time in microseconds */
    if( cnt>100 ){
      VVA_ONLY( pWal->lockError = 1; )
      return SQLITE_PROTOCOL;
    }
    if( cnt>=10 ) nDelay = (cnt-9)*(cnt-9)*39;
    sqlite3OsSleep(pWal->pVfs, nDelay);
  }

  if( !useWal ){
    assert( rc==SQLITE_OK );
    if( pWal->bShmUnreliable==0 ){
      rc = walIndexReadHdr(pWal, pChanged);
    }
    if( rc==SQLITE_BUSY ){
      /* If there is not a recovery running in another thread or process
      ** then convert BUSY errors to WAL_RETRY.  If recovery is known to
      ** be running, convert BUSY to BUSY_RECOVERY.  There is a race here
      ** which might cause WAL_RETRY to be returned even if BUSY_RECOVERY
      ** would be technically correct.  But the race is benign since with
      ** WAL_RETRY this routine will be called again and will probably be
      ** right on the second iteration.
      */
      if( pWal->apWiData[0]==0 ){
        /* This branch is taken when the xShmMap() method returns SQLITE_BUSY.
        ** We assume this is a transient condition, so return WAL_RETRY. The
        ** xShmMap() implementation used by the default unix and win32 VFS 
        ** modules may return SQLITE_BUSY due to a race condition in the 
        ** code that determines whether or not the shared-memory region 
        ** must be zeroed before the requested page is returned.
        */
        rc = WAL_RETRY;
      }else if( SQLITE_OK==(rc = walLockShared(pWal, WAL_RECOVER_LOCK)) ){
        walUnlockShared(pWal, WAL_RECOVER_LOCK);
        rc = WAL_RETRY;
      }else if( rc==SQLITE_BUSY ){
        rc = SQLITE_BUSY_RECOVERY;
      }
    }
    if( rc!=SQLITE_OK ){
      return rc;
    }
    else if( pWal->bShmUnreliable ){
      return walBeginShmUnreliable(pWal, pChanged);
    }
  }

  assert( pWal->nWiData>0 );
  assert( pWal->apWiData[0]!=0 );
  pInfo = walCkptInfo(pWal);
  if( isWalMode2(pWal) ){
    /* This connection needs a "part" lock on the current wal file and, 
    ** unless pInfo->nBackfill is set to indicate that it has already been
    ** checkpointed, a "full" lock on the other wal file.  */
    int iWal = walidxGetFile(&pWal->hdr);
    int nBackfill = pInfo->nBackfill || walidxGetMxFrame(&pWal->hdr, !iWal)==0;
    int eLock = 1 + (iWal*2) + (nBackfill==iWal);

    assert( nBackfill==0 || nBackfill==1 );
    assert( iWal==0 || iWal==1 );
    assert( iWal!=0 || nBackfill!=1 || eLock==WAL_LOCK_PART1 );
    assert( iWal!=0 || nBackfill!=0 || eLock==WAL_LOCK_PART1_FULL2 );
    assert( iWal!=1 || nBackfill!=1 || eLock==WAL_LOCK_PART2 );
    assert( iWal!=1 || nBackfill!=0 || eLock==WAL_LOCK_PART2_FULL1 );

    rc = walLockShared(pWal, WAL_READ_LOCK(eLock));
    if( rc!=SQLITE_OK ){
      return (rc==SQLITE_BUSY ? WAL_RETRY : rc);
    }
    walShmBarrier(pWal);
    if( memcmp((void *)walIndexHdr(pWal), &pWal->hdr, sizeof(WalIndexHdr)) ){
      walUnlockShared(pWal, WAL_READ_LOCK(eLock));
      return WAL_RETRY;
    }else{
      pWal->readLock = eLock;
    }
    assert( pWal->minFrame==0 && walFramePage(pWal->minFrame)==0 );
  }else{
    u32 mxReadMark;               /* Largest aReadMark[] value */
    int mxI;                      /* Index of largest aReadMark[] value */
    int i;                        /* Loop counter */
    u32 mxFrame;                  /* Wal frame to lock to */
    if( !useWal && pInfo->nBackfill==pWal->hdr.mxFrame
  #ifdef SQLITE_ENABLE_SNAPSHOT
     && (pWal->pSnapshot==0 || pWal->hdr.mxFrame==0)
  #endif
    ){
      /* The WAL has been completely backfilled (or it is empty).
      ** and can be safely ignored.
      */
      rc = walLockShared(pWal, WAL_READ_LOCK(0));
      walShmBarrier(pWal);
      if( rc==SQLITE_OK ){
        if( memcmp((void *)walIndexHdr(pWal), &pWal->hdr,sizeof(WalIndexHdr)) ){
          /* It is not safe to allow the reader to continue here if frames
          ** may have been appended to the log before READ_LOCK(0) was obtained.
          ** When holding READ_LOCK(0), the reader ignores the entire log file,
          ** which implies that the database file contains a trustworthy
          ** snapshot. Since holding READ_LOCK(0) prevents a checkpoint from
          ** happening, this is usually correct.
          **
          ** However, if frames have been appended to the log (or if the log 
          ** is wrapped and written for that matter) before the READ_LOCK(0)
          ** is obtained, that is not necessarily true. A checkpointer may
          ** have started to backfill the appended frames but crashed before
          ** it finished. Leaving a corrupt image in the database file.
          */
          walUnlockShared(pWal, WAL_READ_LOCK(0));
          return WAL_RETRY;
        }
        pWal->readLock = 0;
        return SQLITE_OK;
      }else if( rc!=SQLITE_BUSY ){
        return rc;
      }
    }
  
    /* If we get this far, it means that the reader will want to use
    ** the WAL to get at content from recent commits.  The job now is
    ** to select one of the aReadMark[] entries that is closest to
    ** but not exceeding pWal->hdr.mxFrame and lock that entry.
    */
    mxReadMark = 0;
    mxI = 0;
    mxFrame = pWal->hdr.mxFrame;
  #ifdef SQLITE_ENABLE_SNAPSHOT
    if( pWal->pSnapshot && pWal->pSnapshot->mxFrame<mxFrame ){
      mxFrame = pWal->pSnapshot->mxFrame;
    }
  #endif
    for(i=1; i<WAL_NREADER; i++){
      u32 thisMark = AtomicLoad(pInfo->aReadMark+i);
      if( mxReadMark<=thisMark && thisMark<=mxFrame ){
        assert( thisMark!=READMARK_NOT_USED );
        mxReadMark = thisMark;
        mxI = i;
      }
    }
    if( (pWal->readOnly & WAL_SHM_RDONLY)==0
     && (mxReadMark<mxFrame || mxI==0)
    ){
      for(i=1; i<WAL_NREADER; i++){
        rc = walLockExclusive(pWal, WAL_READ_LOCK(i), 1);
        if( rc==SQLITE_OK ){
          AtomicStore(pInfo->aReadMark+i,mxFrame);
          mxReadMark = mxFrame;
          mxI = i;
          walUnlockExclusive(pWal, WAL_READ_LOCK(i), 1);
          break;
        }else if( rc!=SQLITE_BUSY ){
          return rc;
        }
      }
    }
    if( mxI==0 ){
      assert( rc==SQLITE_BUSY || (pWal->readOnly & WAL_SHM_RDONLY)!=0 );
      return rc==SQLITE_BUSY ? WAL_RETRY : SQLITE_READONLY_CANTINIT;
    }
  
    rc = walLockShared(pWal, WAL_READ_LOCK(mxI));
    if( rc ){
      return rc==SQLITE_BUSY ? WAL_RETRY : rc;
    }
    /* Now that the read-lock has been obtained, check that neither the
    ** value in the aReadMark[] array or the contents of the wal-index
    ** header have changed.
    **
    ** It is necessary to check that the wal-index header did not change
    ** between the time it was read and when the shared-lock was obtained
    ** on WAL_READ_LOCK(mxI) was obtained to account for the possibility
    ** that the log file may have been wrapped by a writer, or that frames
    ** that occur later in the log than pWal->hdr.mxFrame may have been
    ** copied into the database by a checkpointer. If either of these things
    ** happened, then reading the database with the current value of
    ** pWal->hdr.mxFrame risks reading a corrupted snapshot. So, retry
    ** instead.
    **
    ** Before checking that the live wal-index header has not changed
    ** since it was read, set Wal.minFrame to the first frame in the wal
    ** file that has not yet been checkpointed. This client will not need
    ** to read any frames earlier than minFrame from the wal file - they
    ** can be safely read directly from the database file.
    **
    ** Because a ShmBarrier() call is made between taking the copy of 
    ** nBackfill and checking that the wal-header in shared-memory still
    ** matches the one cached in pWal->hdr, it is guaranteed that the 
    ** checkpointer that set nBackfill was not working with a wal-index
    ** header newer than that cached in pWal->hdr. If it were, that could
    ** cause a problem. The checkpointer could omit to checkpoint
    ** a version of page X that lies before pWal->minFrame (call that version
    ** A) on the basis that there is a newer version (version B) of the same
    ** page later in the wal file. But if version B happens to like past
    ** frame pWal->hdr.mxFrame - then the client would incorrectly assume
    ** that it can read version A from the database file. However, since
    ** we can guarantee that the checkpointer that set nBackfill could not
    ** see any pages past pWal->hdr.mxFrame, this problem does not come up.
    */
    pWal->minFrame = AtomicLoad(&pInfo->nBackfill)+1;
    walShmBarrier(pWal);
    if( AtomicLoad(pInfo->aReadMark+mxI)!=mxReadMark
     || memcmp((void *)walIndexHdr(pWal), &pWal->hdr, sizeof(WalIndexHdr))
    ){
      walUnlockShared(pWal, WAL_READ_LOCK(mxI));
      return WAL_RETRY;
    }else{
      assert( mxReadMark<=pWal->hdr.mxFrame );
      pWal->readLock = (i16)mxI;
    }
  }
  return rc;
}

#ifdef SQLITE_ENABLE_SNAPSHOT
/*
** Attempt to reduce the value of the WalCkptInfo.nBackfillAttempted 
** variable so that older snapshots can be accessed. To do this, loop
** through all wal frames from nBackfillAttempted to (nBackfill+1), 
** comparing their content to the corresponding page with the database
** file, if any. Set nBackfillAttempted to the frame number of the
** first frame for which the wal file content matches the db file.
**
** This is only really safe if the file-system is such that any page 
** writes made by earlier checkpointers were atomic operations, which 
** is not always true. It is also possible that nBackfillAttempted
** may be left set to a value larger than expected, if a wal frame
** contains content that duplicate of an earlier version of the same
** page.
**
** SQLITE_OK is returned if successful, or an SQLite error code if an
** error occurs. It is not an error if nBackfillAttempted cannot be
** decreased at all.
*/
int sqlite3WalSnapshotRecover(Wal *pWal){
  int rc;

  /* Snapshots may not be used with wal2 mode databases. */
  if( isWalMode2(pWal) ) return SQLITE_ERROR;

  assert( pWal->readLock>=0 );
  rc = walLockExclusive(pWal, WAL_CKPT_LOCK, 1);
  if( rc==SQLITE_OK ){
    volatile WalCkptInfo *pInfo = walCkptInfo(pWal);
    int szPage = (int)pWal->szPage;
    i64 szDb;                   /* Size of db file in bytes */

    rc = sqlite3OsFileSize(pWal->pDbFd, &szDb);
    if( rc==SQLITE_OK ){
      void *pBuf1 = sqlite3_malloc(szPage);
      void *pBuf2 = sqlite3_malloc(szPage);
      if( pBuf1==0 || pBuf2==0 ){
        rc = SQLITE_NOMEM;
      }else{
        u32 i = pInfo->nBackfillAttempted;
        for(i=pInfo->nBackfillAttempted; i>AtomicLoad(&pInfo->nBackfill); i--){
          WalHashLoc sLoc;          /* Hash table location */
          u32 pgno;                 /* Page number in db file */
          i64 iDbOff;               /* Offset of db file entry */
          i64 iWalOff;              /* Offset of wal file entry */

          rc = walHashGet(pWal, walFramePage(i), &sLoc);
          if( rc!=SQLITE_OK ) break;
          pgno = sLoc.aPgno[i-sLoc.iZero];
          iDbOff = (i64)(pgno-1) * szPage;

          if( iDbOff+szPage<=szDb ){
            iWalOff = walFrameOffset(i, szPage) + WAL_FRAME_HDRSIZE;
            rc = sqlite3OsRead(pWal->apWalFd[0], pBuf1, szPage, iWalOff);

            if( rc==SQLITE_OK ){
              rc = sqlite3OsRead(pWal->pDbFd, pBuf2, szPage, iDbOff);
            }

            if( rc!=SQLITE_OK || 0==memcmp(pBuf1, pBuf2, szPage) ){
              break;
            }
          }

          pInfo->nBackfillAttempted = i-1;
        }
      }

      sqlite3_free(pBuf1);
      sqlite3_free(pBuf2);
    }
    walUnlockExclusive(pWal, WAL_CKPT_LOCK, 1);
  }

  return rc;
}
#endif /* SQLITE_ENABLE_SNAPSHOT */

/*
** Begin a read transaction on the database.
**
** This routine used to be called sqlite3OpenSnapshot() and with good reason:
** it takes a snapshot of the state of the WAL and wal-index for the current
** instant in time.  The current thread will continue to use this snapshot.
** Other threads might append new content to the WAL and wal-index but
** that extra content is ignored by the current thread.
**
** If the database contents have changes since the previous read
** transaction, then *pChanged is set to 1 before returning.  The
** Pager layer will use this to know that its cache is stale and
** needs to be flushed.
*/
int sqlite3WalBeginReadTransaction(Wal *pWal, int *pChanged){
  int rc;                         /* Return code */
  int cnt = 0;                    /* Number of TryBeginRead attempts */
#ifdef SQLITE_ENABLE_SNAPSHOT
  int bChanged = 0;
  WalIndexHdr *pSnapshot = pWal->pSnapshot;
#endif

  assert( pWal->ckptLock==0 );

#ifdef SQLITE_ENABLE_SNAPSHOT
  if( pSnapshot ){
    if( isWalMode2(pWal) ) return SQLITE_ERROR;
    if( memcmp(pSnapshot, &pWal->hdr, sizeof(WalIndexHdr))!=0 ){
      bChanged = 1;
    }

    /* It is possible that there is a checkpointer thread running 
    ** concurrent with this code. If this is the case, it may be that the
    ** checkpointer has already determined that it will checkpoint 
    ** snapshot X, where X is later in the wal file than pSnapshot, but 
    ** has not yet set the pInfo->nBackfillAttempted variable to indicate 
    ** its intent. To avoid the race condition this leads to, ensure that
    ** there is no checkpointer process by taking a shared CKPT lock 
    ** before checking pInfo->nBackfillAttempted.  */
    (void)walEnableBlocking(pWal);
    rc = walLockShared(pWal, WAL_CKPT_LOCK);
    walDisableBlocking(pWal);

    if( rc!=SQLITE_OK ){
      return rc;
    }
    pWal->ckptLock = 1;
  }
#endif

  do{
    rc = walTryBeginRead(pWal, pChanged, 0, ++cnt);
  }while( rc==WAL_RETRY );
  testcase( (rc&0xff)==SQLITE_BUSY );
  testcase( (rc&0xff)==SQLITE_IOERR );
  testcase( rc==SQLITE_PROTOCOL );
  testcase( rc==SQLITE_OK );
  
  if( rc==SQLITE_OK && pWal->hdr.iVersion==WAL_VERSION2 ){
    rc = walOpenWal2(pWal);
  }

#ifdef SQLITE_ENABLE_SNAPSHOT
  if( rc==SQLITE_OK ){
    if( pSnapshot && memcmp(pSnapshot, &pWal->hdr, sizeof(WalIndexHdr))!=0 ){
      /* At this point the client has a lock on an aReadMark[] slot holding
      ** a value equal to or smaller than pSnapshot->mxFrame, but pWal->hdr
      ** is populated with the wal-index header corresponding to the head
      ** of the wal file. Verify that pSnapshot is still valid before
      ** continuing.  Reasons why pSnapshot might no longer be valid:
      **
      **    (1)  The WAL file has been reset since the snapshot was taken.
      **         In this case, the salt will have changed.
      **
      **    (2)  A checkpoint as been attempted that wrote frames past
      **         pSnapshot->mxFrame into the database file.  Note that the
      **         checkpoint need not have completed for this to cause problems.
      */
      volatile WalCkptInfo *pInfo = walCkptInfo(pWal);

      assert( pWal->readLock>0 || pWal->hdr.mxFrame==0 );
      assert( pInfo->aReadMark[pWal->readLock]<=pSnapshot->mxFrame );

      /* Check that the wal file has not been wrapped. Assuming that it has
      ** not, also check that no checkpointer has attempted to checkpoint any
      ** frames beyond pSnapshot->mxFrame. If either of these conditions are
      ** true, return SQLITE_ERROR_SNAPSHOT. Otherwise, overwrite pWal->hdr
      ** with *pSnapshot and set *pChanged as appropriate for opening the
      ** snapshot.  */
      if( !memcmp(pSnapshot->aSalt, pWal->hdr.aSalt, sizeof(pWal->hdr.aSalt))
       && pSnapshot->mxFrame>=pInfo->nBackfillAttempted
      ){
        assert( pWal->readLock>0 );
        memcpy(&pWal->hdr, pSnapshot, sizeof(WalIndexHdr));
        *pChanged = bChanged;
      }else{
        rc = SQLITE_ERROR_SNAPSHOT;
      }

      /* A client using a non-current snapshot may not ignore any frames
      ** from the start of the wal file. This is because, for a system
      ** where (minFrame < iSnapshot < maxFrame), a checkpointer may
      ** have omitted to checkpoint a frame earlier than minFrame in 
      ** the file because there exists a frame after iSnapshot that
      ** is the same database page.  */
      pWal->minFrame = 1;

      if( rc!=SQLITE_OK ){
        sqlite3WalEndReadTransaction(pWal);
      }
    }
  }

  /* Release the shared CKPT lock obtained above. */
  if( pWal->ckptLock ){
    assert( pSnapshot );
    walUnlockShared(pWal, WAL_CKPT_LOCK);
    pWal->ckptLock = 0;
  }
#endif
  return rc;
}

/*
** Finish with a read transaction.  All this does is release the
** read-lock.
*/
void sqlite3WalEndReadTransaction(Wal *pWal){
  sqlite3WalEndWriteTransaction(pWal);
  if( pWal->readLock!=WAL_LOCK_NONE ){
    walUnlockShared(pWal, WAL_READ_LOCK(pWal->readLock));
    pWal->readLock = WAL_LOCK_NONE;
  }
}

/* Search hash table iHash for an entry matching page number
** pgno. Each call to this function searches a single hash table
** (each hash table indexes up to HASHTABLE_NPAGE frames).
**
** This code might run concurrently to the code in walIndexAppend()
** that adds entries to the wal-index (and possibly to this hash 
** table). This means the value just read from the hash 
** slot (aHash[iKey]) may have been added before or after the 
** current read transaction was opened. Values added after the
** read transaction was opened may have been written incorrectly -
** i.e. these slots may contain garbage data. However, we assume
** that any slots written before the current read transaction was
** opened remain unmodified.
**
** For the reasons above, the if(...) condition featured in the inner
** loop of the following block is more stringent that would be required 
** if we had exclusive access to the hash-table:
**
**   (aPgno[iFrame]==pgno): 
**     This condition filters out normal hash-table collisions.
**
**   (iFrame<=iLast): 
**     This condition filters out entries that were added to the hash
**     table after the current read-transaction had started.
*/
static int walSearchHash(
  Wal *pWal, 
  u32 iLast,
  int iHash, 
  Pgno pgno, 
  u32 *piRead
){
  WalHashLoc sLoc;                /* Hash table location */
  int iKey;                       /* Hash slot index */
  int nCollide;                   /* Number of hash collisions remaining */
  int rc;                         /* Error code */

  rc = walHashGet(pWal, iHash, &sLoc);
  if( rc!=SQLITE_OK ){
    return rc;
  }
  nCollide = HASHTABLE_NSLOT;
  for(iKey=walHash(pgno); sLoc.aHash[iKey]; iKey=walNextHash(iKey)){
    u32 iFrame = sLoc.aHash[iKey] + sLoc.iZero;
    if( iFrame<=iLast 
     && iFrame>=pWal->minFrame 
     && sLoc.aPgno[sLoc.aHash[iKey]]==pgno 
    ){
      assert( iFrame>*piRead || CORRUPT_DB );
      *piRead = iFrame;
    }
    if( (nCollide--)==0 ){
      return SQLITE_CORRUPT_BKPT;
    }
  }

  return SQLITE_OK;
}

static int walSearchWal(
  Wal *pWal, 
  int iWal, 
  Pgno pgno, 
  u32 *piRead
){
  int rc = SQLITE_OK;
  int bWal2 = isWalMode2(pWal);
  u32 iLast = walidxGetMxFrame(&pWal->hdr, iWal);
  if( iLast ){
    int iHash;
    int iMinHash = walFramePage(pWal->minFrame);
    u32 iExternal = bWal2 ? walExternalEncode(iWal, iLast) : iLast;
    assert( bWal2==0 || pWal->minFrame==0 );
    for(iHash=walFramePage(iExternal); 
        iHash>=iMinHash && *piRead==0; 
        iHash-=(1+bWal2)
    ){
      rc = walSearchHash(pWal, iExternal, iHash, pgno, piRead);
      if( rc!=SQLITE_OK ) break;
    }
  }
  return rc;
}

/*
** Search the wal file for page pgno. If found, set *piRead to the frame that
** contains the page. Otherwise, if pgno is not in the wal file, set *piRead
** to zero.
**
** Return SQLITE_OK if successful, or an error code if an error occurs. If an
** error does occur, the final value of *piRead is undefined.
*/
int sqlite3WalFindFrame(
  Wal *pWal,                      /* WAL handle */
  Pgno pgno,                      /* Database page number to read data for */
  u32 *piRead                     /* OUT: Frame number (or zero) */
){
  int bWal2 = isWalMode2(pWal);
  int iApp = walidxGetFile(&pWal->hdr);
  int rc = SQLITE_OK;
  u32 iRead = 0;                  /* If !=0, WAL frame to return data from */

  /* This routine is only be called from within a read transaction. Or,
  ** sometimes, as part of a rollback that occurs after an error reaquiring
  ** a read-lock in walRestartLog().  */
  assert( pWal->readLock!=WAL_LOCK_NONE || pWal->writeLock );

  /* If this is a wal2 system, the client must have a partial-wal lock 
  ** on wal file iApp. Or if it is a wal system, iApp==0 must be true.  */
  assert( bWal2==0 || iApp==1
       || pWal->readLock==WAL_LOCK_PART1 || pWal->readLock==WAL_LOCK_PART1_FULL2
  );
  assert( bWal2==0 || iApp==0
       || pWal->readLock==WAL_LOCK_PART2 || pWal->readLock==WAL_LOCK_PART2_FULL1
  );
  assert( bWal2 || iApp==0 );

  /* Return early if read-lock 0 is held. */
  if( (pWal->readLock==0 && pWal->bShmUnreliable==0) ){
    *piRead = 0;
    return SQLITE_OK;
  }

  /* Search the wal file that the client holds a partial lock on first */
  rc = walSearchWal(pWal, iApp, pgno, &iRead);

  /* If the requested page was not found, no error has occured, and 
  ** the client holds a full-wal lock on the other wal file, search it
  ** too.  */
  if( rc==SQLITE_OK && bWal2 && iRead==0 && (
        pWal->readLock==WAL_LOCK_PART1_FULL2 
     || pWal->readLock==WAL_LOCK_PART2_FULL1
  )){
    rc = walSearchWal(pWal, !iApp, pgno, &iRead);
  }

#if defined(SQLITE_TEST) && defined(SQLITE_DEBUG)
  if( iRead ){ 
    u32 iFrame;
    int iWal = walExternalDecode(iRead, &iFrame);
    WALTRACE(("WAL%p: page %d @ frame %d wal %d\n",pWal,(int)pgno,iFrame,iWal));
  }else{
    WALTRACE(("WAL%p: page %d not found\n", pWal, (int)pgno));
  }
#endif

#ifdef SQLITE_ENABLE_EXPENSIVE_ASSERT
  /* If expensive assert() statements are available, do a linear search
  ** of the wal-index file content. Make sure the results agree with the
  ** result obtained using the hash indexes above.  
  **
  ** TODO: This is broken for wal2.
  */
  {
    u32 iRead2 = 0;
    u32 iTest;
    assert( pWal->bShmUnreliable || pWal->minFrame>0 );
    for(iTest=iLast; iTest>=pWal->minFrame && iTest>0; iTest--){
      if( walFramePgno(pWal, iTest)==pgno ){
        iRead2 = iTest;
        break;
      }
    }
    assert( iRead==iRead2 );
  }
#endif

  *piRead = iRead;
  return SQLITE_OK;
}

/*
** Read the contents of frame iRead from the wal file into buffer pOut
** (which is nOut bytes in size). Return SQLITE_OK if successful, or an
** error code otherwise.
*/
int sqlite3WalReadFrame(
  Wal *pWal,                      /* WAL handle */
  u32 iExternal,                  /* Frame to read */
  int nOut,                       /* Size of buffer pOut in bytes */
  u8 *pOut                        /* Buffer to write page data to */
){
  int sz;
  int iWal = 0;
  u32 iRead;
  i64 iOffset;

  /* Figure out the page size */
  sz = pWal->hdr.szPage;
  sz = (sz&0xfe00) + ((sz&0x0001)<<16);
  testcase( sz<=32768 );
  testcase( sz>=65536 );

  if( isWalMode2(pWal) ){
    /* Figure out which of the two wal files, and the frame within, that 
    ** iExternal refers to.  */
    iWal = walExternalDecode(iExternal, &iRead);
  }else{
    iRead = iExternal;
  }

  WALTRACE(("WAL%p: reading frame %d wal %d\n", pWal, iRead, iWal));
  iOffset = walFrameOffset(iRead, sz) + WAL_FRAME_HDRSIZE;
  /* testcase( IS_BIG_INT(iOffset) ); // requires a 4GiB WAL */
  return sqlite3OsRead(pWal->apWalFd[iWal], pOut, (nOut>sz?sz:nOut), iOffset);
}

/* 
** Return the size of the database in pages (or zero, if unknown).
*/
Pgno sqlite3WalDbsize(Wal *pWal){
  if( pWal && ALWAYS(pWal->readLock!=WAL_LOCK_NONE) ){
    return pWal->hdr.nPage;
  }
  return 0;
}


/* 
** This function starts a write transaction on the WAL.
**
** A read transaction must have already been started by a prior call
** to sqlite3WalBeginReadTransaction().
**
** If another thread or process has written into the database since
** the read transaction was started, then it is not possible for this
** thread to write as doing so would cause a fork.  So this routine
** returns SQLITE_BUSY in that case and no write transaction is started.
**
** There can only be a single writer active at a time.
*/
int sqlite3WalBeginWriteTransaction(Wal *pWal){
  int rc;

#ifdef SQLITE_ENABLE_SETLK_TIMEOUT
  /* If the write-lock is already held, then it was obtained before the
  ** read-transaction was even opened, making this call a no-op.
  ** Return early. */
  if( pWal->writeLock ){
    assert( !memcmp(&pWal->hdr,(void *)walIndexHdr(pWal),sizeof(WalIndexHdr)) );
    return SQLITE_OK;
  }
#endif

  /* Cannot start a write transaction without first holding a read
  ** transaction. */
  assert( pWal->readLock!=WAL_LOCK_NONE );
  assert( pWal->writeLock==0 && pWal->iReCksum==0 );

  if( pWal->readOnly ){
    return SQLITE_READONLY;
  }

  /* Only one writer allowed at a time.  Get the write lock.  Return
  ** SQLITE_BUSY if unable.
  */
  rc = walLockExclusive(pWal, WAL_WRITE_LOCK, 1);
  if( rc ){
    return rc;
  }
  pWal->writeLock = 1;

  /* If another connection has written to the database file since the
  ** time the read transaction on this connection was started, then
  ** the write is disallowed.
  */
  if( memcmp(&pWal->hdr, (void *)walIndexHdr(pWal), sizeof(WalIndexHdr))!=0 ){
    walUnlockExclusive(pWal, WAL_WRITE_LOCK, 1);
    pWal->writeLock = 0;
    rc = SQLITE_BUSY_SNAPSHOT;
  }

  return rc;
}

/*
** End a write transaction.  The commit has already been done.  This
** routine merely releases the lock.
*/
int sqlite3WalEndWriteTransaction(Wal *pWal){
  if( pWal->writeLock ){
    walUnlockExclusive(pWal, WAL_WRITE_LOCK, 1);
    pWal->writeLock = 0;
    pWal->iReCksum = 0;
    pWal->truncateOnCommit = 0;
  }
  return SQLITE_OK;
}

/*
** If any data has been written (but not committed) to the log file, this
** function moves the write-pointer back to the start of the transaction.
**
** Additionally, the callback function is invoked for each frame written
** to the WAL since the start of the transaction. If the callback returns
** other than SQLITE_OK, it is not invoked again and the error code is
** returned to the caller.
**
** Otherwise, if the callback function does not return an error, this
** function returns SQLITE_OK.
*/
int sqlite3WalUndo(Wal *pWal, int (*xUndo)(void *, Pgno), void *pUndoCtx){
  int rc = SQLITE_OK;
  if( ALWAYS(pWal->writeLock) ){
    int iWal = walidxGetFile(&pWal->hdr);
    Pgno iMax = walidxGetMxFrame(&pWal->hdr, iWal);
    Pgno iNew;
    Pgno iFrame;

    assert( isWalMode2(pWal) || iWal==0 );

    /* Restore the clients cache of the wal-index header to the state it
    ** was in before the client began writing to the database. 
    */
    memcpy(&pWal->hdr, (void *)walIndexHdr(pWal), sizeof(WalIndexHdr));
    assert( walidxGetFile(&pWal->hdr)==iWal );
    iNew = walidxGetMxFrame(&pWal->hdr, walidxGetFile(&pWal->hdr));

    for(iFrame=iNew+1; ALWAYS(rc==SQLITE_OK) && iFrame<=iMax; iFrame++){
      /* This call cannot fail. Unless the page for which the page number
      ** is passed as the second argument is (a) in the cache and 
      ** (b) has an outstanding reference, then xUndo is either a no-op
      ** (if (a) is false) or simply expels the page from the cache (if (b)
      ** is false).
      **
      ** If the upper layer is doing a rollback, it is guaranteed that there
      ** are no outstanding references to any page other than page 1. And
      ** page 1 is never written to the log until the transaction is
      ** committed. As a result, the call to xUndo may not fail.
      */
      Pgno pgno;
      if( isWalMode2(pWal) ){
        pgno = walFramePgno2(pWal, iWal, iFrame);
      }else{
        pgno = walFramePgno(pWal, iFrame);
      }
      assert( pgno!=1 );
      rc = xUndo(pUndoCtx, pgno);
    }
    if( iMax!=iNew ) walCleanupHash(pWal);
  }
  return rc;
}

/* 
** Argument aWalData must point to an array of WAL_SAVEPOINT_NDATA u32 
** values. This function populates the array with values required to 
** "rollback" the write position of the WAL handle back to the current 
** point in the event of a savepoint rollback (via WalSavepointUndo()).
*/
void sqlite3WalSavepoint(Wal *pWal, u32 *aWalData){
  int iWal = walidxGetFile(&pWal->hdr);
  assert( pWal->writeLock );
  assert( isWalMode2(pWal) || iWal==0 );
  aWalData[0] = walidxGetMxFrame(&pWal->hdr, iWal);
  aWalData[1] = pWal->hdr.aFrameCksum[0];
  aWalData[2] = pWal->hdr.aFrameCksum[1];
  aWalData[3] = isWalMode2(pWal) ? iWal : pWal->nCkpt;
}

/* 
** Move the write position of the WAL back to the point identified by
** the values in the aWalData[] array. aWalData must point to an array
** of WAL_SAVEPOINT_NDATA u32 values that has been previously populated
** by a call to WalSavepoint().
*/
int sqlite3WalSavepointUndo(Wal *pWal, u32 *aWalData){
  int rc = SQLITE_OK;
  int iWal = walidxGetFile(&pWal->hdr);
  int iCmp = isWalMode2(pWal) ? iWal : pWal->nCkpt;

  assert( pWal->writeLock );
  assert( isWalMode2(pWal) || iWal==0 );
  assert( aWalData[3]!=iCmp || aWalData[0]<=walidxGetMxFrame(&pWal->hdr,iWal) );

  if( aWalData[3]!=iCmp ){
    /* This savepoint was opened immediately after the write-transaction
    ** was started. Right after that, the writer decided to wrap around
    ** to the start of the log. Update the savepoint values to match.
    */
    aWalData[0] = 0;
    aWalData[3] = iCmp;
  }

  if( aWalData[0]<walidxGetMxFrame(&pWal->hdr, iWal) ){
    walidxSetMxFrame(&pWal->hdr, iWal, aWalData[0]);
    pWal->hdr.aFrameCksum[0] = aWalData[1];
    pWal->hdr.aFrameCksum[1] = aWalData[2];
    walCleanupHash(pWal);
  }

  return rc;
}

/*
** This function is called just before writing a set of frames to the log
** file (see sqlite3WalFrames()). It checks to see if, instead of appending
** to the current log file, it is possible and desirable to switch to the
** other log file and write the new transaction to the start of it.
** If so, the wal-index header is updated accordingly - both in heap memory
** and in the *-shm file.
**
** SQLITE_OK is returned if no error is encountered (regardless of whether
** or not the wal-index header is modified). An SQLite error code is returned
** if an error occurs.
*/
static int walRestartLog(Wal *pWal){
  int rc = SQLITE_OK;

  if( isWalMode2(pWal) ){
    int iApp = walidxGetFile(&pWal->hdr);
    int nWalSize = WAL_DEFAULT_WALSIZE;
    if( pWal->mxWalSize>0 ){
      nWalSize = (pWal->mxWalSize-WAL_HDRSIZE+pWal->szPage+WAL_FRAME_HDRSIZE-1) 
        / (pWal->szPage+WAL_FRAME_HDRSIZE);
      nWalSize = MAX(nWalSize, 1);
    }

    if( walidxGetMxFrame(&pWal->hdr, iApp)>=nWalSize ){
      volatile WalCkptInfo *pInfo = walCkptInfo(pWal);
      u32 mxFrame = walidxGetMxFrame(&pWal->hdr, !iApp);
      if( mxFrame==0 || pInfo->nBackfill ){
        rc = wal2RestartOk(pWal, iApp);
        if( rc==SQLITE_OK ){
          int iNew = !iApp;
          pWal->nCkpt++;
          walidxSetFile(&pWal->hdr, iNew);
          walidxSetMxFrame(&pWal->hdr, iNew, 0);
          sqlite3Put4byte((u8*)&pWal->hdr.aSalt[0], pWal->hdr.aFrameCksum[0]);
          sqlite3Put4byte((u8*)&pWal->hdr.aSalt[1], pWal->hdr.aFrameCksum[1]);
          walIndexWriteHdr(pWal);
          pInfo->nBackfill = 0;
          wal2RestartFinished(pWal, iApp);
          walUnlockShared(pWal, WAL_READ_LOCK(pWal->readLock));
          pWal->readLock = iNew ? WAL_LOCK_PART2_FULL1 : WAL_LOCK_PART1_FULL2;
          rc = walLockShared(pWal, WAL_READ_LOCK(pWal->readLock));
        }else if( rc==SQLITE_BUSY ){
          rc = SQLITE_OK;
        }
      }
    }
  }else if( pWal->readLock==0 ){
    int cnt;
    volatile WalCkptInfo *pInfo = walCkptInfo(pWal);
    assert( pInfo->nBackfill==pWal->hdr.mxFrame );
    if( pInfo->nBackfill>0 ){
      u32 salt1;
      sqlite3_randomness(4, &salt1);
      rc = walLockExclusive(pWal, WAL_READ_LOCK(1), WAL_NREADER-1);
      if( rc==SQLITE_OK ){
        /* If all readers are using WAL_READ_LOCK(0) (in other words if no
        ** readers are currently using the WAL), then the transactions
        ** frames will overwrite the start of the existing log. Update the
        ** wal-index header to reflect this.
        **
        ** In theory it would be Ok to update the cache of the header only
        ** at this point. But updating the actual wal-index header is also
        ** safe and means there is no special case for sqlite3WalUndo()
        ** to handle if this transaction is rolled back.  */
        walRestartHdr(pWal, salt1);
        walUnlockExclusive(pWal, WAL_READ_LOCK(1), WAL_NREADER-1);
      }else if( rc!=SQLITE_BUSY ){
        return rc;
      }
    }
    walUnlockShared(pWal, WAL_READ_LOCK(0));
    pWal->readLock = WAL_LOCK_NONE;
    cnt = 0;
    do{
      int notUsed;
      rc = walTryBeginRead(pWal, &notUsed, 1, ++cnt);
    }while( rc==WAL_RETRY );
    assert( (rc&0xff)!=SQLITE_BUSY ); /* BUSY not possible when useWal==1 */
    testcase( (rc&0xff)==SQLITE_IOERR );
    testcase( rc==SQLITE_PROTOCOL );
    testcase( rc==SQLITE_OK );
  }

  return rc;
}

/*
** Information about the current state of the WAL file and where
** the next fsync should occur - passed from sqlite3WalFrames() into
** walWriteToLog().
*/
typedef struct WalWriter {
  Wal *pWal;                   /* The complete WAL information */
  sqlite3_file *pFd;           /* The WAL file to which we write */
  sqlite3_int64 iSyncPoint;    /* Fsync at this offset */
  int syncFlags;               /* Flags for the fsync */
  int szPage;                  /* Size of one page */
} WalWriter;

/*
** Write iAmt bytes of content into the WAL file beginning at iOffset.
** Do a sync when crossing the p->iSyncPoint boundary.
**
** In other words, if iSyncPoint is in between iOffset and iOffset+iAmt,
** first write the part before iSyncPoint, then sync, then write the
** rest.
*/
static int walWriteToLog(
  WalWriter *p,              /* WAL to write to */
  void *pContent,            /* Content to be written */
  int iAmt,                  /* Number of bytes to write */
  sqlite3_int64 iOffset      /* Start writing at this offset */
){
  int rc;
  if( iOffset<p->iSyncPoint && iOffset+iAmt>=p->iSyncPoint ){
    int iFirstAmt = (int)(p->iSyncPoint - iOffset);
    rc = sqlite3OsWrite(p->pFd, pContent, iFirstAmt, iOffset);
    if( rc ) return rc;
    iOffset += iFirstAmt;
    iAmt -= iFirstAmt;
    pContent = (void*)(iFirstAmt + (char*)pContent);
    assert( WAL_SYNC_FLAGS(p->syncFlags)!=0 );
    rc = sqlite3OsSync(p->pFd, WAL_SYNC_FLAGS(p->syncFlags));
    if( iAmt==0 || rc ) return rc;
  }
  rc = sqlite3OsWrite(p->pFd, pContent, iAmt, iOffset);
  return rc;
}

/*
** Write out a single frame of the WAL
*/
static int walWriteOneFrame(
  WalWriter *p,               /* Where to write the frame */
  PgHdr *pPage,               /* The page of the frame to be written */
  int nTruncate,              /* The commit flag.  Usually 0.  >0 for commit */
  sqlite3_int64 iOffset       /* Byte offset at which to write */
){
  int rc;                         /* Result code from subfunctions */
  void *pData;                    /* Data actually written */
  u8 aFrame[WAL_FRAME_HDRSIZE];   /* Buffer to assemble frame-header in */

#if defined(SQLITE_TEST) && defined(SQLITE_DEBUG)
  { 
    int iWal = walidxGetFile(&p->pWal->hdr);
    int iFrame = 1 + (iOffset / (WAL_FRAME_HDRSIZE + p->pWal->szPage));
    assert( p->pWal->apWalFd[iWal]==p->pFd );
    WALTRACE(("WAL%p: page %d written to frame %d of wal %d\n",
          p->pWal, (int)pPage->pgno, iFrame, iWal
    ));
  }
#endif

  pData = pPage->pData;
  walEncodeFrame(p->pWal, pPage->pgno, nTruncate, pData, aFrame);
  rc = walWriteToLog(p, aFrame, sizeof(aFrame), iOffset);
  if( rc ) return rc;
  /* Write the page data */
  rc = walWriteToLog(p, pData, p->szPage, iOffset+sizeof(aFrame));
  return rc;
}

/*
** This function is called as part of committing a transaction within which
** one or more frames have been overwritten. It updates the checksums for
** all frames written to the wal file by the current transaction starting
** with the earliest to have been overwritten.
**
** SQLITE_OK is returned if successful, or an SQLite error code otherwise.
*/
static int walRewriteChecksums(Wal *pWal, u32 iLast){
  int rc = SQLITE_OK;             /* Return code */
  const int szPage = pWal->szPage;/* Database page size */
  u8 *aBuf;                       /* Buffer to load data from wal file into */
  u8 aFrame[WAL_FRAME_HDRSIZE];   /* Buffer to assemble frame-headers in */
  u32 iRead;                      /* Next frame to read from wal file */
  i64 iCksumOff;
  sqlite3_file *pWalFd = pWal->apWalFd[walidxGetFile(&pWal->hdr)];

  aBuf = sqlite3_malloc(szPage + WAL_FRAME_HDRSIZE);
  if( aBuf==0 ) return SQLITE_NOMEM_BKPT;

  /* Find the checksum values to use as input for the recalculating the
  ** first checksum. If the first frame is frame 1 (implying that the current
  ** transaction restarted the wal file), these values must be read from the
  ** wal-file header. Otherwise, read them from the frame header of the
  ** previous frame.  */
  assert( pWal->iReCksum>0 );
  if( pWal->iReCksum==1 ){
    iCksumOff = 24;
  }else{
    iCksumOff = walFrameOffset(pWal->iReCksum-1, szPage) + 16;
  }
  rc = sqlite3OsRead(pWalFd, aBuf, sizeof(u32)*2, iCksumOff);
  pWal->hdr.aFrameCksum[0] = sqlite3Get4byte(aBuf);
  pWal->hdr.aFrameCksum[1] = sqlite3Get4byte(&aBuf[sizeof(u32)]);

  iRead = pWal->iReCksum;
  pWal->iReCksum = 0;
  for(; rc==SQLITE_OK && iRead<=iLast; iRead++){
    i64 iOff = walFrameOffset(iRead, szPage);
    rc = sqlite3OsRead(pWalFd, aBuf, szPage+WAL_FRAME_HDRSIZE, iOff);
    if( rc==SQLITE_OK ){
      u32 iPgno, nDbSize;
      iPgno = sqlite3Get4byte(aBuf);
      nDbSize = sqlite3Get4byte(&aBuf[4]);

      walEncodeFrame(pWal, iPgno, nDbSize, &aBuf[WAL_FRAME_HDRSIZE], aFrame);
      rc = sqlite3OsWrite(pWalFd, aFrame, sizeof(aFrame), iOff);
    }
  }

  sqlite3_free(aBuf);
  return rc;
}

/* 
** Write a set of frames to the log. The caller must hold the write-lock
** on the log file (obtained using sqlite3WalBeginWriteTransaction()).
*/
int sqlite3WalFrames(
  Wal *pWal,                      /* Wal handle to write to */
  int szPage,                     /* Database page-size in bytes */
  PgHdr *pList,                   /* List of dirty pages to write */
  Pgno nTruncate,                 /* Database size after this commit */
  int isCommit,                   /* True if this is a commit */
  int sync_flags                  /* Flags to pass to OsSync() (or 0) */
){
  int rc;                         /* Used to catch return codes */
  u32 iFrame;                     /* Next frame address */
  PgHdr *p;                       /* Iterator to run through pList with. */
  PgHdr *pLast = 0;               /* Last frame in list */
  int nExtra = 0;                 /* Number of extra copies of last page */
  int szFrame;                    /* The size of a single frame */
  i64 iOffset;                    /* Next byte to write in WAL file */
  WalWriter w;                    /* The writer */
  u32 iFirst = 0;                 /* First frame that may be overwritten */
  WalIndexHdr *pLive;             /* Pointer to shared header */
  int iApp;
  int bWal2 = isWalMode2(pWal);

  assert( pList );
  assert( pWal->writeLock );

  /* If this frame set completes a transaction, then nTruncate>0.  If
  ** nTruncate==0 then this frame set does not complete the transaction. */
  assert( (isCommit!=0)==(nTruncate!=0) );

  pLive = (WalIndexHdr*)walIndexHdr(pWal);
  if( memcmp(&pWal->hdr, (void *)pLive, sizeof(WalIndexHdr))!=0 ){
    /* if( isWalMode2(pWal)==0 ) */
    iFirst = walidxGetMxFrame(pLive, walidxGetFile(pLive))+1;
  }

  /* See if it is possible to write these frames into the start of the
  ** log file, instead of appending to it at pWal->hdr.mxFrame.
  */
  else if( SQLITE_OK!=(rc = walRestartLog(pWal)) ){
    return rc;
  }

  /* If this is the first frame written into the log, write the WAL
  ** header to the start of the WAL file. See comments at the top of
  ** this source file for a description of the WAL header format.
  */
  iApp = walidxGetFile(&pWal->hdr);
  iFrame = walidxGetMxFrame(&pWal->hdr, iApp);
  assert( iApp==0 || bWal2 );

#if defined(SQLITE_TEST) && defined(SQLITE_DEBUG)
  { int cnt; for(cnt=0, p=pList; p; p=p->pDirty, cnt++){}
    WALTRACE(("WAL%p: frame write begin. %d frames. iWal=%d. mxFrame=%d. %s\n",
              pWal, cnt, iApp, iFrame, isCommit ? "Commit" : "Spill"));
  }
#endif

  if( iFrame==0 ){
    u32 iCkpt = 0;
    u8 aWalHdr[WAL_HDRSIZE];      /* Buffer to assemble wal-header in */
    u32 aCksum[2];                /* Checksum for wal-header */

    sqlite3Put4byte(&aWalHdr[0], (WAL_MAGIC | SQLITE_BIGENDIAN));
    sqlite3Put4byte(&aWalHdr[4], pWal->hdr.iVersion);
    sqlite3Put4byte(&aWalHdr[8], szPage);
    if( bWal2 ){
      if( walidxGetMxFrame(&pWal->hdr, !iApp)>0 ){
        u8 aPrev[4];
        rc = sqlite3OsRead(pWal->apWalFd[!iApp], aPrev, 4, 12);
        if( rc!=SQLITE_OK ){
          return rc;
        }
        iCkpt = (sqlite3Get4byte(aPrev) + 1) & 0x0F;
      }
    }else{
      iCkpt = pWal->nCkpt;
    }
    sqlite3Put4byte(&aWalHdr[12], iCkpt);
    memcpy(&aWalHdr[16], pWal->hdr.aSalt, 8);
    walChecksumBytes(1, aWalHdr, WAL_HDRSIZE-2*4, 0, aCksum);
    sqlite3Put4byte(&aWalHdr[24], aCksum[0]);
    sqlite3Put4byte(&aWalHdr[28], aCksum[1]);

    pWal->szPage = szPage;
    pWal->hdr.bigEndCksum = SQLITE_BIGENDIAN;
    pWal->hdr.aFrameCksum[0] = aCksum[0];
    pWal->hdr.aFrameCksum[1] = aCksum[1];
    pWal->truncateOnCommit = 1;

    rc = sqlite3OsWrite(pWal->apWalFd[iApp], aWalHdr, sizeof(aWalHdr), 0);
    WALTRACE(("WAL%p: wal-header write %s\n", pWal, rc ? "failed" : "ok"));
    if( rc!=SQLITE_OK ){
      return rc;
    }

    /* Sync the header (unless SQLITE_IOCAP_SEQUENTIAL is true or unless
    ** all syncing is turned off by PRAGMA synchronous=OFF).  Otherwise
    ** an out-of-order write following a WAL restart could result in
    ** database corruption.  See the ticket:
    **
    **     https://sqlite.org/src/info/ff5be73dee
    */
    if( pWal->syncHeader ){
      rc = sqlite3OsSync(pWal->apWalFd[iApp], CKPT_SYNC_FLAGS(sync_flags));
      if( rc ) return rc;
    }
  }
  assert( (int)pWal->szPage==szPage );

  /* Setup information needed to write frames into the WAL */
  w.pWal = pWal;
  w.pFd = pWal->apWalFd[iApp];
  w.iSyncPoint = 0;
  w.syncFlags = sync_flags;
  w.szPage = szPage;
  iOffset = walFrameOffset(iFrame+1, szPage);
  szFrame = szPage + WAL_FRAME_HDRSIZE;

  /* Write all frames into the log file exactly once */
  for(p=pList; p; p=p->pDirty){
    int nDbSize;   /* 0 normally.  Positive == commit flag */

    /* Check if this page has already been written into the wal file by
    ** the current transaction. If so, overwrite the existing frame and
    ** set Wal.writeLock to WAL_WRITELOCK_RECKSUM - indicating that 
    ** checksums must be recomputed when the transaction is committed.  */
    if( iFirst && (p->pDirty || isCommit==0) ){
      u32 iWrite = 0;
      VVA_ONLY(rc =) walSearchWal(pWal, iApp, p->pgno, &iWrite);
      assert( rc==SQLITE_OK || iWrite==0 );
      if( iWrite && bWal2 ){
        walExternalDecode(iWrite, &iWrite);
      }
      if( iWrite>=iFirst ){
        i64 iOff = walFrameOffset(iWrite, szPage) + WAL_FRAME_HDRSIZE;
        void *pData;
        if( pWal->iReCksum==0 || iWrite<pWal->iReCksum ){
          pWal->iReCksum = iWrite;
        }
        pData = p->pData;
        rc = sqlite3OsWrite(pWal->apWalFd[iApp], pData, szPage, iOff);
        if( rc ) return rc;
        p->flags &= ~PGHDR_WAL_APPEND;
        continue;
      }
    }

    iFrame++;
    assert( iOffset==walFrameOffset(iFrame, szPage) );
    nDbSize = (isCommit && p->pDirty==0) ? nTruncate : 0;
    rc = walWriteOneFrame(&w, p, nDbSize, iOffset);
    if( rc ) return rc;
    pLast = p;
    iOffset += szFrame;
    p->flags |= PGHDR_WAL_APPEND;
  }

  /* Recalculate checksums within the wal file if required. */
  if( isCommit && pWal->iReCksum ){
    rc = walRewriteChecksums(pWal, iFrame);
    if( rc ) return rc;
  }

  /* If this is the end of a transaction, then we might need to pad
  ** the transaction and/or sync the WAL file.
  **
  ** Padding and syncing only occur if this set of frames complete a
  ** transaction and if PRAGMA synchronous=FULL.  If synchronous==NORMAL
  ** or synchronous==OFF, then no padding or syncing are needed.
  **
  ** If SQLITE_IOCAP_POWERSAFE_OVERWRITE is defined, then padding is not
  ** needed and only the sync is done.  If padding is needed, then the
  ** final frame is repeated (with its commit mark) until the next sector
  ** boundary is crossed.  Only the part of the WAL prior to the last
  ** sector boundary is synced; the part of the last frame that extends
  ** past the sector boundary is written after the sync.
  */
  if( isCommit && WAL_SYNC_FLAGS(sync_flags)!=0 ){
    int bSync = 1;
    if( pWal->padToSectorBoundary ){
      int sectorSize = sqlite3SectorSize(w.pFd);
      w.iSyncPoint = ((iOffset+sectorSize-1)/sectorSize)*sectorSize;
      bSync = (w.iSyncPoint==iOffset);
      testcase( bSync );
      while( iOffset<w.iSyncPoint ){
        rc = walWriteOneFrame(&w, pLast, nTruncate, iOffset);
        if( rc ) return rc;
        iOffset += szFrame;
        nExtra++;
        assert( pLast!=0 );
      }
    }
    if( bSync ){
      assert( rc==SQLITE_OK );
      rc = sqlite3OsSync(w.pFd, WAL_SYNC_FLAGS(sync_flags));
    }
  }

  /* If this frame set completes the first transaction in the WAL and
  ** if PRAGMA journal_size_limit is set, then truncate the WAL to the
  ** journal size limit, if possible.
  */
  if( isCommit && pWal->truncateOnCommit && pWal->mxWalSize>=0 ){
    i64 sz = pWal->mxWalSize;
    if( walFrameOffset(iFrame+nExtra+1, szPage)>pWal->mxWalSize ){
      sz = walFrameOffset(iFrame+nExtra+1, szPage);
    }
    walLimitSize(pWal, sz);
    pWal->truncateOnCommit = 0;
  }

  /* Append data to the wal-index. It is not necessary to lock the 
  ** wal-index to do this as the SQLITE_SHM_WRITE lock held on the wal-index
  ** guarantees that there are no other writers, and no data that may
  ** be in use by existing readers is being overwritten.
  */
  iFrame = walidxGetMxFrame(&pWal->hdr, iApp);
  for(p=pList; p && rc==SQLITE_OK; p=p->pDirty){
    if( (p->flags & PGHDR_WAL_APPEND)==0 ) continue;
    iFrame++;
    rc = walIndexAppend(pWal, iApp, iFrame, p->pgno);
  }
  assert( pLast!=0 || nExtra==0 );
  while( rc==SQLITE_OK && nExtra>0 ){
    iFrame++;
    nExtra--;
    rc = walIndexAppend(pWal, iApp, iFrame, pLast->pgno);
  }

  if( rc==SQLITE_OK ){
    /* Update the private copy of the header. */
    pWal->hdr.szPage = (u16)((szPage&0xff00) | (szPage>>16));
    testcase( szPage<=32768 );
    testcase( szPage>=65536 );
    walidxSetMxFrame(&pWal->hdr, iApp, iFrame);
    if( isCommit ){
      pWal->hdr.iChange++;
      pWal->hdr.nPage = nTruncate;
    }
    /* If this is a commit, update the wal-index header too. */
    if( isCommit ){
      walIndexWriteHdr(pWal);
      if( bWal2 ){
        int iOther = !walidxGetFile(&pWal->hdr);
        if( walidxGetMxFrame(&pWal->hdr, iOther) 
            && !walCkptInfo(pWal)->nBackfill 
        ){
          pWal->iCallback = walidxGetMxFrame(&pWal->hdr, 0);
          pWal->iCallback += walidxGetMxFrame(&pWal->hdr, 1);
        }
      }else{
        pWal->iCallback = iFrame;
      }
    }
  }

  WALTRACE(("WAL%p: frame write %s\n", pWal, rc ? "failed" : "ok"));
  return rc;
}

/* 
** This routine is called to implement sqlite3_wal_checkpoint() and
** related interfaces.
**
** Obtain a CHECKPOINT lock and then backfill as much information as
** we can from WAL into the database.
**
** If parameter xBusy is not NULL, it is a pointer to a busy-handler
** callback. In this case this function runs a blocking checkpoint.
*/
int sqlite3WalCheckpoint(
  Wal *pWal,                      /* Wal connection */
  sqlite3 *db,                    /* Check this handle's interrupt flag */
  int eMode,                      /* PASSIVE, FULL, RESTART, or TRUNCATE */
  int (*xBusy)(void*),            /* Function to call when busy */
  void *pBusyArg,                 /* Context argument for xBusyHandler */
  int sync_flags,                 /* Flags to sync db file with (or 0) */
  int nBuf,                       /* Size of temporary buffer */
  u8 *zBuf,                       /* Temporary buffer to use */
  int *pnLog,                     /* OUT: Number of frames in WAL */
  int *pnCkpt                     /* OUT: Number of backfilled frames in WAL */
){
  int rc;                         /* Return code */
  int isChanged = 0;              /* True if a new wal-index header is loaded */
  int eMode2 = eMode;             /* Mode to pass to walCheckpoint() */
  int (*xBusy2)(void*) = xBusy;   /* Busy handler for eMode2 */

  assert( pWal->ckptLock==0 );
  assert( pWal->writeLock==0 );

  /* EVIDENCE-OF: R-62920-47450 The busy-handler callback is never invoked
  ** in the SQLITE_CHECKPOINT_PASSIVE mode. */
  assert( eMode!=SQLITE_CHECKPOINT_PASSIVE || xBusy==0 );

  if( pWal->readOnly ) return SQLITE_READONLY;
  WALTRACE(("WAL%p: checkpoint begins\n", pWal));

  /* Enable blocking locks, if possible. If blocking locks are successfully
  ** enabled, set xBusy2=0 so that the busy-handler is never invoked. */
  sqlite3WalDb(pWal, db);
  (void)walEnableBlocking(pWal);

  /* IMPLEMENTATION-OF: R-62028-47212 All calls obtain an exclusive 
  ** "checkpoint" lock on the database file.
  ** EVIDENCE-OF: R-10421-19736 If any other process is running a
  ** checkpoint operation at the same time, the lock cannot be obtained and
  ** SQLITE_BUSY is returned.
  ** EVIDENCE-OF: R-53820-33897 Even if there is a busy-handler configured,
  ** it will not be invoked in this case.
  */
  rc = walLockExclusive(pWal, WAL_CKPT_LOCK, 1);
  testcase( rc==SQLITE_BUSY );
  testcase( rc!=SQLITE_OK && xBusy2!=0 );
  if( rc==SQLITE_OK ){
    pWal->ckptLock = 1;

    /* IMPLEMENTATION-OF: R-59782-36818 The SQLITE_CHECKPOINT_FULL, RESTART and
    ** TRUNCATE modes also obtain the exclusive "writer" lock on the database
    ** file.
    **
    ** EVIDENCE-OF: R-60642-04082 If the writer lock cannot be obtained
    ** immediately, and a busy-handler is configured, it is invoked and the
    ** writer lock retried until either the busy-handler returns 0 or the
    ** lock is successfully obtained.
    */
    if( eMode!=SQLITE_CHECKPOINT_PASSIVE ){
      rc = walBusyLock(pWal, xBusy2, pBusyArg, WAL_WRITE_LOCK, 1);
      if( rc==SQLITE_OK ){
        pWal->writeLock = 1;
      }else if( rc==SQLITE_BUSY ){
        eMode2 = SQLITE_CHECKPOINT_PASSIVE;
        xBusy2 = 0;
        rc = SQLITE_OK;
      }
    }
  }


  /* Read the wal-index header. */
  if( rc==SQLITE_OK ){
    walDisableBlocking(pWal);
    rc = walIndexReadHdr(pWal, &isChanged);
    (void)walEnableBlocking(pWal);
    if( isChanged && pWal->pDbFd->pMethods->iVersion>=3 ){
      sqlite3OsUnfetch(pWal->pDbFd, 0, 0);
    }
  }

  /* Copy data from the log to the database file. */
  if( rc==SQLITE_OK ){
    int iCkpt = walidxGetFile(&pWal->hdr);

    if( (walPagesize(pWal)!=nBuf) 
     && ((pWal->hdr.mxFrame2 & 0x7FFFFFFF) || pWal->hdr.mxFrame)
    ){
      rc = SQLITE_CORRUPT_BKPT;
    }else{
      rc = walCheckpoint(pWal, db, eMode2, xBusy2, pBusyArg, sync_flags, zBuf);
    }

    /* If no error occurred, set the output variables. */
    if( rc==SQLITE_OK || rc==SQLITE_BUSY ){
      if( pnLog ){
        *pnLog = walidxGetMxFrame(&pWal->hdr,0)+walidxGetMxFrame(&pWal->hdr,1);
      }
      if( pnCkpt ){
        if( isWalMode2(pWal) ){
          if( (int)(walCkptInfo(pWal)->nBackfill) ){
            *pnCkpt = walidxGetMxFrame(&pWal->hdr, iCkpt);
          }else{
            *pnCkpt = 0;
          }
        }else{
          *pnCkpt = walCkptInfo(pWal)->nBackfill;
        }
      }
    }
  }

  if( isChanged ){
    /* If a new wal-index header was loaded before the checkpoint was 
    ** performed, then the pager-cache associated with pWal is now
    ** out of date. So zero the cached wal-index header to ensure that
    ** next time the pager opens a snapshot on this database it knows that
    ** the cache needs to be reset.
    */
    memset(&pWal->hdr, 0, sizeof(WalIndexHdr));
  }

  walDisableBlocking(pWal);
  sqlite3WalDb(pWal, 0);

  /* Release the locks. */
  sqlite3WalEndWriteTransaction(pWal);
  if( pWal->ckptLock ){
    walUnlockExclusive(pWal, WAL_CKPT_LOCK, 1);
    pWal->ckptLock = 0;
  }
  WALTRACE(("WAL%p: checkpoint %s\n", pWal, rc ? "failed" : "ok"));
#ifdef SQLITE_ENABLE_SETLK_TIMEOUT
  if( rc==SQLITE_BUSY_TIMEOUT ) rc = SQLITE_BUSY;
#endif
  return (rc==SQLITE_OK && eMode!=eMode2 ? SQLITE_BUSY : rc);
}

/* Return the value to pass to a sqlite3_wal_hook callback, the
** number of frames in the WAL at the point of the last commit since
** sqlite3WalCallback() was called.  If no commits have occurred since
** the last call, then return 0.
*/
int sqlite3WalCallback(Wal *pWal){
  u32 ret = 0;
  if( pWal ){
    ret = pWal->iCallback;
    pWal->iCallback = 0;
  }
  return (int)ret;
}

/*
** This function is called to change the WAL subsystem into or out
** of locking_mode=EXCLUSIVE.
**
** If op is zero, then attempt to change from locking_mode=EXCLUSIVE
** into locking_mode=NORMAL.  This means that we must acquire a lock
** on the pWal->readLock byte.  If the WAL is already in locking_mode=NORMAL
** or if the acquisition of the lock fails, then return 0.  If the
** transition out of exclusive-mode is successful, return 1.  This
** operation must occur while the pager is still holding the exclusive
** lock on the main database file.
**
** If op is one, then change from locking_mode=NORMAL into 
** locking_mode=EXCLUSIVE.  This means that the pWal->readLock must
** be released.  Return 1 if the transition is made and 0 if the
** WAL is already in exclusive-locking mode - meaning that this
** routine is a no-op.  The pager must already hold the exclusive lock
** on the main database file before invoking this operation.
**
** If op is negative, then do a dry-run of the op==1 case but do
** not actually change anything. The pager uses this to see if it
** should acquire the database exclusive lock prior to invoking
** the op==1 case.
*/
int sqlite3WalExclusiveMode(Wal *pWal, int op){
  int rc;

  assert( pWal->writeLock==0 );
  assert( pWal->exclusiveMode!=WAL_HEAPMEMORY_MODE || op==-1 );

  /* pWal->readLock is usually set, but might be -1 if there was a 
  ** prior error while attempting to acquire are read-lock. This cannot 
  ** happen if the connection is actually in exclusive mode (as no xShmLock
  ** locks are taken in this case). Nor should the pager attempt to
  ** upgrade to exclusive-mode following such an error.
  */
  assert( pWal->readLock!=WAL_LOCK_NONE || pWal->lockError );
  assert( pWal->readLock!=WAL_LOCK_NONE || (op<=0 && pWal->exclusiveMode==0) );

  if( op==0 ){
    if( pWal->exclusiveMode ){
      pWal->exclusiveMode = WAL_NORMAL_MODE;
      rc = walLockShared(pWal, WAL_READ_LOCK(pWal->readLock));
      if( rc!=SQLITE_OK ){
        pWal->exclusiveMode = WAL_EXCLUSIVE_MODE;
      }
      rc = pWal->exclusiveMode==WAL_NORMAL_MODE;
    }else{
      /* Already in locking_mode=NORMAL */
      rc = 0;
    }
  }else if( op>0 ){
    assert( pWal->exclusiveMode==WAL_NORMAL_MODE );
    assert( pWal->readLock>=0 );
    walUnlockShared(pWal, WAL_READ_LOCK(pWal->readLock));
    pWal->exclusiveMode = WAL_EXCLUSIVE_MODE;
    rc = 1;
  }else{
    rc = pWal->exclusiveMode==WAL_NORMAL_MODE;
  }
  return rc;
}

/* 
** Return true if the argument is non-NULL and the WAL module is using
** heap-memory for the wal-index. Otherwise, if the argument is NULL or the
** WAL module is using shared-memory, return false. 
*/
int sqlite3WalHeapMemory(Wal *pWal){
  return (pWal && pWal->exclusiveMode==WAL_HEAPMEMORY_MODE );
}

#ifdef SQLITE_ENABLE_SNAPSHOT
/* Create a snapshot object.  The content of a snapshot is opaque to
** every other subsystem, so the WAL module can put whatever it needs
** in the object.
*/
int sqlite3WalSnapshotGet(Wal *pWal, sqlite3_snapshot **ppSnapshot){
  int rc = SQLITE_OK;
  WalIndexHdr *pRet;
  static const u32 aZero[4] = { 0, 0, 0, 0 };

  /* Snapshots may not be used with wal2 mode databases. */
  if( isWalMode2(pWal) ) return SQLITE_ERROR;

  assert( pWal->readLock>=0 && pWal->writeLock==0 );

  if( memcmp(&pWal->hdr.aFrameCksum[0],aZero,8)==0 ){
    *ppSnapshot = 0;
    return SQLITE_ERROR;
  }
  pRet = (WalIndexHdr*)sqlite3_malloc(sizeof(WalIndexHdr));
  if( pRet==0 ){
    rc = SQLITE_NOMEM_BKPT;
  }else{
    memcpy(pRet, &pWal->hdr, sizeof(WalIndexHdr));
    *ppSnapshot = (sqlite3_snapshot*)pRet;
  }

  return rc;
}

/* Try to open on pSnapshot when the next read-transaction starts
*/
void sqlite3WalSnapshotOpen(
  Wal *pWal, 
  sqlite3_snapshot *pSnapshot
){
  pWal->pSnapshot = (WalIndexHdr*)pSnapshot;
}

/* 
** Return a +ve value if snapshot p1 is newer than p2. A -ve value if
** p1 is older than p2 and zero if p1 and p2 are the same snapshot.
*/
int sqlite3_snapshot_cmp(sqlite3_snapshot *p1, sqlite3_snapshot *p2){
  WalIndexHdr *pHdr1 = (WalIndexHdr*)p1;
  WalIndexHdr *pHdr2 = (WalIndexHdr*)p2;

  /* aSalt[0] is a copy of the value stored in the wal file header. It
  ** is incremented each time the wal file is restarted.  */
  if( pHdr1->aSalt[0]<pHdr2->aSalt[0] ) return -1;
  if( pHdr1->aSalt[0]>pHdr2->aSalt[0] ) return +1;
  if( pHdr1->mxFrame<pHdr2->mxFrame ) return -1;
  if( pHdr1->mxFrame>pHdr2->mxFrame ) return +1;
  return 0;
}

/*
** The caller currently has a read transaction open on the database.
** This function takes a SHARED lock on the CHECKPOINTER slot and then
** checks if the snapshot passed as the second argument is still 
** available. If so, SQLITE_OK is returned.
**
** If the snapshot is not available, SQLITE_ERROR is returned. Or, if
** the CHECKPOINTER lock cannot be obtained, SQLITE_BUSY. If any error
** occurs (any value other than SQLITE_OK is returned), the CHECKPOINTER
** lock is released before returning.
*/
int sqlite3WalSnapshotCheck(Wal *pWal, sqlite3_snapshot *pSnapshot){
  int rc;

  /* Snapshots may not be used with wal2 mode databases. */
  if( isWalMode2(pWal) ) return SQLITE_ERROR;

  rc = walLockShared(pWal, WAL_CKPT_LOCK);
  if( rc==SQLITE_OK ){
    WalIndexHdr *pNew = (WalIndexHdr*)pSnapshot;
    if( memcmp(pNew->aSalt, pWal->hdr.aSalt, sizeof(pWal->hdr.aSalt))
     || pNew->mxFrame<walCkptInfo(pWal)->nBackfillAttempted
    ){
      rc = SQLITE_ERROR_SNAPSHOT;
      walUnlockShared(pWal, WAL_CKPT_LOCK);
    }
  }
  return rc;
}

/*
** Release a lock obtained by an earlier successful call to
** sqlite3WalSnapshotCheck().
*/
void sqlite3WalSnapshotUnlock(Wal *pWal){
  assert( pWal );
  walUnlockShared(pWal, WAL_CKPT_LOCK);
}


#endif /* SQLITE_ENABLE_SNAPSHOT */

#ifdef SQLITE_ENABLE_ZIPVFS
/*
** If the argument is not NULL, it points to a Wal object that holds a
** read-lock. This function returns the database page-size if it is known,
** or zero if it is not (or if pWal is NULL).
*/
int sqlite3WalFramesize(Wal *pWal){
  assert( pWal==0 || pWal->readLock>=0 );
  return (pWal ? pWal->szPage : 0);
}
#endif

/* Return the sqlite3_file object for the WAL file
*/
sqlite3_file *sqlite3WalFile(Wal *pWal){
  return pWal->apWalFd[0];
}

/* 
** Return the journal mode used by this Wal object.
*/
int sqlite3WalJournalMode(Wal *pWal){
  assert( pWal );
  return (isWalMode2(pWal) ? PAGER_JOURNALMODE_WAL2 : PAGER_JOURNALMODE_WAL);
}

#endif /* #ifndef SQLITE_OMIT_WAL */<|MERGE_RESOLUTION|>--- conflicted
+++ resolved
@@ -1482,15 +1482,17 @@
   if( rc==SQLITE_OK ){
     if( nSize>WAL_HDRSIZE ){
       u8 aBuf[WAL_HDRSIZE];         /* Buffer to load WAL header into */
+      u32 *aPrivate = 0;            /* Heap copy of *-shm pg being populated */
       u8 *aFrame = 0;               /* Malloc'd buffer to load entire frame */
       int szFrame;                  /* Number of bytes in buffer aFrame[] */
       u8 *aData;                    /* Pointer to data part of aFrame buffer */
-      int iFrame;                   /* Index of last frame read */
-      i64 iOffset;                  /* Next offset to read from log file */
       int szPage;                   /* Page size according to the log */
       u32 magic;                    /* Magic value read from WAL header */
       u32 version;                  /* Magic value read from WAL header */
       int isValid;                  /* True if this frame is valid */
+      int iPg;                      /* Current 32KB wal-index page */
+      int iLastFrame;               /* Last frame in wal, based on size alone */
+      int iLastPg;                  /* Last shm page used by this wal */
   
       /* Read in the WAL header. */
       rc = sqlite3OsRead(pWalFd, aBuf, WAL_HDRSIZE, 0);
@@ -1538,37 +1540,71 @@
   
       /* Malloc a buffer to read frames into. */
       szFrame = szPage + WAL_FRAME_HDRSIZE;
-      aFrame = (u8 *)sqlite3_malloc64(szFrame);
+      aFrame = (u8 *)sqlite3_malloc64(szFrame + WALINDEX_PGSZ);
       if( !aFrame ){
         return SQLITE_NOMEM_BKPT;
       }
       aData = &aFrame[WAL_FRAME_HDRSIZE];
+      aPrivate = (u32*)&aData[szPage];
   
       /* Read all frames from the log file. */
-      iFrame = 0;
-      for(iOffset=WAL_HDRSIZE; (iOffset+szFrame)<=nSize; iOffset+=szFrame){
-        u32 pgno;                   /* Database page number for frame */
-        u32 nTruncate;              /* dbsize field from frame header */
+      iLastFrame = (nSize - WAL_HDRSIZE) / szFrame;
+      if( version==WAL_VERSION2 ){
+        iLastPg = walFramePage2(iWal, iLastFrame);
+      }else{
+        iLastPg = walFramePage(iLastFrame);
+      }
+      for(iPg=iWal; iPg<=iLastPg; iPg+=(version==WAL_VERSION2 ? 2 : 1)){
+        u32 *aShare;
+        int iFrame;                 /* Index of last frame read */
+        int iLast;
+        int iFirst;
+        int nHdr, nHdr32;
+
+        rc = walIndexPage(pWal, iPg, (volatile u32**)&aShare);
+        if( rc ) break;
+        pWal->apWiData[iPg] = aPrivate;
+
+        if( iWal ){
+          assert( version==WAL_VERSION2 );
+          iFirst = 1 + (iPg/2)*HASHTABLE_NPAGE;
+          iLast = iFirst + HASHTABLE_NPAGE - 1;
+        }else{
+          int i2 = (version==WAL_VERSION2) ? (iPg/2) : iPg;
+          iLast = HASHTABLE_NPAGE_ONE+i2*HASHTABLE_NPAGE;
+          iFirst = 1 + (i2==0?0:HASHTABLE_NPAGE_ONE+(i2-1)*HASHTABLE_NPAGE);
+        }
+        iLast = MIN(iLast, iLastFrame);
+
+        for(iFrame=iFirst; iFrame<=iLast; iFrame++){
+          i64 iOffset = walFrameOffset(iFrame, szPage);
+          u32 pgno;                 /* Database page number for frame */
+          u32 nTruncate;            /* dbsize field from frame header */
+
+          /* Read and decode the next log frame. */
+          rc = sqlite3OsRead(pWalFd, aFrame, szFrame, iOffset);
+          if( rc!=SQLITE_OK ) break;
+          isValid = walDecodeFrame(pWal, &pgno, &nTruncate, aData, aFrame);
+          if( !isValid ) break;
+          rc = walIndexAppend(pWal, iWal, iFrame, pgno);
+          if( NEVER(rc!=SQLITE_OK) ) break;
   
-        /* Read and decode the next log frame. */
-        iFrame++;
-        rc = sqlite3OsRead(pWalFd, aFrame, szFrame, iOffset);
-        if( rc!=SQLITE_OK ) break;
-        isValid = walDecodeFrame(pWal, &pgno, &nTruncate, aData, aFrame);
-        if( !isValid ) break;
-        rc = walIndexAppend(pWal, iWal, iFrame, pgno);
-        if( rc!=SQLITE_OK ) break;
-  
-        /* If nTruncate is non-zero, this is a commit record. */
-        if( nTruncate ){
-          pWal->hdr.mxFrame = iFrame;
-          pWal->hdr.nPage = nTruncate;
-          pWal->hdr.szPage = (u16)((szPage&0xff00) | (szPage>>16));
-          testcase( szPage<=32768 );
-          testcase( szPage>=65536 );
-          aFrameCksum[0] = pWal->hdr.aFrameCksum[0];
-          aFrameCksum[1] = pWal->hdr.aFrameCksum[1];
+          /* If nTruncate is non-zero, this is a commit record. */
+          if( nTruncate ){
+            pWal->hdr.mxFrame = iFrame;
+            pWal->hdr.nPage = nTruncate;
+            pWal->hdr.szPage = (u16)((szPage&0xff00) | (szPage>>16));
+            testcase( szPage<=32768 );
+            testcase( szPage>=65536 );
+            aFrameCksum[0] = pWal->hdr.aFrameCksum[0];
+            aFrameCksum[1] = pWal->hdr.aFrameCksum[1];
+          }
         }
+        pWal->apWiData[iPg] = aShare;
+        nHdr = (iPg==0 ? WALINDEX_HDR_SIZE : 0);
+        nHdr32 = nHdr / sizeof(u32);
+        memcpy(&aShare[nHdr32], &aPrivate[nHdr32], WALINDEX_PGSZ-nHdr);
+        if( iFrame<=iLast ) break;
       }
   
       sqlite3_free(aFrame);
@@ -1643,7 +1679,6 @@
 
   WALTRACE(("WAL%p: recovery begin...\n", pWal));
 
-<<<<<<< HEAD
   /* Recover the *-wal file. If a valid version-1 header is recovered
   ** from it, do not open the *-wal2 file. Even if it exists.
   **
@@ -1726,159 +1761,33 @@
       pWal->hdr.iVersion = WAL_VERSION2;
     }else{
       pWal->hdr.iVersion = WAL_VERSION1;
-=======
-  memset(&pWal->hdr, 0, sizeof(WalIndexHdr));
-
-  rc = sqlite3OsFileSize(pWal->pWalFd, &nSize);
-  if( rc!=SQLITE_OK ){
-    goto recovery_error;
-  }
-
-  if( nSize>WAL_HDRSIZE ){
-    u8 aBuf[WAL_HDRSIZE];         /* Buffer to load WAL header into */
-    u32 *aPrivate = 0;            /* Heap copy of *-shm hash being populated */
-    u8 *aFrame = 0;               /* Malloc'd buffer to load entire frame */
-    int szFrame;                  /* Number of bytes in buffer aFrame[] */
-    u8 *aData;                    /* Pointer to data part of aFrame buffer */
-    int szPage;                   /* Page size according to the log */
-    u32 magic;                    /* Magic value read from WAL header */
-    u32 version;                  /* Magic value read from WAL header */
-    int isValid;                  /* True if this frame is valid */
-    u32 iPg;                      /* Current 32KB wal-index page */
-    u32 iLastFrame;               /* Last frame in wal, based on nSize alone */
-
-    /* Read in the WAL header. */
-    rc = sqlite3OsRead(pWal->pWalFd, aBuf, WAL_HDRSIZE, 0);
-    if( rc!=SQLITE_OK ){
-      goto recovery_error;
-    }
-
-    /* If the database page size is not a power of two, or is greater than
-    ** SQLITE_MAX_PAGE_SIZE, conclude that the WAL file contains no valid 
-    ** data. Similarly, if the 'magic' value is invalid, ignore the whole
-    ** WAL file.
+    }
+
+    walIndexWriteHdr(pWal);
+
+    /* Reset the checkpoint-header. This is safe because this thread is 
+    ** currently holding locks that exclude all other writers and 
+    ** checkpointers. Then set the values of read-mark slots 1 through N.
     */
-    magic = sqlite3Get4byte(&aBuf[0]);
-    szPage = sqlite3Get4byte(&aBuf[8]);
-    if( (magic&0xFFFFFFFE)!=WAL_MAGIC 
-     || szPage&(szPage-1) 
-     || szPage>SQLITE_MAX_PAGE_SIZE 
-     || szPage<512 
-    ){
-      goto finished;
-    }
-    pWal->hdr.bigEndCksum = (u8)(magic&0x00000001);
-    pWal->szPage = szPage;
-    pWal->nCkpt = sqlite3Get4byte(&aBuf[12]);
-    memcpy(&pWal->hdr.aSalt, &aBuf[16], 8);
-
-    /* Verify that the WAL header checksum is correct */
-    walChecksumBytes(pWal->hdr.bigEndCksum==SQLITE_BIGENDIAN, 
-        aBuf, WAL_HDRSIZE-2*4, 0, pWal->hdr.aFrameCksum
-    );
-    if( pWal->hdr.aFrameCksum[0]!=sqlite3Get4byte(&aBuf[24])
-     || pWal->hdr.aFrameCksum[1]!=sqlite3Get4byte(&aBuf[28])
-    ){
-      goto finished;
-    }
-
-    /* Verify that the version number on the WAL format is one that
-    ** are able to understand */
-    version = sqlite3Get4byte(&aBuf[4]);
-    if( version!=WAL_MAX_VERSION ){
-      rc = SQLITE_CANTOPEN_BKPT;
-      goto finished;
-    }
-
-    /* Malloc a buffer to read frames into. */
-    szFrame = szPage + WAL_FRAME_HDRSIZE;
-    aFrame = (u8 *)sqlite3_malloc64(szFrame + WALINDEX_PGSZ);
-    if( !aFrame ){
-      rc = SQLITE_NOMEM_BKPT;
-      goto recovery_error;
-    }
-    aData = &aFrame[WAL_FRAME_HDRSIZE];
-    aPrivate = (u32*)&aData[szPage];
-
-    /* Read all frames from the log file. */
-    iLastFrame = (nSize - WAL_HDRSIZE) / szFrame;
-    for(iPg=0; iPg<=(u32)walFramePage(iLastFrame); iPg++){
-      u32 *aShare;
-      u32 iFrame;                 /* Index of last frame read */
-      u32 iLast = MIN(iLastFrame, HASHTABLE_NPAGE_ONE+iPg*HASHTABLE_NPAGE);
-      u32 iFirst = 1 + (iPg==0?0:HASHTABLE_NPAGE_ONE+(iPg-1)*HASHTABLE_NPAGE);
-      u32 nHdr, nHdr32;
-      rc = walIndexPage(pWal, iPg, (volatile u32**)&aShare);
-      if( rc ) break;
-      pWal->apWiData[iPg] = aPrivate;
-      
-      for(iFrame=iFirst; iFrame<=iLast; iFrame++){
-        i64 iOffset = walFrameOffset(iFrame, szPage);
-        u32 pgno;                 /* Database page number for frame */
-        u32 nTruncate;            /* dbsize field from frame header */
-
-        /* Read and decode the next log frame. */
-        rc = sqlite3OsRead(pWal->pWalFd, aFrame, szFrame, iOffset);
-        if( rc!=SQLITE_OK ) break;
-        isValid = walDecodeFrame(pWal, &pgno, &nTruncate, aData, aFrame);
-        if( !isValid ) break;
-        rc = walIndexAppend(pWal, iFrame, pgno);
-        if( NEVER(rc!=SQLITE_OK) ) break;
-
-        /* If nTruncate is non-zero, this is a commit record. */
-        if( nTruncate ){
-          pWal->hdr.mxFrame = iFrame;
-          pWal->hdr.nPage = nTruncate;
-          pWal->hdr.szPage = (u16)((szPage&0xff00) | (szPage>>16));
-          testcase( szPage<=32768 );
-          testcase( szPage>=65536 );
-          aFrameCksum[0] = pWal->hdr.aFrameCksum[0];
-          aFrameCksum[1] = pWal->hdr.aFrameCksum[1];
-        }
-      }
-      pWal->apWiData[iPg] = aShare;
-      nHdr = (iPg==0 ? WALINDEX_HDR_SIZE : 0);
-      nHdr32 = nHdr / sizeof(u32);
-      memcpy(&aShare[nHdr32], &aPrivate[nHdr32], WALINDEX_PGSZ-nHdr);
-      if( iFrame<=iLast ) break;
->>>>>>> 013e7bb7
-    }
-
-    walIndexWriteHdr(pWal);
-
-    /* Reset the checkpoint-header. This is safe because this thread is 
-<<<<<<< HEAD
-    ** currently holding locks that exclude all other readers, writers and
-    ** checkpointers.  */
     pInfo = walCkptInfo(pWal);
     memset((void*)pInfo, 0, sizeof(WalCkptInfo));
     if( 0==isWalMode2(pWal) ){
       int i;
       pInfo->nBackfillAttempted = pWal->hdr.mxFrame;
       pInfo->aReadMark[0] = 0;
-      for(i=1; i<WAL_NREADER; i++) pInfo->aReadMark[i] = READMARK_NOT_USED;
-      if( pWal->hdr.mxFrame ) pInfo->aReadMark[1] = pWal->hdr.mxFrame;
-=======
-    ** currently holding locks that exclude all other writers and 
-    ** checkpointers. Then set the values of read-mark slots 1 through N.
-    */
-    pInfo = walCkptInfo(pWal);
-    pInfo->nBackfill = 0;
-    pInfo->nBackfillAttempted = pWal->hdr.mxFrame;
-    pInfo->aReadMark[0] = 0;
-    for(i=1; i<WAL_NREADER; i++){
-      rc = walLockExclusive(pWal, WAL_READ_LOCK(i), 1);
-      if( rc==SQLITE_OK ){
-        if( i==1 && pWal->hdr.mxFrame ){
-          pInfo->aReadMark[i] = pWal->hdr.mxFrame;
-        }else{
-          pInfo->aReadMark[i] = READMARK_NOT_USED;
+      for(i=1; i<WAL_NREADER; i++){
+        rc = walLockExclusive(pWal, WAL_READ_LOCK(i), 1);
+        if( rc==SQLITE_OK ){
+          if( i==1 && pWal->hdr.mxFrame ){
+            pInfo->aReadMark[i] = pWal->hdr.mxFrame;
+          }else{
+            pInfo->aReadMark[i] = READMARK_NOT_USED;
+          }
+          walUnlockExclusive(pWal, WAL_READ_LOCK(i), 1);
+        }else if( rc!=SQLITE_BUSY ){
+          break;
         }
-        walUnlockExclusive(pWal, WAL_READ_LOCK(i), 1);
-      }else if( rc!=SQLITE_BUSY ){
-        goto recovery_error;
-      }
->>>>>>> 013e7bb7
+      }
     }
 
     /* If more than one frame was recovered from the log file, report an
