--- conflicted
+++ resolved
@@ -49,11 +49,8 @@
     encryption_config: Option<EncryptionConfig>,
     block_writes: Arc<AtomicBool>,
     resolve_attach_path: ResolveNamespacePathFn,
-<<<<<<< HEAD
     lock_manager: Arc<std::sync::Mutex<LockManager>>,
-=======
     make_wal_manager: Arc<dyn Fn() -> InnerWalManager + Sync + Send + 'static>,
->>>>>>> 473bed64
 }
 
 impl<W> MakeLibSqlConn<W>
@@ -74,11 +71,8 @@
         encryption_config: Option<EncryptionConfig>,
         block_writes: Arc<AtomicBool>,
         resolve_attach_path: ResolveNamespacePathFn,
-<<<<<<< HEAD
+        make_wal_manager: Arc<dyn Fn() -> InnerWalManager + Sync + Send + 'static>,
         lock_manager: Arc<std::sync::Mutex<LockManager>>,
-=======
-        make_wal_manager: Arc<dyn Fn() -> InnerWalManager + Sync + Send + 'static>,
->>>>>>> 473bed64
     ) -> Result<Self> {
         let txn_timeout = config_store.get().txn_timeout.unwrap_or(TXN_TIMEOUT);
 
@@ -97,11 +91,8 @@
             block_writes,
             resolve_attach_path,
             connection_manager: ConnectionManager::new(txn_timeout),
-<<<<<<< HEAD
             lock_manager,
-=======
             make_wal_manager,
->>>>>>> 473bed64
         };
 
         let db = this.try_create_db().await?;
@@ -157,11 +148,8 @@
             self.block_writes.clone(),
             self.resolve_attach_path.clone(),
             self.connection_manager.clone(),
-<<<<<<< HEAD
             self.lock_manager.clone(),
-=======
             self.make_wal_manager.clone(),
->>>>>>> 473bed64
         )
         .await
     }
@@ -335,28 +323,16 @@
         block_writes: Arc<AtomicBool>,
         resolve_attach_path: ResolveNamespacePathFn,
         connection_manager: ConnectionManager,
-<<<<<<< HEAD
         lock_manager: Arc<std::sync::Mutex<LockManager>>,
-=======
         make_wal: Arc<dyn Fn() -> InnerWalManager + Sync + Send + 'static>,
->>>>>>> 473bed64
     ) -> crate::Result<Self> {
         let (conn, id) = tokio::task::spawn_blocking({
             let connection_manager = connection_manager.clone();
             move || -> crate::Result<_> {
                 let manager = ManagedConnectionWalWrapper::new(connection_manager);
                 let id = manager.id();
-<<<<<<< HEAD
-
-                // // connect to external storage server
-                // // export LIBSQL_STORAGE_SERVER_ADDR=http://libsql-storage-server.internal:5002
-                let address = std::env::var("LIBSQL_STORAGE_SERVER_ADDR")
-                    .unwrap_or("http://127.0.0.1:5002".to_string());
-                let durable_wal = DurableWalManager::new(lock_manager, address);
-                let wal = durable_wal.wrap(manager).wrap(wal_wrapper);
-=======
+
                 let wal = make_wal().wrap(manager).wrap(wal_wrapper);
->>>>>>> 473bed64
 
                 let conn = Connection::new(
                     path.as_ref(),
