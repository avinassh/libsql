--- conflicted
+++ resolved
@@ -78,11 +78,8 @@
             encryption_config.clone(),
             Arc::new(AtomicBool::new(false)), // this is always false for write proxy
             resolve_attach_path,
-<<<<<<< HEAD
+            make_wal_manager,
             Arc::new(std::sync::Mutex::new(LockManager::new())),
-=======
-            make_wal_manager,
->>>>>>> 473bed64
         )
         .await?;
 
