mod fork;
pub mod meta_store;
mod name;
pub mod replication_wal;
mod schema_lock;
mod store;

use std::path::{Path, PathBuf};
use std::sync::atomic::{AtomicBool, Ordering};
use std::sync::{Arc, Weak};

use anyhow::{Context as _, Error};
use bottomless::replicator::Options;
use bytes::Bytes;
use chrono::NaiveDateTime;
use enclose::enclose;
use futures_core::{Future, Stream};
use hyper::Uri;
use libsql_replication::rpc::replication::replication_log_client::ReplicationLogClient;
use libsql_sys::wal::wrapper::WrapWal;
use libsql_sys::wal::{Sqlite3Wal, Sqlite3WalManager, WalManager};
use libsql_sys::EncryptionConfig;
use parking_lot::Mutex;
use rusqlite::ErrorCode;
use tokio::io::AsyncBufReadExt;
use tokio::sync::{watch, Semaphore};
use tokio::task::JoinSet;
use tokio::time::Duration;
use tokio_util::io::StreamReader;
use tonic::transport::Channel;
use uuid::Uuid;

use crate::auth::parse_jwt_key;
use crate::connection::config::DatabaseConfig;
use crate::connection::libsql::{open_conn, MakeLibSqlConn};
use crate::connection::write_proxy::MakeWriteProxyConn;
use crate::connection::Connection;
use crate::connection::MakeConnection;
use crate::database::{
    Database, DatabaseKind, PrimaryConnectionMaker, PrimaryDatabase, ReplicaDatabase,
    SchemaDatabase,
};
use crate::error::LoadDumpError;
use crate::replication::script_backup_manager::ScriptBackupManager;
use crate::replication::{FrameNo, ReplicationLogger};
use crate::schema::{has_pending_migration_task, setup_migration_table, SchedulerHandle};
use crate::stats::Stats;
use crate::{
    run_periodic_checkpoint, StatsSender, BLOCKING_RT, DB_CREATE_TIMEOUT, DEFAULT_AUTO_CHECKPOINT,
};

pub use fork::ForkError;
use libsql_storage::LockManager;

use self::fork::{ForkTask, PointInTimeRestore};
use self::meta_store::MetaStoreHandle;
pub use self::name::NamespaceName;
use self::replication_wal::{make_replication_wal_wrapper, ReplicationWalWrapper};
pub use self::store::NamespaceStore;

pub type ResetCb = Box<dyn Fn(ResetOp) + Send + Sync + 'static>;
pub type ResolveNamespacePathFn =
    Arc<dyn Fn(&NamespaceName) -> crate::Result<Arc<Path>> + Sync + Send + 'static>;

pub enum ResetOp {
    Reset(NamespaceName),
    Destroy(NamespaceName),
}

#[derive(Clone, Debug)]
pub enum NamespaceBottomlessDbId {
    Namespace(String),
    NotProvided,
}

impl NamespaceBottomlessDbId {
    fn from_config(config: &DatabaseConfig) -> NamespaceBottomlessDbId {
        match config.bottomless_db_id.clone() {
            Some(db_id) => NamespaceBottomlessDbId::Namespace(db_id),
            None => NamespaceBottomlessDbId::NotProvided,
        }
    }
}

#[derive(Clone, Debug)]
pub enum NamespaceBottomlessDbIdInit {
    Provided(NamespaceBottomlessDbId),
    FetchFromConfig,
}

/// A namespace isolates the resources pertaining to a database of type T
#[derive(Debug)]
pub struct Namespace {
    pub db: Database,
    name: NamespaceName,
    /// The set of tasks associated with this namespace
    tasks: JoinSet<anyhow::Result<()>>,
    stats: Arc<Stats>,
    db_config_store: MetaStoreHandle,
    path: Arc<Path>,
}

impl Namespace {
    async fn from_config(
        ns_config: &NamespaceConfig,
        db_config: MetaStoreHandle,
        restore_option: RestoreOption,
        name: &NamespaceName,
        reset: ResetCb,
        resolve_attach_path: ResolveNamespacePathFn,
    ) -> crate::Result<Self> {
        match ns_config.db_kind {
            DatabaseKind::Primary if db_config.get().is_shared_schema => {
                Self::new_schema(
                    ns_config,
                    name.clone(),
                    db_config,
                    restore_option,
                    resolve_attach_path,
                )
                .await
            }
            DatabaseKind::Primary => {
                Self::new_primary(
                    ns_config,
                    name.clone(),
                    db_config,
                    restore_option,
                    resolve_attach_path,
                )
                .await
            }
            DatabaseKind::Replica => {
                Self::new_replica(
                    ns_config,
                    name.clone(),
                    db_config,
                    reset,
                    resolve_attach_path,
                )
                .await
            }
        }
    }

    pub(crate) fn name(&self) -> &NamespaceName {
        &self.name
    }

    /// completely remove resources associated with the namespace
    pub(crate) async fn cleanup(
        ns_config: &NamespaceConfig,
        name: &NamespaceName,
        db_config: &DatabaseConfig,
        prune_all: bool,
        bottomless_db_id_init: NamespaceBottomlessDbIdInit,
    ) -> crate::Result<()> {
        let ns_path = ns_config.base_path.join("dbs").join(name.as_str());
        match ns_config.db_kind {
            DatabaseKind::Primary => {
                if let Some(ref options) = ns_config.bottomless_replication {
                    let bottomless_db_id = match bottomless_db_id_init {
                        NamespaceBottomlessDbIdInit::Provided(db_id) => db_id,
                        NamespaceBottomlessDbIdInit::FetchFromConfig => {
                            NamespaceBottomlessDbId::from_config(&db_config)
                        }
                    };
                    let options = make_bottomless_options(options, bottomless_db_id, name.clone());
                    let replicator = bottomless::replicator::Replicator::with_options(
                        ns_path.join("data").to_str().unwrap(),
                        options,
                    )
                    .await?;
                    if prune_all {
                        let delete_all = replicator.delete_all(None).await?;
                        // perform hard deletion in the background
                        tokio::spawn(delete_all.commit());
                    } else {
                        // for soft delete make sure that local db is fully backed up
                        replicator.savepoint().confirmed().await?;
                    }
                }
            }
            DatabaseKind::Replica => (),
        }

        if ns_path.try_exists()? {
            tracing::debug!("removing database directory: {}", ns_path.display());
            tokio::fs::remove_dir_all(ns_path).await?;
        }

        Ok(())
    }

    async fn destroy(mut self) -> anyhow::Result<()> {
        self.tasks.shutdown().await;
        self.db.destroy();
        Ok(())
    }

    async fn checkpoint(&self) -> anyhow::Result<()> {
        let conn = self.db.connection_maker().create().await?;
        conn.vacuum_if_needed().await?;
        conn.checkpoint().await?;
        Ok(())
    }

    async fn shutdown(mut self, should_checkpoint: bool) -> anyhow::Result<()> {
        self.tasks.shutdown().await;
        if should_checkpoint {
            self.checkpoint().await?;
        }
        self.db.shutdown().await?;
        let _ = tokio::fs::remove_file(self.path.join(".sentinel")).await;
        Ok(())
    }

    pub fn config(&self) -> Arc<DatabaseConfig> {
        self.db_config_store.get()
    }

    pub fn config_version(&self) -> usize {
        self.db_config_store.version()
    }

    pub fn jwt_key(&self) -> crate::Result<Option<jsonwebtoken::DecodingKey>> {
        let config = self.db_config_store.get();
        if let Some(jwt_key) = config.jwt_key.as_deref() {
            Ok(Some(
                parse_jwt_key(jwt_key).context("Could not parse JWT decoding key")?,
            ))
        } else {
            Ok(None)
        }
    }

    pub fn stats(&self) -> Arc<Stats> {
        self.stats.clone()
    }

    pub fn config_changed(&self) -> impl Future<Output = ()> {
        self.db_config_store.changed()
    }

    async fn new_primary(
        config: &NamespaceConfig,
        name: NamespaceName,
        meta_store_handle: MetaStoreHandle,
        restore_option: RestoreOption,
        resolve_attach_path: ResolveNamespacePathFn,
    ) -> crate::Result<Self> {
        let db_path: Arc<Path> = config.base_path.join("dbs").join(name.as_str()).into();
        let fresh_namespace = !db_path.try_exists()?;
        // FIXME: make that truly atomic. explore the idea of using temp directories, and it's implications
        match Self::try_new_primary(
            config,
            name.clone(),
            meta_store_handle,
            restore_option,
            resolve_attach_path,
            db_path.clone(),
        )
        .await
        {
            Ok(this) => Ok(this),
            Err(e) if fresh_namespace => {
                tracing::error!("an error occured while deleting creating namespace, cleaning...");
                if let Err(e) = tokio::fs::remove_dir_all(&db_path).await {
                    tracing::error!("failed to remove dirty namespace directory: {e}")
                }
                Err(e)
            }
            Err(e) => Err(e),
        }
    }

    async fn make_primary_connection_maker(
        ns_config: &NamespaceConfig,
        meta_store_handle: &MetaStoreHandle,
        db_path: &Path,
        name: &NamespaceName,
        restore_option: RestoreOption,
        block_writes: Arc<AtomicBool>,
        join_set: &mut JoinSet<anyhow::Result<()>>,
        resolve_attach_path: ResolveNamespacePathFn,
    ) -> crate::Result<(PrimaryConnectionMaker, ReplicationWalWrapper, Arc<Stats>)> {
        let db_config = meta_store_handle.get();
        let bottomless_db_id = NamespaceBottomlessDbId::from_config(&db_config);
        // FIXME: figure how to to it per-db
        let mut is_dirty = {
            let sentinel_path = db_path.join(".sentinel");
            if sentinel_path.try_exists()? {
                true
            } else {
                tokio::fs::File::create(&sentinel_path).await?;
                false
            }
        };

        // FIXME: due to a bug in logger::checkpoint_db we call regular checkpointing code
        // instead of our virtual WAL one. It's a bit tangled to fix right now, because
        // we need WAL context for checkpointing, and WAL context needs the ReplicationLogger...
        // So instead we checkpoint early, *before* bottomless gets initialized. That way
        // we're sure bottomless won't try to back up any existing WAL frames and will instead
        // treat the existing db file as the source of truth.

        let bottomless_replicator = match ns_config.bottomless_replication {
            Some(ref options) => {
                tracing::debug!("Checkpointing before initializing bottomless");
                crate::replication::primary::logger::checkpoint_db(&db_path.join("data"))?;
                tracing::debug!("Checkpointed before initializing bottomless");
                let options = make_bottomless_options(options, bottomless_db_id, name.clone());
                let (replicator, did_recover) =
                    init_bottomless_replicator(db_path.join("data"), options, &restore_option)
                        .await?;
                is_dirty |= did_recover;
                Some(replicator)
            }
            None => None,
        };

        let is_fresh_db = check_fresh_db(&db_path)?;
        // switch frame-count checkpoint to time-based one
        let auto_checkpoint = if ns_config.checkpoint_interval.is_some() {
            0
        } else {
            DEFAULT_AUTO_CHECKPOINT
        };

        let logger = Arc::new(ReplicationLogger::open(
            &db_path,
            ns_config.max_log_size,
            ns_config.max_log_duration,
            is_dirty,
            auto_checkpoint,
            ns_config.scripted_backup.clone(),
            name.clone(),
            ns_config.encryption_config.clone(),
        )?);

        let stats = make_stats(
            &db_path,
            join_set,
            ns_config.stats_sender.clone(),
            name.clone(),
            logger.new_frame_notifier.subscribe(),
            ns_config.encryption_config.clone(),
        )
        .await?;

        let wal_wrapper = make_replication_wal_wrapper(bottomless_replicator, logger.clone());
        let connection_maker = MakeLibSqlConn::new(
            db_path.to_path_buf(),
            wal_wrapper.clone(),
            stats.clone(),
            meta_store_handle.clone(),
            ns_config.extensions.clone(),
            ns_config.max_response_size,
            ns_config.max_total_response_size,
            auto_checkpoint,
            logger.new_frame_notifier.subscribe(),
            ns_config.encryption_config.clone(),
            block_writes,
            resolve_attach_path,
        )
        .await?
        .throttled(
            ns_config.max_concurrent_connections.clone(),
            Some(DB_CREATE_TIMEOUT),
            ns_config.max_total_response_size,
            ns_config.max_concurrent_requests,
        );

        // this must happen after we create the connection maker. The connection maker old on a
        // connection to ensure that no other connection is closing while we try to open the dump.
        // that would cause a SQLITE_LOCKED error.
        match restore_option {
            RestoreOption::Dump(_) if !is_fresh_db => {
                Err(LoadDumpError::LoadDumpExistingDb)?;
            }
            RestoreOption::Dump(dump) => {
                load_dump(
                    &db_path,
                    dump,
                    wal_wrapper.clone().map_wal(),
                    ns_config.encryption_config.clone(),
                )
                .await?;
            }
            _ => { /* other cases were already handled when creating bottomless */ }
        }

        join_set.spawn(run_periodic_compactions(logger.clone()));

        Ok((connection_maker, wal_wrapper, stats))
    }

    async fn try_new_primary(
        ns_config: &NamespaceConfig,
        name: NamespaceName,
        meta_store_handle: MetaStoreHandle,
        restore_option: RestoreOption,
        resolve_attach_path: ResolveNamespacePathFn,
        db_path: Arc<Path>,
    ) -> crate::Result<Self> {
        let mut join_set = JoinSet::new();

        tokio::fs::create_dir_all(&db_path).await?;

        let block_writes = Arc::new(AtomicBool::new(false));
        let (connection_maker, wal_wrapper, stats) = Self::make_primary_connection_maker(
            ns_config,
            &meta_store_handle,
            &db_path,
            &name,
            restore_option,
            block_writes.clone(),
            &mut join_set,
            resolve_attach_path,
        )
        .await?;
        let connection_maker = Arc::new(connection_maker);

        if meta_store_handle.get().shared_schema_name.is_some() {
            let block_writes = block_writes.clone();
            let conn = connection_maker.create().await?;
            tokio::task::spawn_blocking(move || {
                conn.with_raw(|conn| -> crate::Result<()> {
                    setup_migration_table(conn)?;
                    if has_pending_migration_task(conn)? {
                        block_writes.store(true, Ordering::SeqCst);
                    }
                    Ok(())
                })
            })
            .await
            .unwrap()?;
        }

        if let Some(checkpoint_interval) = ns_config.checkpoint_interval {
            join_set.spawn(run_periodic_checkpoint(
                connection_maker.clone(),
                checkpoint_interval,
            ));
        }

        Ok(Self {
            tasks: join_set,
            db: Database::Primary(PrimaryDatabase {
                wal_wrapper,
                connection_maker,
                block_writes,
            }),
            name,
            stats,
            db_config_store: meta_store_handle,
            path: db_path.into(),
        })
    }

    #[tracing::instrument(skip(config, reset, meta_store_handle, resolve_attach_path))]
    #[async_recursion::async_recursion]
    async fn new_replica(
        config: &NamespaceConfig,
        name: NamespaceName,
        meta_store_handle: MetaStoreHandle,
        reset: ResetCb,
        resolve_attach_path: ResolveNamespacePathFn,
    ) -> crate::Result<Self> {
        tracing::debug!("creating replica namespace");
        let db_path = config.base_path.join("dbs").join(name.as_str());
        let channel = config.channel.clone().expect("bad replica config");
        let uri = config.uri.clone().expect("bad replica config");

        let rpc_client = ReplicationLogClient::with_origin(channel.clone(), uri.clone());
        let client = crate::replication::replicator_client::Client::new(
            name.clone(),
            rpc_client,
            &db_path,
            meta_store_handle.clone(),
        )
        .await?;
        let applied_frame_no_receiver = client.current_frame_no_notifier.subscribe();
        let mut replicator = libsql_replication::replicator::Replicator::new(
            client,
            db_path.join("data"),
            DEFAULT_AUTO_CHECKPOINT,
            config.encryption_config.clone(),
        )
        .await?;

        tracing::debug!("try perform handshake");
        // force a handshake now, to retrieve the primary's current replication index
        match replicator.try_perform_handshake().await {
            Err(libsql_replication::replicator::Error::Meta(
                libsql_replication::meta::Error::LogIncompatible,
            )) => {
                tracing::error!(
                    "trying to replicate incompatible logs, reseting replica and nuking db dir"
                );
                std::fs::remove_dir_all(&db_path).unwrap();
                return Self::new_replica(
                    config,
                    name,
                    meta_store_handle,
                    reset,
                    resolve_attach_path,
                )
                .await;
            }
            Err(e) => Err(e)?,
            Ok(_) => (),
        }

        tracing::debug!("done performing handshake");

        let primary_current_replicatio_index = replicator.client_mut().primary_replication_index;

        let mut join_set = JoinSet::new();
        let namespace = name.clone();
        join_set.spawn(async move {
            use libsql_replication::replicator::Error;
            loop {
                match replicator.run().await {
                    err @ Error::Fatal(_) => Err(err)?,
                    err @ Error::NamespaceDoesntExist => {
                        tracing::error!("namespace {namespace} doesn't exist, destroying...");
                        (reset)(ResetOp::Destroy(namespace.clone()));
                        Err(err)?;
                    }
                    e @ Error::Injector(_) => {
                        tracing::error!("potential corruption detected while replicating, reseting  replica: {e}");
                        (reset)(ResetOp::Reset(namespace.clone()));
                        Err(e)?;
                    },
                    Error::Meta(err) => {
                        use libsql_replication::meta::Error;
                        match err {
                            Error::LogIncompatible => {
                                tracing::error!("trying to replicate incompatible logs, reseting replica");
                                (reset)(ResetOp::Reset(namespace.clone()));
                                Err(err)?;
                            }
                            Error::InvalidMetaFile
                            | Error::Io(_)
                            | Error::InvalidLogId
                            | Error::FailedToCommit(_)
                            | Error::InvalidReplicationPath
                            | Error::RequiresCleanDatabase => {
                                // We retry from last frame index?
                                tracing::warn!("non-fatal replication error, retrying from last commit index: {err}");
                            },
                        }
                    }
                    e @ (Error::Internal(_)
                    | Error::Client(_)
                    | Error::PrimaryHandshakeTimeout
                    | Error::NeedSnapshot) => {
                        tracing::warn!("non-fatal replication error, retrying from last commit index: {e}");
                    },
                    Error::NoHandshake => {
                        // not strictly necessary, but in case the handshake error goes uncaught,
                        // we reset the client state.
                        replicator.client_mut().reset_token();
                    }
                    Error::SnapshotPending => unreachable!(),
                }
            }
        });

        let stats = make_stats(
            &db_path,
            &mut join_set,
            config.stats_sender.clone(),
            name.clone(),
            applied_frame_no_receiver.clone(),
            config.encryption_config.clone(),
        )
        .await?;

        let connection_maker = MakeWriteProxyConn::new(
            db_path.clone(),
            config.extensions.clone(),
            channel.clone(),
            uri.clone(),
            stats.clone(),
            meta_store_handle.clone(),
            applied_frame_no_receiver,
            config.max_response_size,
            config.max_total_response_size,
            primary_current_replicatio_index,
            config.encryption_config.clone(),
            resolve_attach_path,
        )
        .await?
        .throttled(
            config.max_concurrent_connections.clone(),
            Some(DB_CREATE_TIMEOUT),
            config.max_total_response_size,
            config.max_concurrent_requests,
        );

        Ok(Self {
            tasks: join_set,
            db: Database::Replica(ReplicaDatabase {
                connection_maker: Arc::new(connection_maker),
            }),
            name,
            stats,
            db_config_store: meta_store_handle,
            path: db_path.into(),
        })
    }

    async fn fork(
        ns_config: &NamespaceConfig,
        from_ns: &Namespace,
        from_config: MetaStoreHandle,
        to_ns: NamespaceName,
        to_config: MetaStoreHandle,
        timestamp: Option<NaiveDateTime>,
        resolve_attach: ResolveNamespacePathFn,
    ) -> crate::Result<Namespace> {
        let from_config = from_config.get();
        match ns_config.db_kind {
            DatabaseKind::Primary => {
                let bottomless_db_id = NamespaceBottomlessDbId::from_config(&from_config);
                let restore_to = if let Some(timestamp) = timestamp {
                    if let Some(ref options) = ns_config.bottomless_replication {
                        Some(PointInTimeRestore {
                            timestamp,
                            replicator_options: make_bottomless_options(
                                options,
                                bottomless_db_id.clone(),
                                from_ns.name().clone(),
                            ),
                        })
                    } else {
                        return Err(crate::Error::Fork(ForkError::BackupServiceNotConfigured));
                    }
                } else {
                    None
                };

                let logger = match &from_ns.db {
                    Database::Primary(db) => db.wal_wrapper.wrapper().logger(),
                    Database::Schema(db) => db.wal_wrapper.wrapper().logger(),
                    _ => {
                        return Err(crate::Error::Fork(ForkError::Internal(Error::msg(
                            "Invalid source database type for fork",
                        ))));
                    }
                };

                let fork_task = ForkTask {
                    base_path: ns_config.base_path.clone(),
                    to_namespace: to_ns,
                    logger,
                    restore_to,
                    bottomless_db_id,
                    to_config,
                    ns_config,
                    resolve_attach,
                };

                let ns = fork_task.fork().await?;
                Ok(ns)
            }
            DatabaseKind::Replica => Err(ForkError::ForkReplica.into()),
        }
    }

    async fn new_schema(
        ns_config: &NamespaceConfig,
        name: NamespaceName,
        meta_store_handle: MetaStoreHandle,
        restore_option: RestoreOption,
        resolve_attach_path: ResolveNamespacePathFn,
    ) -> crate::Result<Namespace> {
        let mut join_set = JoinSet::new();
        let db_path = ns_config.base_path.join("dbs").join(name.as_str());

        tokio::fs::create_dir_all(&db_path).await?;

        let (connection_maker, wal_manager, stats) = Self::make_primary_connection_maker(
            ns_config,
            &meta_store_handle,
            &db_path,
            &name,
            restore_option,
            Arc::new(AtomicBool::new(false)), // this is always false for schema
            &mut join_set,
            resolve_attach_path,
        )
        .await?;

        Ok(Namespace {
            db: Database::Schema(SchemaDatabase::new(
                ns_config.migration_scheduler.clone(),
                name.clone(),
                connection_maker,
                wal_manager,
                meta_store_handle.clone(),
            )),
            name,
            tasks: join_set,
            stats,
            db_config_store: meta_store_handle,
            path: db_path.into(),
        })
    }
}

pub struct NamespaceConfig {
    /// Default database kind the store should be Creating
    pub(crate) db_kind: DatabaseKind,
    // Common config
    pub(crate) base_path: Arc<Path>,
    pub(crate) max_log_size: u64,
    pub(crate) max_log_duration: Option<Duration>,
    pub(crate) extensions: Arc<[PathBuf]>,
    pub(crate) stats_sender: StatsSender,
    pub(crate) max_response_size: u64,
    pub(crate) max_total_response_size: u64,
    pub(crate) checkpoint_interval: Option<Duration>,
    pub(crate) max_concurrent_connections: Arc<Semaphore>,
    pub(crate) max_concurrent_requests: u64,
<<<<<<< HEAD
    pub(crate) lock_manager: Arc<std::sync::Mutex<LockManager>>,
=======
    pub(crate) encryption_config: Option<EncryptionConfig>,

    // Replica specific config
    /// grpc channel for replica
    pub channel: Option<Channel>,
    /// grpc uri
    pub uri: Option<Uri>,

    // primary only config
    pub(crate) bottomless_replication: Option<bottomless::replicator::Options>,
    pub(crate) scripted_backup: Option<ScriptBackupManager>,
    pub(crate) migration_scheduler: SchedulerHandle,
>>>>>>> 5cfb62f5
}

pub type DumpStream =
    Box<dyn Stream<Item = std::io::Result<Bytes>> + Send + Sync + 'static + Unpin>;

fn make_bottomless_options(
    options: &Options,
    namespace_db_id: NamespaceBottomlessDbId,
    name: NamespaceName,
) -> Options {
    let mut options = options.clone();
    let mut db_id = match namespace_db_id {
        NamespaceBottomlessDbId::Namespace(id) => id,
        // FIXME(marin): I don't like that, if bottomless is enabled, proper config must be passed.
        NamespaceBottomlessDbId::NotProvided => options.db_id.unwrap_or_default(),
    };

    db_id = format!("ns-{db_id}:{name}");
    options.db_id = Some(db_id);
    options
}

<<<<<<< HEAD
impl Namespace<PrimaryDatabase> {
    async fn new_primary(
        config: &PrimaryNamespaceConfig,
        name: NamespaceName,
        restore_option: RestoreOption,
        bottomless_db_id: NamespaceBottomlessDbId,
        meta_store_handle: MetaStoreHandle,
    ) -> crate::Result<Self> {
        // FIXME: make that truly atomic. explore the idea of using temp directories, and it's implications
        match Self::try_new_primary(
            config,
            name.clone(),
            restore_option,
            bottomless_db_id,
            meta_store_handle,
        )
        .await
        {
            Ok(ns) => Ok(ns),
            Err(e) => {
                let path = config.base_path.join("dbs").join(name.as_str());
                if let Err(e) = tokio::fs::remove_dir_all(path).await {
                    tracing::error!("failed to clean dirty namespace: {e}");
                }
                Err(e)
            }
        }
    }

    async fn try_new_primary(
        config: &PrimaryNamespaceConfig,
        name: NamespaceName,
        restore_option: RestoreOption,
        bottomless_db_id: NamespaceBottomlessDbId,
        meta_store_handle: MetaStoreHandle,
    ) -> crate::Result<Self> {
        let mut join_set = JoinSet::new();
        let db_path = config.base_path.join("dbs").join(name.as_str());

        let mut is_dirty = config.db_is_dirty;

        tokio::fs::create_dir_all(&db_path).await?;

        let bottomless_db_id = match bottomless_db_id {
            NamespaceBottomlessDbId::Namespace(ref db_id) => {
                let config = &*(meta_store_handle.get()).clone();
                let config = DatabaseConfig {
                    bottomless_db_id: Some(db_id.clone()),
                    ..config.clone()
                };
                meta_store_handle.store(config).await?;
                bottomless_db_id
            }
            NamespaceBottomlessDbId::NotProvided => {
                NamespaceBottomlessDbId::from_config(&meta_store_handle.get())
            }
        };

        // FIXME: due to a bug in logger::checkpoint_db we call regular checkpointing code
        // instead of our virtual WAL one. It's a bit tangled to fix right now, because
        // we need WAL context for checkpointing, and WAL context needs the ReplicationLogger...
        // So instead we checkpoint early, *before* bottomless gets initialized. That way
        // we're sure bottomless won't try to back up any existing WAL frames and will instead
        // treat the existing db file as the source of truth.

        if config.bottomless_replication.is_some() {
            tracing::debug!("Checkpointing before initializing bottomless");
            crate::replication::primary::logger::checkpoint_db(&db_path.join("data"))?;
            tracing::debug!("Checkpointed before initializing bottomless");
        }

        let bottomless_replicator = if let Some(options) = &config.bottomless_replication {
            let options = make_bottomless_options(options, bottomless_db_id, name.clone());
            let (replicator, did_recover) =
                init_bottomless_replicator(db_path.join("data"), options, &restore_option).await?;
            is_dirty |= did_recover;
            Some(replicator)
        } else {
            None
        };

        let is_fresh_db = check_fresh_db(&db_path)?;
        // switch frame-count checkpoint to time-based one
        let auto_checkpoint = if config.checkpoint_interval.is_some() {
            0
        } else {
            DEFAULT_AUTO_CHECKPOINT
        };

        let logger = Arc::new(ReplicationLogger::open(
            &db_path,
            config.max_log_size,
            config.max_log_duration,
            is_dirty,
            auto_checkpoint,
            config.scripted_backup.clone(),
            name.clone(),
            config.encryption_config.clone(),
        )?);

        let stats = make_stats(
            &db_path,
            &mut join_set,
            config.stats_sender.clone(),
            name.clone(),
            logger.new_frame_notifier.subscribe(),
            config.encryption_config.clone(),
        )
        .await?;

        let wal_manager = make_replication_wal(
            bottomless_replicator,
            logger.clone(),
            config.lock_manager.clone(),
        );
        let connection_maker: Arc<_> = MakeLibSqlConn::new(
            db_path.clone(),
            wal_manager.clone(),
            stats.clone(),
            meta_store_handle.clone(),
            config.extensions.clone(),
            config.max_response_size,
            config.max_total_response_size,
            auto_checkpoint,
            logger.new_frame_notifier.subscribe(),
            config.encryption_config.clone(),
        )
        .await?
        .throttled(
            config.max_concurrent_connections.clone(),
            Some(DB_CREATE_TIMEOUT),
            config.max_total_response_size,
            config.max_concurrent_requests,
        )
        .into();

        // this must happen after we create the connection maker. The connection maker old on a
        // connection to ensure that no other connection is closing while we try to open the dump.
        // that would cause a SQLITE_LOCKED error.
        match restore_option {
            RestoreOption::Dump(_) if !is_fresh_db => {
                Err(LoadDumpError::LoadDumpExistingDb)?;
            }
            RestoreOption::Dump(dump) => {
                load_dump(
                    &db_path,
                    dump,
                    wal_manager.clone(),
                    config.encryption_config.clone(),
                )
                .await?;
            }
            _ => { /* other cases were already handled when creating bottomless */ }
        }

        join_set.spawn(run_periodic_compactions(logger.clone()));

        if let Some(checkpoint_interval) = config.checkpoint_interval {
            join_set.spawn(run_periodic_checkpoint(
                connection_maker.clone(),
                checkpoint_interval,
            ));
        }

        Ok(Self {
            tasks: join_set,
            db: PrimaryDatabase {
                wal_manager,
                connection_maker,
            },
            name,
            stats,
            db_config_store: meta_store_handle,
        })
    }
}

=======
>>>>>>> 5cfb62f5
async fn make_stats(
    db_path: &Path,
    join_set: &mut JoinSet<anyhow::Result<()>>,
    stats_sender: StatsSender,
    name: NamespaceName,
    mut current_frame_no: watch::Receiver<Option<FrameNo>>,
    encryption_config: Option<EncryptionConfig>,
) -> anyhow::Result<Arc<Stats>> {
    let stats = Stats::new(name.clone(), db_path, join_set).await?;

    // the storage monitor is optional, so we ignore the error here.
    let _ = stats_sender
        .send((name.clone(), Arc::downgrade(&stats)))
        .await;

    join_set.spawn({
        let stats = stats.clone();
        // initialize the current_frame_no value
        current_frame_no
            .borrow_and_update()
            .map(|fno| stats.set_current_frame_no(fno));
        async move {
            while current_frame_no.changed().await.is_ok() {
                current_frame_no
                    .borrow_and_update()
                    .map(|fno| stats.set_current_frame_no(fno));
            }
            Ok(())
        }
    });

    join_set.spawn(run_storage_monitor(
        db_path.into(),
        Arc::downgrade(&stats),
        encryption_config,
    ));

    Ok(stats)
}

#[derive(Default)]
pub enum RestoreOption {
    /// Restore database state from the most recent version found in a backup.
    #[default]
    Latest,
    /// Restore database from SQLite dump.
    Dump(DumpStream),
    /// Restore database state to a backup version equal to specific generation.
    Generation(Uuid),
    /// Restore database state to a backup version present at a specific point in time.
    /// Granularity depends of how frequently WAL log pages are being snapshotted.
    PointInTime(NaiveDateTime),
}

const WASM_TABLE_CREATE: &str =
    "CREATE TABLE libsql_wasm_func_table (name text PRIMARY KEY, body text) WITHOUT ROWID;";

async fn load_dump<S, W>(
    db_path: &Path,
    dump: S,
    wal_wrapper: W,
    encryption_config: Option<EncryptionConfig>,
) -> crate::Result<(), LoadDumpError>
where
    S: Stream<Item = std::io::Result<Bytes>> + Unpin,
    W: WrapWal<Sqlite3Wal> + Clone + Send + 'static,
{
    let mut retries = 0;
    // there is a small chance we fail to acquire the lock right away, so we perform a few retries
    let conn = loop {
        let db_path = db_path.to_path_buf();
        let wal_manager = Sqlite3WalManager::default().wrap(wal_wrapper.clone());

        let encryption_config = encryption_config.clone();
        match tokio::task::spawn_blocking(move || {
            open_conn(&db_path, wal_manager, None, encryption_config)
        })
        .await?
        {
            Ok(conn) => {
                break conn;
            }
            // Creating the loader database can, in rare occurrences, return sqlite busy,
            // because of a race condition opening the monitor thread db. This is there to
            // retry a bunch of times if that happens.
            Err(rusqlite::Error::SqliteFailure(
                rusqlite::ffi::Error {
                    code: ErrorCode::DatabaseBusy,
                    ..
                },
                _,
            )) if retries < 10 => {
                retries += 1;
                tokio::time::sleep(Duration::from_millis(100)).await;
            }
            Err(e) => Err(e)?,
        }
    };

    let conn = Arc::new(Mutex::new(conn));

    let mut reader = tokio::io::BufReader::new(StreamReader::new(dump));
    let mut curr = String::new();
    let mut line = String::new();
    let mut skipped_wasm_table = false;
    let mut n_stmt = 0;

    while let Ok(n) = reader.read_line(&mut curr).await {
        if n == 0 {
            break;
        }
        let frag = curr.trim();

        if frag.is_empty() || frag.starts_with("--") {
            curr.clear();
            continue;
        }

        line.push_str(frag);
        curr.clear();

        // This is a hack to ignore the libsql_wasm_func_table table because it is already created
        // by the system.
        if !skipped_wasm_table && line == WASM_TABLE_CREATE {
            skipped_wasm_table = true;
            line.clear();
            continue;
        }

        if line.ends_with(';') {
            n_stmt += 1;
            // dump must be performd within a txn
            if n_stmt > 2 && conn.lock().is_autocommit() {
                return Err(LoadDumpError::NoTxn);
            }

            line = tokio::task::spawn_blocking({
                let conn = conn.clone();
                move || -> crate::Result<String, LoadDumpError> {
                    conn.lock().execute(&line, ())?;
                    Ok(line)
                }
            })
            .await??;
            line.clear();
        } else {
            line.push(' ');
        }
    }

    if !conn.lock().is_autocommit() {
        let _ = conn.lock().execute("rollback", ());
        return Err(LoadDumpError::NoCommit);
    }

    Ok(())
}

pub async fn init_bottomless_replicator(
    path: impl AsRef<std::path::Path>,
    options: bottomless::replicator::Options,
    restore_option: &RestoreOption,
) -> anyhow::Result<(bottomless::replicator::Replicator, bool)> {
    tracing::debug!("Initializing bottomless replication");
    let path = path
        .as_ref()
        .to_str()
        .ok_or_else(|| anyhow::anyhow!("Invalid db path"))?
        .to_owned();
    let mut replicator = bottomless::replicator::Replicator::with_options(path, options).await?;

    let (generation, timestamp) = match restore_option {
        RestoreOption::Latest | RestoreOption::Dump(_) => (None, None),
        RestoreOption::Generation(generation) => (Some(*generation), None),
        RestoreOption::PointInTime(timestamp) => (None, Some(*timestamp)),
    };

    let (action, did_recover) = replicator.restore(generation, timestamp).await?;
    match action {
        bottomless::replicator::RestoreAction::SnapshotMainDbFile => {
            replicator.new_generation().await;
            if let Some(_handle) = replicator.snapshot_main_db_file(true).await? {
                tracing::trace!("got snapshot handle after restore with generation upgrade");
            }
            // Restoration process only leaves the local WAL file if it was
            // detected to be newer than its remote counterpart.
            replicator.maybe_replicate_wal().await?
        }
        bottomless::replicator::RestoreAction::ReuseGeneration(gen) => {
            replicator.set_generation(gen);
        }
    }

    Ok((replicator, did_recover))
}

async fn run_periodic_compactions(logger: Arc<ReplicationLogger>) -> anyhow::Result<()> {
    // calling `ReplicationLogger::maybe_compact()` is cheap if the compaction does not actually
    // take place, so we can afford to poll it very often for simplicity
    let mut interval = tokio::time::interval(tokio::time::Duration::from_millis(1000));
    interval.set_missed_tick_behavior(tokio::time::MissedTickBehavior::Delay);

    loop {
        interval.tick().await;
        let handle = BLOCKING_RT.spawn_blocking(enclose! {(logger) move || {
            logger.maybe_compact()
        }});
        handle
            .await
            .expect("Compaction task crashed")
            .context("Compaction failed")?;
    }
}

fn check_fresh_db(path: &Path) -> crate::Result<bool> {
    let is_fresh = !path.join("wallog").try_exists()?;
    Ok(is_fresh)
}

// Periodically check the storage used by the database and save it in the Stats structure.
// TODO: Once we have a separate fiber that does WAL checkpoints, running this routine
// right after checkpointing is exactly where it should be done.
async fn run_storage_monitor(
    db_path: PathBuf,
    stats: Weak<Stats>,
    encryption_config: Option<EncryptionConfig>,
) -> anyhow::Result<()> {
    // on initialization, the database file doesn't exist yet, so we wait a bit for it to be
    // created
    tokio::time::sleep(Duration::from_secs(1)).await;

    let duration = tokio::time::Duration::from_secs(60);
    let db_path: Arc<Path> = db_path.into();
    loop {
        let db_path = db_path.clone();
        let Some(stats) = stats.upgrade() else {
            return Ok(());
        };

        let encryption_config = encryption_config.clone();
        let _ = tokio::task::spawn_blocking(move || {
            // because closing the last connection interferes with opening a new one, we lazily
            // initialize a connection here, and keep it alive for the entirety of the program. If we
            // fail to open it, we wait for `duration` and try again later.
            match open_conn(&db_path, Sqlite3WalManager::new(), Some(rusqlite::OpenFlags::SQLITE_OPEN_READ_ONLY), encryption_config) {
                Ok(mut conn) => {
                    if let Ok(tx) = conn.transaction() {
                        let page_count = tx.query_row("pragma page_count;", [], |row| { row.get::<usize, u64>(0) });
                        let freelist_count = tx.query_row("pragma freelist_count;", [], |row| { row.get::<usize, u64>(0) });
                        if let (Ok(page_count), Ok(freelist_count)) = (page_count, freelist_count) {
                            let storage_bytes_used = (page_count - freelist_count) * 4096;
                            stats.set_storage_bytes_used(storage_bytes_used);
                        }
                    }
                },
                Err(e) => {
                    tracing::warn!("failed to open connection for storager monitor: {e}, trying again in {duration:?}");
                },
            }
        }).await;

        tokio::time::sleep(duration).await;
    }
}<|MERGE_RESOLUTION|>--- conflicted
+++ resolved
@@ -50,7 +50,6 @@
 };
 
 pub use fork::ForkError;
-use libsql_storage::LockManager;
 
 use self::fork::{ForkTask, PointInTimeRestore};
 use self::meta_store::MetaStoreHandle;
@@ -725,9 +724,6 @@
     pub(crate) checkpoint_interval: Option<Duration>,
     pub(crate) max_concurrent_connections: Arc<Semaphore>,
     pub(crate) max_concurrent_requests: u64,
-<<<<<<< HEAD
-    pub(crate) lock_manager: Arc<std::sync::Mutex<LockManager>>,
-=======
     pub(crate) encryption_config: Option<EncryptionConfig>,
 
     // Replica specific config
@@ -740,7 +736,6 @@
     pub(crate) bottomless_replication: Option<bottomless::replicator::Options>,
     pub(crate) scripted_backup: Option<ScriptBackupManager>,
     pub(crate) migration_scheduler: SchedulerHandle,
->>>>>>> 5cfb62f5
 }
 
 pub type DumpStream =
@@ -763,186 +758,6 @@
     options
 }
 
-<<<<<<< HEAD
-impl Namespace<PrimaryDatabase> {
-    async fn new_primary(
-        config: &PrimaryNamespaceConfig,
-        name: NamespaceName,
-        restore_option: RestoreOption,
-        bottomless_db_id: NamespaceBottomlessDbId,
-        meta_store_handle: MetaStoreHandle,
-    ) -> crate::Result<Self> {
-        // FIXME: make that truly atomic. explore the idea of using temp directories, and it's implications
-        match Self::try_new_primary(
-            config,
-            name.clone(),
-            restore_option,
-            bottomless_db_id,
-            meta_store_handle,
-        )
-        .await
-        {
-            Ok(ns) => Ok(ns),
-            Err(e) => {
-                let path = config.base_path.join("dbs").join(name.as_str());
-                if let Err(e) = tokio::fs::remove_dir_all(path).await {
-                    tracing::error!("failed to clean dirty namespace: {e}");
-                }
-                Err(e)
-            }
-        }
-    }
-
-    async fn try_new_primary(
-        config: &PrimaryNamespaceConfig,
-        name: NamespaceName,
-        restore_option: RestoreOption,
-        bottomless_db_id: NamespaceBottomlessDbId,
-        meta_store_handle: MetaStoreHandle,
-    ) -> crate::Result<Self> {
-        let mut join_set = JoinSet::new();
-        let db_path = config.base_path.join("dbs").join(name.as_str());
-
-        let mut is_dirty = config.db_is_dirty;
-
-        tokio::fs::create_dir_all(&db_path).await?;
-
-        let bottomless_db_id = match bottomless_db_id {
-            NamespaceBottomlessDbId::Namespace(ref db_id) => {
-                let config = &*(meta_store_handle.get()).clone();
-                let config = DatabaseConfig {
-                    bottomless_db_id: Some(db_id.clone()),
-                    ..config.clone()
-                };
-                meta_store_handle.store(config).await?;
-                bottomless_db_id
-            }
-            NamespaceBottomlessDbId::NotProvided => {
-                NamespaceBottomlessDbId::from_config(&meta_store_handle.get())
-            }
-        };
-
-        // FIXME: due to a bug in logger::checkpoint_db we call regular checkpointing code
-        // instead of our virtual WAL one. It's a bit tangled to fix right now, because
-        // we need WAL context for checkpointing, and WAL context needs the ReplicationLogger...
-        // So instead we checkpoint early, *before* bottomless gets initialized. That way
-        // we're sure bottomless won't try to back up any existing WAL frames and will instead
-        // treat the existing db file as the source of truth.
-
-        if config.bottomless_replication.is_some() {
-            tracing::debug!("Checkpointing before initializing bottomless");
-            crate::replication::primary::logger::checkpoint_db(&db_path.join("data"))?;
-            tracing::debug!("Checkpointed before initializing bottomless");
-        }
-
-        let bottomless_replicator = if let Some(options) = &config.bottomless_replication {
-            let options = make_bottomless_options(options, bottomless_db_id, name.clone());
-            let (replicator, did_recover) =
-                init_bottomless_replicator(db_path.join("data"), options, &restore_option).await?;
-            is_dirty |= did_recover;
-            Some(replicator)
-        } else {
-            None
-        };
-
-        let is_fresh_db = check_fresh_db(&db_path)?;
-        // switch frame-count checkpoint to time-based one
-        let auto_checkpoint = if config.checkpoint_interval.is_some() {
-            0
-        } else {
-            DEFAULT_AUTO_CHECKPOINT
-        };
-
-        let logger = Arc::new(ReplicationLogger::open(
-            &db_path,
-            config.max_log_size,
-            config.max_log_duration,
-            is_dirty,
-            auto_checkpoint,
-            config.scripted_backup.clone(),
-            name.clone(),
-            config.encryption_config.clone(),
-        )?);
-
-        let stats = make_stats(
-            &db_path,
-            &mut join_set,
-            config.stats_sender.clone(),
-            name.clone(),
-            logger.new_frame_notifier.subscribe(),
-            config.encryption_config.clone(),
-        )
-        .await?;
-
-        let wal_manager = make_replication_wal(
-            bottomless_replicator,
-            logger.clone(),
-            config.lock_manager.clone(),
-        );
-        let connection_maker: Arc<_> = MakeLibSqlConn::new(
-            db_path.clone(),
-            wal_manager.clone(),
-            stats.clone(),
-            meta_store_handle.clone(),
-            config.extensions.clone(),
-            config.max_response_size,
-            config.max_total_response_size,
-            auto_checkpoint,
-            logger.new_frame_notifier.subscribe(),
-            config.encryption_config.clone(),
-        )
-        .await?
-        .throttled(
-            config.max_concurrent_connections.clone(),
-            Some(DB_CREATE_TIMEOUT),
-            config.max_total_response_size,
-            config.max_concurrent_requests,
-        )
-        .into();
-
-        // this must happen after we create the connection maker. The connection maker old on a
-        // connection to ensure that no other connection is closing while we try to open the dump.
-        // that would cause a SQLITE_LOCKED error.
-        match restore_option {
-            RestoreOption::Dump(_) if !is_fresh_db => {
-                Err(LoadDumpError::LoadDumpExistingDb)?;
-            }
-            RestoreOption::Dump(dump) => {
-                load_dump(
-                    &db_path,
-                    dump,
-                    wal_manager.clone(),
-                    config.encryption_config.clone(),
-                )
-                .await?;
-            }
-            _ => { /* other cases were already handled when creating bottomless */ }
-        }
-
-        join_set.spawn(run_periodic_compactions(logger.clone()));
-
-        if let Some(checkpoint_interval) = config.checkpoint_interval {
-            join_set.spawn(run_periodic_checkpoint(
-                connection_maker.clone(),
-                checkpoint_interval,
-            ));
-        }
-
-        Ok(Self {
-            tasks: join_set,
-            db: PrimaryDatabase {
-                wal_manager,
-                connection_maker,
-            },
-            name,
-            stats,
-            db_config_store: meta_store_handle,
-        })
-    }
-}
-
-=======
->>>>>>> 5cfb62f5
 async fn make_stats(
     db_path: &Path,
     join_set: &mut JoinSet<anyhow::Result<()>>,
