--- conflicted
+++ resolved
@@ -375,11 +375,8 @@
             ns_config.encryption_config.clone(),
             block_writes,
             resolve_attach_path,
-<<<<<<< HEAD
+            ns_config.make_wal_manager.clone(),
             ns_config.lock_manager.clone(),
-=======
-            ns_config.make_wal_manager.clone(),
->>>>>>> 473bed64
         )
         .await?
         .throttled(
@@ -772,12 +769,9 @@
     pub(crate) bottomless_replication: Option<bottomless::replicator::Options>,
     pub(crate) scripted_backup: Option<ScriptBackupManager>,
     pub(crate) migration_scheduler: SchedulerHandle,
-<<<<<<< HEAD
 
     pub(crate) lock_manager: Arc<std::sync::Mutex<LockManager>>,
-=======
     pub(crate) make_wal_manager: Arc<dyn Fn() -> InnerWalManager + Sync + Send + 'static>,
->>>>>>> 473bed64
 }
 
 pub type DumpStream =
