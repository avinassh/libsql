#![allow(clippy::type_complexity, clippy::too_many_arguments)]

use std::path::{Path, PathBuf};
use std::str::FromStr;
use std::sync::{Arc, Mutex, Weak};

use crate::connection::{Connection, MakeConnection};
use crate::database::DatabaseKind;
use crate::error::Error;
use crate::migration::maybe_migrate;
use crate::namespace::meta_store::{metastore_connection_maker, MetaStore};
use crate::net::Accept;
use crate::pager::{make_pager, PAGER_CACHE_SIZE};
use crate::rpc::proxy::rpc::proxy_server::Proxy;
use crate::rpc::proxy::ProxyService;
use crate::rpc::replica_proxy::ReplicaProxyService;
use crate::rpc::replication_log::rpc::replication_log_server::ReplicationLog;
use crate::rpc::replication_log::ReplicationLogService;
use crate::rpc::replication_log_proxy::ReplicationLogProxyService;
use crate::rpc::run_rpc_server;
use crate::schema::Scheduler;
use crate::stats::Stats;
use anyhow::Context as AnyhowContext;
use auth::Auth;
use config::{
    AdminApiConfig, DbConfig, HeartbeatConfig, RpcClientConfig, RpcServerConfig, UserApiConfig,
};
use http::user::UserApi;
use hyper::client::HttpConnector;
use hyper_rustls::HttpsConnector;
use namespace::{NamespaceConfig, NamespaceName};
use net::Connector;
use once_cell::sync::Lazy;
use rusqlite::ffi::{sqlite3_config, SQLITE_CONFIG_PCACHE2};
use tokio::runtime::Runtime;
use tokio::sync::{mpsc, Notify, Semaphore};
use tokio::task::JoinSet;
use tokio::time::Duration;
use url::Url;
use utils::services::idle_shutdown::IdleShutdownKicker;

use self::config::MetaStoreConfig;
use self::namespace::NamespaceStore;
use self::net::AddrIncoming;
use self::replication::script_backup_manager::{CommandHandler, ScriptBackupManager};

pub mod auth;
pub mod config;
pub mod connection;
pub mod net;
pub mod rpc;
pub mod version;

pub use hrana::proto as hrana_proto;
use libsql_storage::LockManager;

mod database;
mod error;
mod h2c;
mod heartbeat;
mod hrana;
mod http;
mod metrics;
mod migration;
mod namespace;
mod pager;
mod query;
mod query_analysis;
mod query_result_builder;
mod replication;
mod schema;
mod stats;
#[cfg(test)]
mod test;
mod utils;

const DB_CREATE_TIMEOUT: Duration = Duration::from_secs(1);
const DEFAULT_AUTO_CHECKPOINT: u32 = 1000;
const LIBSQL_PAGE_SIZE: u64 = 4096;

pub(crate) static BLOCKING_RT: Lazy<Runtime> = Lazy::new(|| {
    tokio::runtime::Builder::new_multi_thread()
        .max_blocking_threads(50_000)
        .enable_all()
        .build()
        .unwrap()
});

type Result<T, E = Error> = std::result::Result<T, E>;
type StatsSender = mpsc::Sender<(NamespaceName, Weak<Stats>)>;

pub struct Server<C = HttpConnector, A = AddrIncoming, D = HttpsConnector<HttpConnector>> {
    pub path: Arc<Path>,
    pub db_config: DbConfig,
    pub user_api_config: UserApiConfig<A>,
    pub admin_api_config: Option<AdminApiConfig<A, D>>,
    pub rpc_server_config: Option<RpcServerConfig<A>>,
    pub rpc_client_config: Option<RpcClientConfig<C>>,
    pub idle_shutdown_timeout: Option<Duration>,
    pub initial_idle_shutdown_timeout: Option<Duration>,
    pub disable_default_namespace: bool,
    pub heartbeat_config: Option<HeartbeatConfig>,
    pub disable_namespaces: bool,
    pub shutdown: Arc<Notify>,
    pub max_active_namespaces: usize,
    pub meta_store_config: MetaStoreConfig,
    pub max_concurrent_connections: usize,
    pub shutdown_timeout: std::time::Duration,
}

impl<C, A, D> Default for Server<C, A, D> {
    fn default() -> Self {
        Self {
            path: PathBuf::from("data.sqld").into(),
            db_config: Default::default(),
            user_api_config: Default::default(),
            admin_api_config: Default::default(),
            rpc_server_config: Default::default(),
            rpc_client_config: Default::default(),
            idle_shutdown_timeout: Default::default(),
            initial_idle_shutdown_timeout: Default::default(),
            disable_default_namespace: false,
            heartbeat_config: Default::default(),
            disable_namespaces: true,
            shutdown: Default::default(),
            max_active_namespaces: 100,
            meta_store_config: Default::default(),
            max_concurrent_connections: 128,
            shutdown_timeout: Duration::from_secs(30),
        }
    }
}

struct Services<A, P, S, C> {
    namespace_store: NamespaceStore,
    idle_shutdown_kicker: Option<IdleShutdownKicker>,
    proxy_service: P,
    replication_service: S,
    user_api_config: UserApiConfig<A>,
    admin_api_config: Option<AdminApiConfig<A, C>>,
    disable_namespaces: bool,
    disable_default_namespace: bool,
    db_config: DbConfig,
    user_auth_strategy: Auth,
    path: Arc<Path>,
    shutdown: Arc<Notify>,
}

impl<A, P, S, C> Services<A, P, S, C>
where
    A: crate::net::Accept,
    P: Proxy,
    S: ReplicationLog,
    C: Connector,
{
    fn configure(self, join_set: &mut JoinSet<anyhow::Result<()>>) {
        let user_http = UserApi {
            http_acceptor: self.user_api_config.http_acceptor,
            hrana_ws_acceptor: self.user_api_config.hrana_ws_acceptor,
            user_auth_strategy: self.user_auth_strategy,
            namespaces: self.namespace_store.clone(),
            idle_shutdown_kicker: self.idle_shutdown_kicker.clone(),
            proxy_service: self.proxy_service,
            replication_service: self.replication_service,
            disable_default_namespace: self.disable_default_namespace,
            disable_namespaces: self.disable_namespaces,
            max_response_size: self.db_config.max_response_size,
            enable_console: self.user_api_config.enable_http_console,
            self_url: self.user_api_config.self_url,
            path: self.path.clone(),
            shutdown: self.shutdown.clone(),
        };

        let user_http_service = user_http.configure(join_set);

        if let Some(AdminApiConfig {
            acceptor,
            connector,
            disable_metrics,
        }) = self.admin_api_config
        {
            let shutdown = self.shutdown.clone();
            join_set.spawn(http::admin::run(
                acceptor,
                user_http_service,
                self.namespace_store,
                connector,
                disable_metrics,
                shutdown,
            ));
        }
    }
}

async fn run_periodic_checkpoint<C>(
    connection_maker: Arc<C>,
    period: Duration,
) -> anyhow::Result<()>
where
    C: MakeConnection,
{
    use tokio::time::{interval, sleep, Instant, MissedTickBehavior};

    const RETRY_INTERVAL: Duration = Duration::from_secs(60);
    tracing::info!("setting checkpoint interval to {:?}", period);
    let mut interval = interval(period);
    interval.set_missed_tick_behavior(MissedTickBehavior::Delay);
    let mut retry: Option<Duration> = None;
    loop {
        if let Some(retry) = retry.take() {
            if retry.is_zero() {
                tracing::warn!("database was not set in WAL journal mode");
                return Ok(());
            }
            sleep(retry).await;
        } else {
            interval.tick().await;
        }
        retry = match connection_maker.create().await {
            Ok(conn) => {
                if let Err(e) = conn.vacuum_if_needed().await {
                    tracing::warn!("vacuum failed: {}", e);
                }
                tracing::info!("database checkpoint starts");
                let start = Instant::now();
                match conn.checkpoint().await {
                    Ok(_) => {
                        let elapsed = Instant::now() - start;
                        if elapsed >= Duration::from_secs(10) {
                            tracing::warn!("database checkpoint finished (took: {:?})", elapsed);
                        } else {
                            tracing::info!("database checkpoint finished (took: {:?})", elapsed);
                        }
                        None
                    }
                    Err(err) => {
                        tracing::warn!("failed to execute checkpoint: {}", err);
                        Some(RETRY_INTERVAL)
                    }
                }
            }
            Err(err) => {
                tracing::warn!("couldn't connect: {}", err);
                Some(RETRY_INTERVAL)
            }
        }
    }
}

fn init_version_file(db_path: &Path) -> anyhow::Result<()> {
    // try to detect the presence of the data file at the root of db_path. If it's there, it's a
    // pre-0.18.0 database and needs to be migrated
    if db_path.join("data").exists() {
        return Ok(());
    }

    let version_path = db_path.join(".version");
    if !version_path.exists() {
        std::fs::create_dir_all(db_path)?;
        std::fs::write(version_path, env!("CARGO_PKG_VERSION"))?;
    }

    Ok(())
}

impl<C, A, D> Server<C, A, D>
where
    C: Connector,
    A: Accept,
    D: Connector,
{
    /// Setup sqlite global environment
    fn init_sqlite_globals(&self) {
        if let Some(soft_limit_mb) = self.db_config.soft_heap_limit_mb {
            tracing::warn!("Setting soft heap limit to {soft_limit_mb}MiB");
            unsafe {
                libsql_sys::ffi::sqlite3_soft_heap_limit64(soft_limit_mb as i64 * 1024 * 1024)
            };
        }
        if let Some(hard_limit_mb) = self.db_config.hard_heap_limit_mb {
            tracing::warn!("Setting hard heap limit to {hard_limit_mb}MiB");
            unsafe {
                libsql_sys::ffi::sqlite3_hard_heap_limit64(hard_limit_mb as i64 * 1024 * 1024)
            };
        }
    }

    fn spawn_monitoring_tasks(
        &self,
        join_set: &mut JoinSet<anyhow::Result<()>>,
        stats_receiver: mpsc::Receiver<(NamespaceName, Weak<Stats>)>,
        namespaces: NamespaceStore,
    ) -> anyhow::Result<()> {
        match self.heartbeat_config {
            Some(ref config) => {
                tracing::info!(
                    "Server sending heartbeat to URL {} every {:?}",
                    config.heartbeat_url.as_deref().unwrap_or("<not supplied>"),
                    config.heartbeat_period,
                );
                join_set.spawn({
                    let heartbeat_auth = config.heartbeat_auth.clone();
                    let heartbeat_period = config.heartbeat_period;
                    let heartbeat_url = if let Some(url) = &config.heartbeat_url {
                        Some(Url::from_str(url).context("invalid heartbeat URL")?)
                    } else {
                        None
                    };
                    async move {
                        heartbeat::server_heartbeat(
                            heartbeat_url,
                            heartbeat_auth,
                            heartbeat_period,
                            stats_receiver,
                            namespaces,
                        )
                        .await;
                        Ok(())
                    }
                });

                // join_set.spawn(run_storage_monitor(self.path.clone(), stats));
            }
            None => {
                tracing::warn!("No server heartbeat configured")
            }
        }

        Ok(())
    }

    fn make_services<P: Proxy, L: ReplicationLog>(
        self,
        namespace_store: NamespaceStore,
        idle_shutdown_kicker: Option<IdleShutdownKicker>,
        proxy_service: P,
        replication_service: L,
        user_auth_strategy: Auth,
        shutdown: Arc<Notify>,
    ) -> Services<A, P, L, D> {
        Services {
            namespace_store,
            idle_shutdown_kicker,
            proxy_service,
            replication_service,
            user_api_config: self.user_api_config,
            admin_api_config: self.admin_api_config,
            disable_namespaces: self.disable_namespaces,
            disable_default_namespace: self.disable_default_namespace,
            db_config: self.db_config,
            user_auth_strategy,
            path: self.path.clone(),
            shutdown,
        }
    }

    pub async fn start(mut self) -> anyhow::Result<()> {
        static INIT: std::sync::Once = std::sync::Once::new();
        let mut join_set = JoinSet::new();

        INIT.call_once(|| {
            if let Ok(size) = std::env::var("LIBSQL_EXPERIMENTAL_PAGER") {
                let size = size.parse().unwrap();
                PAGER_CACHE_SIZE.store(size, std::sync::atomic::Ordering::SeqCst);
                unsafe {
                    let rc = sqlite3_config(SQLITE_CONFIG_PCACHE2, &make_pager());
                    if rc != 0 {
                        // necessary because in some tests there is race between client and server
                        // to initialize global state.
                        tracing::error!(
                            "failed to setup sqld pager, using sqlite3 default instead"
                        );
                    }
                }
            }
        });

        init_version_file(&self.path)?;
        maybe_migrate(&self.path)?;
        self.init_sqlite_globals();
        let idle_shutdown_kicker = self.setup_shutdown();

        let extensions = self.db_config.validate_extensions()?;
        let user_auth_strategy = self.user_api_config.auth_strategy.clone();

        let service_shutdown = Arc::new(Notify::new());
        let db_kind = if self.rpc_client_config.is_some() {
            DatabaseKind::Replica
        } else {
            DatabaseKind::Primary
        };

        let scripted_backup = match self.db_config.snapshot_exec {
            Some(ref command) => {
                let (scripted_backup, script_backup_task) =
                    ScriptBackupManager::new(&self.path, CommandHandler::new(command.to_string()))
                        .await?;
                join_set.spawn(script_backup_task.run());
                Some(scripted_backup)
            }
            None => None,
        };

        let (channel, uri) = match self.rpc_client_config {
            Some(ref config) => {
                let (channel, uri) = config.configure().await?;
                (Some(channel), Some(uri))
            }
            None => (None, None),
        };

        let (scheduler_sender, scheduler_receiver) = mpsc::channel(128);

        let (stats_sender, stats_receiver) = mpsc::channel(8);
        let ns_config = NamespaceConfig {
            db_kind,
            base_path: self.path.clone(),
            max_log_size: self.db_config.max_log_size,
            max_log_duration: self.db_config.max_log_duration.map(Duration::from_secs_f32),
            bottomless_replication: self.db_config.bottomless_replication.clone(),
            extensions,
            stats_sender: stats_sender.clone(),
            max_response_size: self.db_config.max_response_size,
            max_total_response_size: self.db_config.max_total_response_size,
            checkpoint_interval: self.db_config.checkpoint_interval,
            encryption_config: self.db_config.encryption_config.clone(),
            max_concurrent_connections: Arc::new(Semaphore::new(self.max_concurrent_connections)),
            scripted_backup,
            max_concurrent_requests: self.db_config.max_concurrent_requests,
<<<<<<< HEAD
            lock_manager: Arc::new(Mutex::new(LockManager::new())),
=======
            channel: channel.clone(),
            uri: uri.clone(),
            migration_scheduler: scheduler_sender.into(),
>>>>>>> 5cfb62f5
        };

        let (metastore_conn_maker, meta_store_wal_manager) =
            metastore_connection_maker(self.meta_store_config.bottomless.clone(), &self.path)
                .await?;
        let meta_conn = metastore_conn_maker()?;
        let meta_store = MetaStore::new(
            self.meta_store_config.clone(),
            &self.path,
            meta_conn,
            meta_store_wal_manager,
        )
        .await?;
        let namespace_store: NamespaceStore = NamespaceStore::new(
            db_kind.is_replica(),
            self.db_config.snapshot_at_shutdown,
            self.max_active_namespaces,
            ns_config,
            meta_store,
        )
        .await?;

        let meta_conn = metastore_conn_maker()?;
        let scheduler = Scheduler::new(namespace_store.clone(), meta_conn)?;

        join_set.spawn(async move {
            scheduler.run(scheduler_receiver).await;
            Ok(())
        });

        self.spawn_monitoring_tasks(&mut join_set, stats_receiver, namespace_store.clone())?;

        // eagerly load the default namespace when namespaces are disabled
        if self.disable_namespaces && db_kind.is_primary() {
            namespace_store
                .create(
                    NamespaceName::default(),
                    namespace::RestoreOption::Latest,
                    Default::default(),
                )
                .await?;
        }

        // if namespaces are enabled, then bottomless must have set DB ID
        if !self.disable_namespaces {
            if let Some(bottomless) = &self.db_config.bottomless_replication {
                if bottomless.db_id.is_none() {
                    anyhow::bail!("bottomless replication with namespaces requires a DB ID");
                }
            }
        }

        // configure rpc server
        if let Some(config) = self.rpc_server_config.take() {
            let proxy_service =
                ProxyService::new(namespace_store.clone(), None, self.disable_namespaces);
            // Garbage collect proxy clients every 30 seconds
            join_set.spawn({
                let clients = proxy_service.clients();
                async move {
                    loop {
                        tokio::time::sleep(Duration::from_secs(30)).await;
                        rpc::proxy::garbage_collect(&mut *clients.write().await).await;
                    }
                }
            });
            join_set.spawn(run_rpc_server(
                proxy_service,
                config.acceptor,
                config.tls_config,
                idle_shutdown_kicker.clone(),
                namespace_store.clone(),
                self.disable_namespaces,
            ));
        }

        let shutdown_timeout = self.shutdown_timeout.clone();
        let shutdown = self.shutdown.clone();
        // setup user-facing rpc services
        match db_kind {
            DatabaseKind::Primary => {
                let replication_svc = ReplicationLogService::new(
                    namespace_store.clone(),
                    idle_shutdown_kicker.clone(),
                    Some(user_auth_strategy.clone()),
                    self.disable_namespaces,
                    true,
                );

                let proxy_svc = ProxyService::new(
                    namespace_store.clone(),
                    Some(user_auth_strategy.clone()),
                    self.disable_namespaces,
                );

                // Garbage collect proxy clients every 30 seconds
                join_set.spawn({
                    let clients = proxy_svc.clients();
                    async move {
                        loop {
                            tokio::time::sleep(Duration::from_secs(30)).await;
                            rpc::proxy::garbage_collect(&mut *clients.write().await).await;
                        }
                    }
                });

                self.make_services(
                    namespace_store.clone(),
                    idle_shutdown_kicker,
                    proxy_svc,
                    replication_svc,
                    user_auth_strategy.clone(),
                    service_shutdown.clone(),
                )
                .configure(&mut join_set);
            }
            DatabaseKind::Replica => {
                let replication_svc =
                    ReplicationLogProxyService::new(channel.clone().unwrap(), uri.clone().unwrap());
                let proxy_svc = ReplicaProxyService::new(
                    channel.clone().unwrap(),
                    uri.clone().unwrap(),
                    namespace_store.clone(),
                    user_auth_strategy.clone(),
                    self.disable_namespaces,
                );

                self.make_services(
                    namespace_store.clone(),
                    idle_shutdown_kicker,
                    proxy_svc,
                    replication_svc,
                    user_auth_strategy,
                    service_shutdown.clone(),
                )
                .configure(&mut join_set);
            }
        };

        tokio::select! {
            _ = shutdown.notified() => {
                let shutdown = async {
                    join_set.shutdown().await;
                    service_shutdown.notify_waiters();
                    namespace_store.shutdown().await?;

                    Ok::<_, crate::Error>(())
                };

                match tokio::time::timeout(shutdown_timeout, shutdown).await {
                    Ok(Ok(())) =>  {
                        tracing::info!("sqld was shutdown gracefully. Bye!");
                    }
                    Ok(Err(e)) => {
                        tracing::error!("failed to shutdown gracefully: {}", e);
                        std::process::exit(1);
                    },
                    Err(_) => {
                        tracing::error!("shutdown timeout hit, forcefully shutting down");
                        std::process::exit(1);
                    },

                }
            }
            Some(res) = join_set.join_next() => {
                res??;
            },
            else => (),
        }

        Ok(())
    }

    fn setup_shutdown(&self) -> Option<IdleShutdownKicker> {
        let shutdown_notify = self.shutdown.clone();
        self.idle_shutdown_timeout.map(|d| {
            IdleShutdownKicker::new(d, self.initial_idle_shutdown_timeout, shutdown_notify)
        })
    }
}<|MERGE_RESOLUTION|>--- conflicted
+++ resolved
@@ -2,7 +2,7 @@
 
 use std::path::{Path, PathBuf};
 use std::str::FromStr;
-use std::sync::{Arc, Mutex, Weak};
+use std::sync::{Arc, Weak};
 
 use crate::connection::{Connection, MakeConnection};
 use crate::database::DatabaseKind;
@@ -52,7 +52,6 @@
 pub mod version;
 
 pub use hrana::proto as hrana_proto;
-use libsql_storage::LockManager;
 
 mod database;
 mod error;
@@ -427,13 +426,9 @@
             max_concurrent_connections: Arc::new(Semaphore::new(self.max_concurrent_connections)),
             scripted_backup,
             max_concurrent_requests: self.db_config.max_concurrent_requests,
-<<<<<<< HEAD
-            lock_manager: Arc::new(Mutex::new(LockManager::new())),
-=======
             channel: channel.clone(),
             uri: uri.clone(),
             migration_scheduler: scheduler_sender.into(),
->>>>>>> 5cfb62f5
         };
 
         let (metastore_conn_maker, meta_store_wal_manager) =
