// use libsql_sys::ffi::SQLITE_BUSY;
// use libsql_sys::rusqlite;
use libsql_sys::ffi::SQLITE_BUSY;
use libsql_sys::rusqlite;
use libsql_sys::wal::{Result, Vfs, Wal, WalManager};
use sieve_cache::SieveCache;
use std::sync::{Arc, Mutex};
use tonic::transport::Channel;
use tracing::trace;
use uuid::uuid;

pub mod rpc {
    #![allow(clippy::all)]
    include!("generated/storage.rs");
}

use rpc::storage_client::StorageClient;

#[derive(Clone)]
pub struct DurableWalManager {
    lock_manager: Arc<Mutex<LockManager>>,
}

impl DurableWalManager {
    pub fn new(lock_manager: Arc<Mutex<LockManager>>) -> Self {
        Self { lock_manager }
    }
}

impl WalManager for DurableWalManager {
    type Wal = DurableWal;

    fn use_shared_memory(&self) -> bool {
        trace!("DurableWalManager::use_shared_memory()");
        false
    }

    fn open(
        &self,
        vfs: &mut Vfs,
        file: &mut libsql_sys::wal::Sqlite3File,
        no_shm_mode: std::ffi::c_int,
        max_log_size: i64,
        db_path: &std::ffi::CStr,
    ) -> Result<Self::Wal> {
        let db_path = db_path.to_str().unwrap();
        trace!("DurableWalManager::open(db_path: {})", db_path);
        Ok(DurableWal::new(self.lock_manager.clone()))
    }

    fn close(
        &self,
        wal: &mut Self::Wal,
        db: &mut libsql_sys::wal::Sqlite3Db,
        sync_flags: std::ffi::c_int,
        scratch: Option<&mut [u8]>,
    ) -> Result<()> {
        trace!("DurableWalManager::close()");
        Ok(())
    }

    fn destroy_log(&self, vfs: &mut Vfs, db_path: &std::ffi::CStr) -> Result<()> {
        trace!("DurableWalManager::destroy_log()");
        let address = std::env::var("LIBSQL_STORAGE_SERVER_ADDR")
            .unwrap_or("http://127.0.0.1:5002".to_string());
        let client = StorageClient::connect(address);
        let rt = tokio::runtime::Runtime::new().unwrap();
        let mut client = tokio::task::block_in_place(|| rt.block_on(client)).unwrap();
        let req = rpc::DestroyReq {};
        let resp = client.destroy(req);
        let resp = tokio::task::block_in_place(|| rt.block_on(resp)).unwrap();
        Ok(())
    }

    fn log_exists(&self, vfs: &mut Vfs, db_path: &std::ffi::CStr) -> Result<bool> {
        trace!("DurableWalManager::log_exists()");
        // TODO: implement
        Ok(false)
    }

    fn destroy(self)
    where
        Self: Sized,
    {
        trace!("DurableWalManager::destroy()");
    }
}

pub struct DurableWal {
    client: parking_lot::Mutex<StorageClient<Channel>>,
    page_frames: SieveCache<std::num::NonZeroU32, Vec<u8>>,
    db_size: u32,
    name: String,
    lock_manager: Arc<Mutex<LockManager>>,
    runtime: Option<tokio::runtime::Runtime>,
    rt: tokio::runtime::Handle,
}

impl DurableWal {
    fn new(lock_manager: Arc<Mutex<LockManager>>) -> Self {
        let (runtime, rt) = match tokio::runtime::Handle::try_current() {
            Ok(h) => (None, h),
            Err(_) => {
                let rt = tokio::runtime::Runtime::new().unwrap();
                let handle = rt.handle().clone();
                (Some(rt), handle)
            }
        };
        // connect to external storage server
        // export LIBSQL_STORAGE_SERVER_ADDR=http://libsql-storage-server.internal:5002
        let address = std::env::var("LIBSQL_STORAGE_SERVER_ADDR")
            .unwrap_or("http://127.0.0.1:5002".to_string());
        trace!("DurableWal::new() address = {}", address);
        let client = StorageClient::connect(address);
        let mut client = tokio::task::block_in_place(|| rt.block_on(client)).unwrap();

        let req = rpc::DbSizeReq {};
        let resp = client.db_size(req);
        let resp = tokio::task::block_in_place(|| rt.block_on(resp)).unwrap();
        let db_size = resp.into_inner().size as u32;

        let page_frames = SieveCache::new(1000).unwrap();

        Self {
            client: parking_lot::Mutex::new(client),
            page_frames,
            db_size,
            name: uuid::Uuid::new_v4().to_string(),
            lock_manager,
            runtime,
            rt,
        }
    }
}

impl Wal for DurableWal {
    fn limit(&mut self, size: i64) {
        // no op, we go bottomless baby!
    }

    fn begin_read_txn(&mut self) -> Result<bool> {
        trace!("DurableWal::begin_read_txn()");
        Ok(true)
    }

    fn end_read_txn(&mut self) {
        trace!("DurableWal::end_read_txn()");
    }

    fn find_frame(
        &mut self,
        page_no: std::num::NonZeroU32,
    ) -> Result<Option<std::num::NonZeroU32>> {
        trace!("DurableWal::find_frame(page_no: {:?})", page_no);
        let req = rpc::FindFrameReq {
            page_no: page_no.get() as u64,
        };
        let mut binding = self.client.lock();
        let resp = binding.find_frame(req);
        let resp = tokio::task::block_in_place(|| self.rt.block_on(resp)).unwrap();
        let frame_no = resp
            .into_inner()
            .frame_no
            .map(|page_no| std::num::NonZeroU32::new(page_no as u32))
            .flatten();
        Ok(frame_no)
    }

    fn read_frame(&mut self, frame_no: std::num::NonZeroU32, buffer: &mut [u8]) -> Result<()> {
        trace!("DurableWal::read_frame(frame_no: {:?})", frame_no);
        // check if the frame exists in the local cache
        if let Some(frame) = self.page_frames.get(&frame_no) {
            buffer.copy_from_slice(&frame);
            return Ok(());
        }
        let frame_no = frame_no.get() as u64;
        let req = rpc::ReadFrameReq { frame_no };
        let mut binding = self.client.lock();
        let resp = binding.read_frame(req);
        let resp = tokio::task::block_in_place(|| self.rt.block_on(resp)).unwrap();
        let frame = resp.into_inner().frame.unwrap();
        buffer.copy_from_slice(&frame);
        self.page_frames
            .insert(std::num::NonZeroU32::new(frame_no as u32).unwrap(), frame);
        Ok(())
    }

<<<<<<< HEAD
    fn frame_page_no(&self, frame_no: std::num::NonZeroU32) -> Option<std::num::NonZeroU32> {
        trace!("DurableWal::frame_page_no(frame_no: {:?})", frame_no);
        let frame_no = frame_no.get() as u64;
        let req = rpc::FramePageNumReq { frame_no };
        let mut binding = self.client.lock();
        let resp = binding.frame_page_num(req);
        let resp = tokio::task::block_in_place(|| self.rt.block_on(resp)).unwrap();
        let page_no = resp.into_inner().page_no;
        std::num::NonZeroU32::new(page_no as u32)
    }

=======
>>>>>>> 738af86a
    fn db_size(&self) -> u32 {
        trace!("DurableWal::db_size() => {}", self.db_size);
        self.db_size
    }

    fn begin_write_txn(&mut self) -> Result<()> {
        let mut lock_manager = self.lock_manager.lock().unwrap();
        if !lock_manager.lock("default".to_string(), self.name.clone()) {
            trace!(
                "DurableWal::begin_write_txn() lock = false, id = {}",
                self.name
            );
            return Err(rusqlite::ffi::Error::new(SQLITE_BUSY));
        };
        trace!(
            "DurableWal::begin_write_txn() lock = true, id = {}",
            self.name
        );
        Ok(())
    }

    fn end_write_txn(&mut self) -> Result<()> {
        // release lock
        let mut lock_manager = self.lock_manager.lock().unwrap();
        trace!(
            "DurableWal::end_write_txn() id = {}, unlocked = {}",
            self.name,
            lock_manager.unlock("default".to_string(), self.name.clone())
        );
        Ok(())
    }

    fn undo<U: libsql_sys::wal::UndoHandler>(&mut self, handler: Option<&mut U>) -> Result<()> {
        // TODO: no op
        Ok(())
    }

    fn savepoint(&mut self, rollback_data: &mut [u32]) {
        todo!()
    }

    fn savepoint_undo(&mut self, rollback_data: &mut [u32]) -> Result<()> {
        todo!()
    }

    fn insert_frames(
        &mut self,
        page_size: std::ffi::c_int,
        page_headers: &mut libsql_sys::wal::PageHeaders,
        size_after: u32,
        is_commit: bool,
        sync_flags: std::ffi::c_int,
    ) -> Result<usize> {
        trace!("name = {}", self.name);
        trace!("DurableWal::insert_frames(page_size: {}, size_after: {}, is_commit: {}, sync_flags: {})", page_size, size_after, is_commit, sync_flags);
        let frames = page_headers
            .iter()
            .map(|header| {
                let (page_no, frame) = header;
                rpc::Frame {
                    page_no: page_no as u64,
                    data: frame.to_vec(),
                }
            })
            .collect();
        let req = rpc::InsertFramesReq { frames };
        let mut binding = self.client.lock();
        let resp = binding.insert_frames(req);
        let resp = tokio::task::block_in_place(|| self.rt.block_on(resp)).unwrap();
        self.db_size = size_after;
        Ok(resp.into_inner().num_frames as usize)
    }

    fn checkpoint(
        &mut self,
        db: &mut libsql_sys::wal::Sqlite3Db,
        mode: libsql_sys::wal::CheckpointMode,
        busy_handler: Option<&mut dyn libsql_sys::wal::BusyHandler>,
        sync_flags: u32,
        // temporary scratch buffer
        buf: &mut [u8],
        checkpoint_cb: Option<&mut dyn libsql_sys::wal::CheckpointCallback>,
        in_wal: Option<&mut i32>,
        backfilled: Option<&mut i32>,
    ) -> Result<()> {
        // checkpoint is a no op
        Ok(())
    }

    fn exclusive_mode(&mut self, op: std::ffi::c_int) -> Result<()> {
        trace!("DurableWal::exclusive_mode(op: {})", op);
        Ok(())
    }

    fn uses_heap_memory(&self) -> bool {
        trace!("DurableWal::uses_heap_memory()");
        false
    }

    fn set_db(&mut self, db: &mut libsql_sys::wal::Sqlite3Db) {
        todo!()
    }

    fn callback(&self) -> i32 {
        trace!("DurableWal::callback()");
        0
    }

    fn frames_in_wal(&self) -> u32 {
        let req = rpc::FramesInWalReq {};
        let mut binding = self.client.lock();
        let resp = binding.frames_in_wal(req);
        let resp = tokio::task::block_in_place(|| self.rt.block_on(resp)).unwrap();
        let count = resp.into_inner().count;
        trace!("DurableWal::frames_in_wal() = {}", count);
        count
    }
}

pub struct LockManager {
    locks: std::collections::HashMap<String, String>,
}

impl LockManager {
    pub fn new() -> Self {
        Self {
            locks: std::collections::HashMap::new(),
        }
    }

    pub fn lock(&mut self, namespace: String, wal_id: String) -> bool {
        if let Some(lock) = self.locks.get(&namespace) {
            if lock == &wal_id {
                return true;
            }
            return false;
        }
        self.locks.insert(namespace, wal_id);
        true
    }

    pub fn unlock(&mut self, namespace: String, wal_id: String) -> bool {
        if let Some(lock) = self.locks.get(&namespace) {
            if lock == &wal_id {
                self.locks.remove(&namespace);
                return true;
            }
            return false;
        }
        true
    }
}<|MERGE_RESOLUTION|>--- conflicted
+++ resolved
@@ -185,20 +185,6 @@
         Ok(())
     }
 
-<<<<<<< HEAD
-    fn frame_page_no(&self, frame_no: std::num::NonZeroU32) -> Option<std::num::NonZeroU32> {
-        trace!("DurableWal::frame_page_no(frame_no: {:?})", frame_no);
-        let frame_no = frame_no.get() as u64;
-        let req = rpc::FramePageNumReq { frame_no };
-        let mut binding = self.client.lock();
-        let resp = binding.frame_page_num(req);
-        let resp = tokio::task::block_in_place(|| self.rt.block_on(resp)).unwrap();
-        let page_no = resp.into_inner().page_no;
-        std::num::NonZeroU32::new(page_no as u32)
-    }
-
-=======
->>>>>>> 738af86a
     fn db_size(&self) -> u32 {
         trace!("DurableWal::db_size() => {}", self.db_size);
         self.db_size
