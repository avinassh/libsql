#!/usr/make
#
# Makefile for SQLITE
#
# This makefile is suppose to be configured automatically using the
# autoconf.  But if that does not work for you, you can configure
# the makefile manually.  Just set the parameters below to values that
# work well for your system.
#
# If the configure script does not work out-of-the-box, you might
# be able to get it to work by giving it some hints.  See the comment
# at the beginning of configure.in for additional information.
#

# The toplevel directory of the source tree.  This is the directory
# that contains this "Makefile.in" and the "configure.in" script.
#
TOP = @abs_srcdir@

# C Compiler and options for use in building executables that
# will run on the platform that is doing the build.
#
BCC = @BUILD_CC@ @BUILD_CFLAGS@

# TCC is the C Compile and options for use in building executables that 
# will run on the target platform.  (BCC and TCC are usually the
# same unless your are cross-compiling.)  Separate CC and CFLAGS macros
# are provide so that these aspects of the build process can be changed
# on the "make" command-line.  Ex:  "make CC=clang CFLAGS=-fsanitize=undefined"
#
CC = @CC@
CFLAGS = @CPPFLAGS@ @CFLAGS@
TCC = ${CC} ${CFLAGS} -I. -I${TOP}/src -I${TOP}/ext/rtree -I${TOP}/ext/icu
TCC += -I${TOP}/ext/fts3 -I${TOP}/ext/async -I${TOP}/ext/session

# Define this for the autoconf-based build, so that the code knows it can
# include the generated config.h
# 
TCC += -D_HAVE_SQLITE_CONFIG_H -DBUILD_sqlite

# Define -DNDEBUG to compile without debugging (i.e., for production usage)
# Omitting the define will cause extra debugging code to be inserted and
# includes extra comments when "EXPLAIN stmt" is used.
#
TCC += @TARGET_DEBUG@

# Compiler options needed for programs that use the TCL library.
#
TCC += @TCL_INCLUDE_SPEC@

# The library that programs using TCL must link against.
#
LIBTCL = @TCL_LIB_SPEC@

# Compiler options needed for programs that use the readline() library.
#
READLINE_FLAGS = -DHAVE_READLINE=@TARGET_HAVE_READLINE@ @TARGET_READLINE_INC@
READLINE_FLAGS += -DHAVE_EDITLINE=@TARGET_HAVE_EDITLINE@

# The library that programs using readline() must link against.
#
LIBREADLINE = @TARGET_READLINE_LIBS@

# Should the database engine be compiled threadsafe
#
#TCC += -DSQLITE_THREADSAFE=@SQLITE_THREADSAFE@

# Any target libraries which libsqlite must be linked against
# 
TLIBS = @LIBS@ $(LIBS)

# Flags controlling use of the in memory btree implementation
#
# SQLITE_TEMP_STORE is 0 to force temporary tables to be in a file, 1 to
# default to file, 2 to default to memory, and 3 to force temporary
# tables to always be in memory.
#
TEMP_STORE = -DSQLITE_TEMP_STORE=@TEMP_STORE@

# Enable/disable loadable extensions, and other optional features
# based on configuration. (-DSQLITE_OMIT*, -DSQLITE_ENABLE*).  
# The same set of OMIT and ENABLE flags should be passed to the 
# LEMON parser generator and the mkkeywordhash tool as well.
OPT_FEATURE_FLAGS = @OPT_FEATURE_FLAGS@
OPT_FEATURE_FLAGS += -DSQLITE_ENABLE_SESSION -DSQLITE_ENABLE_PREUPDATE_HOOK

TCC += $(OPT_FEATURE_FLAGS)

# Add in any optional parameters specified on the make commane line
# ie.  make "OPTS=-DSQLITE_ENABLE_FOO=1 -DSQLITE_OMIT_FOO=1".
TCC += $(OPTS)

# Version numbers and release number for the SQLite being compiled.
#
VERSION = @VERSION@
VERSION_NUMBER = @VERSION_NUMBER@
RELEASE = @RELEASE@

# Filename extensions
#
BEXE = @BUILD_EXEEXT@
TEXE = @TARGET_EXEEXT@

# The following variable is "1" if the configure script was able to locate
# the tclConfig.sh file.  It is an empty string otherwise.  When this
# variable is "1", the TCL extension library (libtclsqlite3.so) is built
# and installed.
#
HAVE_TCL = @HAVE_TCL@

# This is the command to use for tclsh - normally just "tclsh", but we may
# know the specific version we want to use
#
TCLSH_CMD = @TCLSH_CMD@

# Where do we want to install the tcl plugin
#
TCLLIBDIR = /System/Library/Tcl

# The suffix used on shared libraries.  Ex:  ".dll", ".so", ".dylib"
#
SHLIB_SUFFIX = @TCL_SHLIB_SUFFIX@

# If gcov support was enabled by the configure script, add the appropriate
# flags here.  It's not always as easy as just having the user add the right
# CFLAGS / LDFLAGS, because libtool wants to use CFLAGS when linking, which
# causes build errors with -fprofile-arcs -ftest-coverage with some GCCs.  
# Supposedly GCC does the right thing if you use --coverage, but in 
# practice it still fails.  See:
#
# http://www.mail-archive.com/debian-gcc@lists.debian.org/msg26197.html
#
# for more info.
#
GCOV_CFLAGS1 = -DSQLITE_COVERAGE_TEST=1 -fprofile-arcs -ftest-coverage
GCOV_LDFLAGS1 = -lgcov
USE_GCOV = @USE_GCOV@
LTCOMPILE_EXTRAS += $(GCOV_CFLAGS$(USE_GCOV))
LTLINK_EXTRAS += $(GCOV_LDFLAGS$(USE_GCOV))


# The directory into which to store package information for

# Some standard variables and programs
#
prefix = @prefix@
exec_prefix = @exec_prefix@
libdir = @libdir@
pkgconfigdir = $(libdir)/pkgconfig
bindir = @bindir@
includedir = @includedir@
INSTALL = @INSTALL@
LIBTOOL = ./libtool
ALLOWRELEASE = @ALLOWRELEASE@

# libtool compile/link/install
LTCOMPILE = $(LIBTOOL) --mode=compile --tag=CC $(TCC) $(LTCOMPILE_EXTRAS)
LTLINK = $(LIBTOOL) --mode=link $(TCC) $(LTCOMPILE_EXTRAS) @LDFLAGS@ $(LTLINK_EXTRAS)
LTINSTALL = $(LIBTOOL) --mode=install $(INSTALL)

# You should not have to change anything below this line
###############################################################################

USE_AMALGAMATION = @USE_AMALGAMATION@

# Object files for the SQLite library (non-amalgamation).
#
LIBOBJS0 = alter.lo analyze.lo attach.lo auth.lo \
         backup.lo bitvec.lo btmutex.lo btree.lo build.lo \
         callback.lo complete.lo ctime.lo date.lo dbstat.lo delete.lo \
         expr.lo fault.lo fkey.lo \
         fts3.lo fts3_aux.lo fts3_expr.lo fts3_hash.lo fts3_icu.lo \
         fts3_porter.lo fts3_snippet.lo fts3_tokenizer.lo fts3_tokenizer1.lo \
         fts3_tokenize_vtab.lo \
         fts3_unicode.lo fts3_unicode2.lo fts3_write.lo \
	 fts5.lo \
         func.lo global.lo hash.lo \
         icu.lo insert.lo json1.lo legacy.lo loadext.lo \
         main.lo malloc.lo mem0.lo mem1.lo mem2.lo mem3.lo mem5.lo \
         memjournal.lo \
         mutex.lo mutex_noop.lo mutex_unix.lo mutex_w32.lo \
         notify.lo opcodes.lo os.lo os_unix.lo os_win.lo \
         pager.lo parse.lo pcache.lo pcache1.lo pragma.lo prepare.lo printf.lo \
         random.lo resolve.lo rowset.lo rtree.lo \
         sqlite3session.lo select.lo sqlite3rbu.lo status.lo \
         table.lo threads.lo tokenize.lo treeview.lo trigger.lo \
         update.lo util.lo vacuum.lo \
         vdbe.lo vdbeapi.lo vdbeaux.lo vdbeblob.lo vdbemem.lo vdbesort.lo \
         vdbetrace.lo wal.lo walker.lo where.lo wherecode.lo whereexpr.lo \
         utf.lo vtab.lo

# Object files for the amalgamation.
#
LIBOBJS1 = sqlite3.lo

# Determine the real value of LIBOBJ based on the 'configure' script
#
LIBOBJ = $(LIBOBJS$(USE_AMALGAMATION))


# All of the source code files.
#
SRC = \
  $(TOP)/src/alter.c \
  $(TOP)/src/analyze.c \
  $(TOP)/src/attach.c \
  $(TOP)/src/auth.c \
  $(TOP)/src/backup.c \
  $(TOP)/src/bitvec.c \
  $(TOP)/src/btmutex.c \
  $(TOP)/src/btree.c \
  $(TOP)/src/btree.h \
  $(TOP)/src/btreeInt.h \
  $(TOP)/src/build.c \
  $(TOP)/src/callback.c \
  $(TOP)/src/complete.c \
  $(TOP)/src/ctime.c \
  $(TOP)/src/date.c \
  $(TOP)/src/dbstat.c \
  $(TOP)/src/delete.c \
  $(TOP)/src/expr.c \
  $(TOP)/src/fault.c \
  $(TOP)/src/fkey.c \
  $(TOP)/src/func.c \
  $(TOP)/src/global.c \
  $(TOP)/src/hash.c \
  $(TOP)/src/hash.h \
  $(TOP)/src/hwtime.h \
  $(TOP)/src/insert.c \
  $(TOP)/src/legacy.c \
  $(TOP)/src/loadext.c \
  $(TOP)/src/main.c \
  $(TOP)/src/malloc.c \
  $(TOP)/src/mem0.c \
  $(TOP)/src/mem1.c \
  $(TOP)/src/mem2.c \
  $(TOP)/src/mem3.c \
  $(TOP)/src/mem5.c \
  $(TOP)/src/memjournal.c \
  $(TOP)/src/msvc.h \
  $(TOP)/src/mutex.c \
  $(TOP)/src/mutex.h \
  $(TOP)/src/mutex_noop.c \
  $(TOP)/src/mutex_unix.c \
  $(TOP)/src/mutex_w32.c \
  $(TOP)/src/notify.c \
  $(TOP)/src/os.c \
  $(TOP)/src/os.h \
  $(TOP)/src/os_common.h \
  $(TOP)/src/os_setup.h \
  $(TOP)/src/os_unix.c \
  $(TOP)/src/os_win.c \
  $(TOP)/src/os_win.h \
  $(TOP)/src/pager.c \
  $(TOP)/src/pager.h \
  $(TOP)/src/parse.y \
  $(TOP)/src/pcache.c \
  $(TOP)/src/pcache.h \
  $(TOP)/src/pcache1.c \
  $(TOP)/src/pragma.c \
  $(TOP)/src/pragma.h \
  $(TOP)/src/prepare.c \
  $(TOP)/src/printf.c \
  $(TOP)/src/random.c \
  $(TOP)/src/resolve.c \
  $(TOP)/src/rowset.c \
  $(TOP)/src/select.c \
  $(TOP)/src/status.c \
  $(TOP)/src/shell.c \
  $(TOP)/src/sqlite.h.in \
  $(TOP)/src/sqlite3ext.h \
  $(TOP)/src/sqliteInt.h \
  $(TOP)/src/sqliteLimit.h \
  $(TOP)/src/table.c \
  $(TOP)/src/tclsqlite.c \
  $(TOP)/src/threads.c \
  $(TOP)/src/tokenize.c \
  $(TOP)/src/treeview.c \
  $(TOP)/src/trigger.c \
  $(TOP)/src/utf.c \
  $(TOP)/src/update.c \
  $(TOP)/src/util.c \
  $(TOP)/src/vacuum.c \
  $(TOP)/src/vdbe.c \
  $(TOP)/src/vdbe.h \
  $(TOP)/src/vdbeapi.c \
  $(TOP)/src/vdbeaux.c \
  $(TOP)/src/vdbeblob.c \
  $(TOP)/src/vdbemem.c \
  $(TOP)/src/vdbesort.c \
  $(TOP)/src/vdbetrace.c \
  $(TOP)/src/vdbeInt.h \
  $(TOP)/src/vtab.c \
  $(TOP)/src/vxworks.h \
  $(TOP)/src/wal.c \
  $(TOP)/src/wal.h \
  $(TOP)/src/walker.c \
  $(TOP)/src/where.c \
  $(TOP)/src/wherecode.c \
  $(TOP)/src/whereexpr.c \
  $(TOP)/src/whereInt.h

# Source code for extensions
#
SRC += \
  $(TOP)/ext/fts1/fts1.c \
  $(TOP)/ext/fts1/fts1.h \
  $(TOP)/ext/fts1/fts1_hash.c \
  $(TOP)/ext/fts1/fts1_hash.h \
  $(TOP)/ext/fts1/fts1_porter.c \
  $(TOP)/ext/fts1/fts1_tokenizer.h \
  $(TOP)/ext/fts1/fts1_tokenizer1.c
SRC += \
  $(TOP)/ext/fts2/fts2.c \
  $(TOP)/ext/fts2/fts2.h \
  $(TOP)/ext/fts2/fts2_hash.c \
  $(TOP)/ext/fts2/fts2_hash.h \
  $(TOP)/ext/fts2/fts2_icu.c \
  $(TOP)/ext/fts2/fts2_porter.c \
  $(TOP)/ext/fts2/fts2_tokenizer.h \
  $(TOP)/ext/fts2/fts2_tokenizer.c \
  $(TOP)/ext/fts2/fts2_tokenizer1.c
SRC += \
  $(TOP)/ext/fts3/fts3.c \
  $(TOP)/ext/fts3/fts3.h \
  $(TOP)/ext/fts3/fts3Int.h \
  $(TOP)/ext/fts3/fts3_aux.c \
  $(TOP)/ext/fts3/fts3_expr.c \
  $(TOP)/ext/fts3/fts3_hash.c \
  $(TOP)/ext/fts3/fts3_hash.h \
  $(TOP)/ext/fts3/fts3_icu.c \
  $(TOP)/ext/fts3/fts3_porter.c \
  $(TOP)/ext/fts3/fts3_snippet.c \
  $(TOP)/ext/fts3/fts3_tokenizer.h \
  $(TOP)/ext/fts3/fts3_tokenizer.c \
  $(TOP)/ext/fts3/fts3_tokenizer1.c \
  $(TOP)/ext/fts3/fts3_tokenize_vtab.c \
  $(TOP)/ext/fts3/fts3_unicode.c \
  $(TOP)/ext/fts3/fts3_unicode2.c \
  $(TOP)/ext/fts3/fts3_write.c
SRC += \
  $(TOP)/ext/icu/sqliteicu.h \
  $(TOP)/ext/icu/icu.c
SRC += \
  $(TOP)/ext/rtree/rtree.h \
  $(TOP)/ext/rtree/rtree.c
SRC += \
<<<<<<< HEAD
  $(TOP)/ext/sqlrr/sqlrr.h \
  $(TOP)/ext/sqlrr/sqlrr.c \
=======
  $(TOP)/ext/session/sqlite3session.c \
  $(TOP)/ext/session/sqlite3session.h
SRC += \
>>>>>>> 26f7977c
  $(TOP)/ext/rbu/sqlite3rbu.h \
  $(TOP)/ext/rbu/sqlite3rbu.c
SRC += \
  $(TOP)/ext/misc/json1.c

# Generated source code files
#
SRC += \
  keywordhash.h \
  opcodes.c \
  opcodes.h \
  parse.c \
  parse.h \
  config.h \
  sqlite3.h

# Source code to the test files.
#
TESTSRC = \
  $(TOP)/src/test1.c \
  $(TOP)/src/test2.c \
  $(TOP)/src/test3.c \
  $(TOP)/src/test4.c \
  $(TOP)/src/test5.c \
  $(TOP)/src/test6.c \
  $(TOP)/src/test7.c \
  $(TOP)/src/test8.c \
  $(TOP)/src/test9.c \
  $(TOP)/src/test_autoext.c \
  $(TOP)/src/test_async.c \
  $(TOP)/src/test_backup.c \
  $(TOP)/src/test_bestindex.c \
  $(TOP)/src/test_blob.c \
  $(TOP)/src/test_btree.c \
  $(TOP)/src/test_config.c \
  $(TOP)/src/test_demovfs.c \
  $(TOP)/src/test_devsym.c \
  $(TOP)/src/test_fs.c \
  $(TOP)/src/test_func.c \
  $(TOP)/src/test_hexio.c \
  $(TOP)/src/test_init.c \
  $(TOP)/src/test_intarray.c \
  $(TOP)/src/test_journal.c \
  $(TOP)/src/test_malloc.c \
  $(TOP)/src/test_multiplex.c \
  $(TOP)/src/test_mutex.c \
  $(TOP)/src/test_onefile.c \
  $(TOP)/src/test_osinst.c \
  $(TOP)/src/test_pcache.c \
  $(TOP)/src/test_quota.c \
  $(TOP)/src/test_rtree.c \
  $(TOP)/src/test_schema.c \
  $(TOP)/src/test_server.c \
  $(TOP)/src/test_superlock.c \
  $(TOP)/src/test_syscall.c \
  $(TOP)/src/test_tclvar.c \
  $(TOP)/src/test_thread.c \
  $(TOP)/src/test_vfs.c \
  $(TOP)/src/test_windirent.c \
  $(TOP)/src/test_wsd.c       \
  $(TOP)/ext/fts3/fts3_term.c \
  $(TOP)/ext/fts3/fts3_test.c  \
  $(TOP)/ext/session/test_session.c \
  $(TOP)/ext/rbu/test_rbu.c 

# Statically linked extensions
#
TESTSRC += \
  $(TOP)/ext/misc/amatch.c \
  $(TOP)/ext/misc/closure.c \
  $(TOP)/ext/misc/eval.c \
  $(TOP)/ext/misc/fileio.c \
  $(TOP)/ext/misc/fuzzer.c \
  $(TOP)/ext/fts5/fts5_tcl.c \
  $(TOP)/ext/fts5/fts5_test_mi.c \
  $(TOP)/ext/fts5/fts5_test_tok.c \
  $(TOP)/ext/misc/ieee754.c \
  $(TOP)/ext/misc/nextchar.c \
  $(TOP)/ext/misc/percentile.c \
  $(TOP)/ext/misc/regexp.c \
  $(TOP)/ext/misc/series.c \
  $(TOP)/ext/misc/spellfix.c \
  $(TOP)/ext/misc/totype.c \
  $(TOP)/ext/misc/wholenumber.c

# Source code to the library files needed by the test fixture
#
TESTSRC2 = \
  $(TOP)/src/attach.c \
  $(TOP)/src/backup.c \
  $(TOP)/src/bitvec.c \
  $(TOP)/src/btree.c \
  $(TOP)/src/build.c \
  $(TOP)/src/ctime.c \
  $(TOP)/src/date.c \
  $(TOP)/src/dbstat.c \
  $(TOP)/src/expr.c \
  $(TOP)/src/func.c \
  $(TOP)/src/insert.c \
  $(TOP)/src/wal.c \
  $(TOP)/src/main.c \
  $(TOP)/src/mem5.c \
  $(TOP)/src/os.c \
  $(TOP)/src/os_unix.c \
  $(TOP)/src/os_win.c \
  $(TOP)/src/pager.c \
  $(TOP)/src/pragma.c \
  $(TOP)/src/prepare.c \
  $(TOP)/src/printf.c \
  $(TOP)/src/random.c \
  $(TOP)/src/pcache.c \
  $(TOP)/src/pcache1.c \
  $(TOP)/src/select.c \
  $(TOP)/src/tokenize.c \
  $(TOP)/src/utf.c \
  $(TOP)/src/util.c \
  $(TOP)/src/vdbeapi.c \
  $(TOP)/src/vdbeaux.c \
  $(TOP)/src/vdbe.c \
  $(TOP)/src/vdbemem.c \
  $(TOP)/src/vdbetrace.c \
  $(TOP)/src/where.c \
  $(TOP)/src/wherecode.c \
  $(TOP)/src/whereexpr.c \
  parse.c \
  $(TOP)/ext/fts3/fts3.c \
  $(TOP)/ext/fts3/fts3_aux.c \
  $(TOP)/ext/fts3/fts3_expr.c \
  $(TOP)/ext/fts3/fts3_term.c \
  $(TOP)/ext/fts3/fts3_tokenizer.c \
  $(TOP)/ext/fts3/fts3_write.c \
  $(TOP)/ext/async/sqlite3async.c \
  $(TOP)/ext/session/sqlite3session.c 

# Header files used by all library source files.
#
HDR = \
   $(TOP)/src/btree.h \
   $(TOP)/src/btreeInt.h \
   $(TOP)/src/hash.h \
   $(TOP)/src/hwtime.h \
   keywordhash.h \
   $(TOP)/src/msvc.h \
   $(TOP)/src/mutex.h \
   opcodes.h \
   $(TOP)/src/os.h \
   $(TOP)/src/os_common.h \
   $(TOP)/src/os_setup.h \
   $(TOP)/src/os_win.h \
   $(TOP)/src/pager.h \
   $(TOP)/src/pcache.h \
   parse.h  \
   $(TOP)/src/pragma.h \
   sqlite3.h  \
   $(TOP)/src/sqlite3ext.h \
   $(TOP)/src/sqliteInt.h  \
   $(TOP)/src/sqliteLimit.h \
   $(TOP)/src/vdbe.h \
   $(TOP)/src/vdbeInt.h \
   $(TOP)/src/vxworks.h \
   $(TOP)/src/whereInt.h \
   config.h

# Header files used by extensions
#
EXTHDR += \
  $(TOP)/ext/fts1/fts1.h \
  $(TOP)/ext/fts1/fts1_hash.h \
  $(TOP)/ext/fts1/fts1_tokenizer.h
EXTHDR += \
  $(TOP)/ext/fts2/fts2.h \
  $(TOP)/ext/fts2/fts2_hash.h \
  $(TOP)/ext/fts2/fts2_tokenizer.h
EXTHDR += \
  $(TOP)/ext/fts3/fts3.h \
  $(TOP)/ext/fts3/fts3Int.h \
  $(TOP)/ext/fts3/fts3_hash.h \
  $(TOP)/ext/fts3/fts3_tokenizer.h
EXTHDR += \
  $(TOP)/ext/rtree/rtree.h
EXTHDR += \
  $(TOP)/ext/icu/sqliteicu.h
EXTHDR += \
  $(TOP)/ext/rtree/sqlite3rtree.h
EXTHDR += \
  $(TOP)/ext/sqlrr/sqlrr.h

# If using the amalgamation, use sqlite3.c directly to build the test
# fixture.  Otherwise link against libsqlite3.la.  (This distinction is
# necessary because the test fixture requires non-API symbols which are
# hidden when the library is built via the amalgamation).
#
TESTFIXTURE_SRC0 = $(TESTSRC2) libsqlite3.la
TESTFIXTURE_SRC1 = sqlite3.c
TESTFIXTURE_SRC = $(TESTSRC) $(TOP)/src/tclsqlite.c $(TESTFIXTURE_SRC$(USE_AMALGAMATION))

# executables needed for testing
#
TESTPROGS = \
  testfixture$(TEXE) \
  sqlite3$(TEXE) \
  sqlite3_analyzer$(TEXE) \
  sqldiff$(TEXE)

# Databases containing fuzzer test cases
#
FUZZDATA = \
  $(TOP)/test/fuzzdata1.db \
  $(TOP)/test/fuzzdata2.db \
  $(TOP)/test/fuzzdata3.db \
  $(TOP)/test/fuzzdata4.db

# Standard options to testfixture
#
TESTOPTS = --verbose=file --output=test-out.txt

# Extra compiler options for various shell tools
#
SHELL_OPT = -DSQLITE_ENABLE_JSON1 -DSQLITE_ENABLE_FTS4
SHELL_OPT += -DSQLITE_ENABLE_EXPLAIN_COMMENTS
FUZZERSHELL_OPT = -DSQLITE_ENABLE_JSON1
FUZZCHECK_OPT = -DSQLITE_ENABLE_JSON1 -DSQLITE_ENABLE_MEMSYS5

# This is the default Makefile target.  The objects listed here
# are what get build when you type just "make" with no arguments.
#
all:	sqlite3.h libsqlite3.la sqlite3$(TEXE) $(HAVE_TCL:1=libtclsqlite3.la)

Makefile: $(TOP)/Makefile.in
	./config.status

sqlite3.pc: $(TOP)/sqlite3.pc.in
	./config.status

libsqlite3.la:	$(LIBOBJ)
	$(LTLINK) -no-undefined -o $@ $(LIBOBJ) $(TLIBS) \
		${ALLOWRELEASE} -rpath "$(libdir)" -version-info "8:6:8"

libtclsqlite3.la:	tclsqlite.lo libsqlite3.la
	$(LTLINK) -no-undefined -o $@ tclsqlite.lo \
		libsqlite3.la @TCL_STUB_LIB_SPEC@ $(TLIBS) \
                -rpath "$(TCLLIBDIR)/sqlite3" \
		-version-info "8:6:8"

sqlite3$(TEXE):	$(TOP)/src/shell.c sqlite3.c
	$(LTLINK) $(READLINE_FLAGS) $(SHELL_OPT) -o $@ \
		$(TOP)/src/shell.c sqlite3.c \
		$(LIBREADLINE) $(TLIBS) -rpath "$(libdir)"

sqldiff$(TEXE):	$(TOP)/tool/sqldiff.c sqlite3.c sqlite3.h
	$(LTLINK) -o $@ $(TOP)/tool/sqldiff.c sqlite3.c $(TLIBS)

srcck1$(BEXE):	$(TOP)/tool/srcck1.c
	$(BCC) -o srcck1$(BEXE) $(TOP)/tool/srcck1.c

sourcetest:	srcck1$(BEXE) sqlite3.c
	./srcck1 sqlite3.c

fuzzershell$(TEXE):	$(TOP)/tool/fuzzershell.c sqlite3.c sqlite3.h
	$(LTLINK) -o $@ $(FUZZERSHELL_OPT) \
	  $(TOP)/tool/fuzzershell.c sqlite3.c $(TLIBS)

fuzzcheck$(TEXE):	$(TOP)/test/fuzzcheck.c sqlite3.c sqlite3.h
	$(LTLINK) -o $@ $(FUZZCHECK_OPT) $(TOP)/test/fuzzcheck.c sqlite3.c $(TLIBS)

mptester$(TEXE):	sqlite3.c $(TOP)/mptest/mptest.c
	$(LTLINK) -o $@ -I. $(TOP)/mptest/mptest.c sqlite3.c \
		$(TLIBS) -rpath "$(libdir)"

MPTEST1=./mptester$(TEXE) mptest.db $(TOP)/mptest/crash01.test --repeat 20
MPTEST2=./mptester$(TEXE) mptest.db $(TOP)/mptest/multiwrite01.test --repeat 20
mptest:	mptester$(TEXE)
	rm -f mptest.db
	$(MPTEST1) --journalmode DELETE
	$(MPTEST2) --journalmode WAL
	$(MPTEST1) --journalmode WAL
	$(MPTEST2) --journalmode PERSIST
	$(MPTEST1) --journalmode PERSIST
	$(MPTEST2) --journalmode TRUNCATE
	$(MPTEST1) --journalmode TRUNCATE
	$(MPTEST2) --journalmode DELETE


# This target creates a directory named "tsrc" and fills it with
# copies of all of the C source code and header files needed to
# build on the target system.  Some of the C source code and header
# files are automatically generated.  This target takes care of
# all that automatic generation.
#
.target_source:	$(SRC) $(TOP)/tool/vdbe-compress.tcl fts5.c
	rm -rf tsrc
	mkdir tsrc
	cp -f $(SRC) tsrc
	rm tsrc/sqlite.h.in tsrc/parse.y
	$(TCLSH_CMD) $(TOP)/tool/vdbe-compress.tcl $(OPTS) <tsrc/vdbe.c >vdbe.new
	mv vdbe.new tsrc/vdbe.c
	cp fts5.c fts5.h tsrc
	touch .target_source

sqlite3.c:	.target_source $(TOP)/tool/mksqlite3c.tcl
	$(TCLSH_CMD) $(TOP)/tool/mksqlite3c.tcl
	cp tsrc/shell.c tsrc/sqlite3ext.h .
	cp $(TOP)/ext/session/sqlite3session.h .

sqlite3ext.h:	.target_source
	cp tsrc/sqlite3ext.h .

tclsqlite3.c:	sqlite3.c
	echo '#ifndef USE_SYSTEM_SQLITE' >tclsqlite3.c
	cat sqlite3.c >>tclsqlite3.c
	echo '#endif /* USE_SYSTEM_SQLITE */' >>tclsqlite3.c
	cat $(TOP)/src/tclsqlite.c >>tclsqlite3.c

sqlite3-all.c:	sqlite3.c $(TOP)/tool/split-sqlite3c.tcl
	$(TCLSH_CMD) $(TOP)/tool/split-sqlite3c.tcl

# Rule to build the amalgamation
#
sqlite3.lo:	sqlite3.c
	$(LTCOMPILE) $(TEMP_STORE) -c sqlite3.c

# Rules to build the LEMON compiler generator
#
lemon$(BEXE):	$(TOP)/tool/lemon.c $(TOP)/tool/lempar.c
	$(BCC) -o $@ $(TOP)/tool/lemon.c
	cp $(TOP)/tool/lempar.c .

# Rules to build individual *.o files from generated *.c files. This
# applies to:
#
#     parse.o
#     opcodes.o
#
parse.lo:	parse.c $(HDR)
	$(LTCOMPILE) $(TEMP_STORE) -c parse.c

opcodes.lo:	opcodes.c
	$(LTCOMPILE) $(TEMP_STORE) -c opcodes.c

# Rules to build individual *.o files from files in the src directory.
#
alter.lo:	$(TOP)/src/alter.c $(HDR)
	$(LTCOMPILE) $(TEMP_STORE) -c $(TOP)/src/alter.c

analyze.lo:	$(TOP)/src/analyze.c $(HDR)
	$(LTCOMPILE) $(TEMP_STORE) -c $(TOP)/src/analyze.c

attach.lo:	$(TOP)/src/attach.c $(HDR)
	$(LTCOMPILE) $(TEMP_STORE) -c $(TOP)/src/attach.c

auth.lo:	$(TOP)/src/auth.c $(HDR)
	$(LTCOMPILE) $(TEMP_STORE) -c $(TOP)/src/auth.c

backup.lo:	$(TOP)/src/backup.c $(HDR)
	$(LTCOMPILE) $(TEMP_STORE) -c $(TOP)/src/backup.c

bitvec.lo:	$(TOP)/src/bitvec.c $(HDR)
	$(LTCOMPILE) $(TEMP_STORE) -c $(TOP)/src/bitvec.c

btmutex.lo:	$(TOP)/src/btmutex.c $(HDR)
	$(LTCOMPILE) $(TEMP_STORE) -c $(TOP)/src/btmutex.c

btree.lo:	$(TOP)/src/btree.c $(HDR) $(TOP)/src/pager.h
	$(LTCOMPILE) $(TEMP_STORE) -c $(TOP)/src/btree.c

build.lo:	$(TOP)/src/build.c $(HDR)
	$(LTCOMPILE) $(TEMP_STORE) -c $(TOP)/src/build.c

callback.lo:	$(TOP)/src/callback.c $(HDR)
	$(LTCOMPILE) $(TEMP_STORE) -c $(TOP)/src/callback.c

complete.lo:	$(TOP)/src/complete.c $(HDR)
	$(LTCOMPILE) $(TEMP_STORE) -c $(TOP)/src/complete.c

ctime.lo:	$(TOP)/src/ctime.c $(HDR)
	$(LTCOMPILE) $(TEMP_STORE) -c $(TOP)/src/ctime.c

date.lo:	$(TOP)/src/date.c $(HDR)
	$(LTCOMPILE) $(TEMP_STORE) -c $(TOP)/src/date.c

dbstat.lo:	$(TOP)/src/dbstat.c $(HDR)
	$(LTCOMPILE) $(TEMP_STORE) -c $(TOP)/src/dbstat.c

delete.lo:	$(TOP)/src/delete.c $(HDR)
	$(LTCOMPILE) $(TEMP_STORE) -c $(TOP)/src/delete.c

expr.lo:	$(TOP)/src/expr.c $(HDR)
	$(LTCOMPILE) $(TEMP_STORE) -c $(TOP)/src/expr.c

fault.lo:	$(TOP)/src/fault.c $(HDR)
	$(LTCOMPILE) $(TEMP_STORE) -c $(TOP)/src/fault.c

fkey.lo:	$(TOP)/src/fkey.c $(HDR)
	$(LTCOMPILE) $(TEMP_STORE) -c $(TOP)/src/fkey.c

func.lo:	$(TOP)/src/func.c $(HDR)
	$(LTCOMPILE) $(TEMP_STORE) -c $(TOP)/src/func.c

global.lo:	$(TOP)/src/global.c $(HDR)
	$(LTCOMPILE) $(TEMP_STORE) -c $(TOP)/src/global.c

hash.lo:	$(TOP)/src/hash.c $(HDR)
	$(LTCOMPILE) $(TEMP_STORE) -c $(TOP)/src/hash.c

insert.lo:	$(TOP)/src/insert.c $(HDR)
	$(LTCOMPILE) $(TEMP_STORE) -c $(TOP)/src/insert.c

legacy.lo:	$(TOP)/src/legacy.c $(HDR)
	$(LTCOMPILE) $(TEMP_STORE) -c $(TOP)/src/legacy.c

loadext.lo:	$(TOP)/src/loadext.c $(HDR)
	$(LTCOMPILE) $(TEMP_STORE) -c $(TOP)/src/loadext.c

main.lo:	$(TOP)/src/main.c $(HDR)
	$(LTCOMPILE) $(TEMP_STORE) -c $(TOP)/src/main.c

malloc.lo:	$(TOP)/src/malloc.c $(HDR)
	$(LTCOMPILE) $(TEMP_STORE) -c $(TOP)/src/malloc.c

mem0.lo:	$(TOP)/src/mem0.c $(HDR)
	$(LTCOMPILE) $(TEMP_STORE) -c $(TOP)/src/mem0.c

mem1.lo:	$(TOP)/src/mem1.c $(HDR)
	$(LTCOMPILE) $(TEMP_STORE) -c $(TOP)/src/mem1.c

mem2.lo:	$(TOP)/src/mem2.c $(HDR)
	$(LTCOMPILE) $(TEMP_STORE) -c $(TOP)/src/mem2.c

mem3.lo:	$(TOP)/src/mem3.c $(HDR)
	$(LTCOMPILE) $(TEMP_STORE) -c $(TOP)/src/mem3.c

mem5.lo:	$(TOP)/src/mem5.c $(HDR)
	$(LTCOMPILE) $(TEMP_STORE) -c $(TOP)/src/mem5.c

memjournal.lo:	$(TOP)/src/memjournal.c $(HDR)
	$(LTCOMPILE) $(TEMP_STORE) -c $(TOP)/src/memjournal.c

mutex.lo:	$(TOP)/src/mutex.c $(HDR)
	$(LTCOMPILE) $(TEMP_STORE) -c $(TOP)/src/mutex.c

mutex_noop.lo:	$(TOP)/src/mutex_noop.c $(HDR)
	$(LTCOMPILE) $(TEMP_STORE) -c $(TOP)/src/mutex_noop.c

mutex_unix.lo:	$(TOP)/src/mutex_unix.c $(HDR)
	$(LTCOMPILE) $(TEMP_STORE) -c $(TOP)/src/mutex_unix.c

mutex_w32.lo:	$(TOP)/src/mutex_w32.c $(HDR)
	$(LTCOMPILE) $(TEMP_STORE) -c $(TOP)/src/mutex_w32.c

notify.lo:	$(TOP)/src/notify.c $(HDR)
	$(LTCOMPILE) $(TEMP_STORE) -c $(TOP)/src/notify.c

pager.lo:	$(TOP)/src/pager.c $(HDR) $(TOP)/src/pager.h
	$(LTCOMPILE) $(TEMP_STORE) -c $(TOP)/src/pager.c

pcache.lo:	$(TOP)/src/pcache.c $(HDR) $(TOP)/src/pcache.h
	$(LTCOMPILE) $(TEMP_STORE) -c $(TOP)/src/pcache.c

pcache1.lo:	$(TOP)/src/pcache1.c $(HDR) $(TOP)/src/pcache.h
	$(LTCOMPILE) $(TEMP_STORE) -c $(TOP)/src/pcache1.c

os.lo:	$(TOP)/src/os.c $(HDR)
	$(LTCOMPILE) $(TEMP_STORE) -c $(TOP)/src/os.c

os_unix.lo:	$(TOP)/src/os_unix.c $(HDR)
	$(LTCOMPILE) $(TEMP_STORE) -c $(TOP)/src/os_unix.c

os_win.lo:	$(TOP)/src/os_win.c $(HDR)
	$(LTCOMPILE) $(TEMP_STORE) -c $(TOP)/src/os_win.c

pragma.lo:	$(TOP)/src/pragma.c $(HDR)
	$(LTCOMPILE) $(TEMP_STORE) -c $(TOP)/src/pragma.c

prepare.lo:	$(TOP)/src/prepare.c $(HDR)
	$(LTCOMPILE) $(TEMP_STORE) -c $(TOP)/src/prepare.c

printf.lo:	$(TOP)/src/printf.c $(HDR)
	$(LTCOMPILE) $(TEMP_STORE) -c $(TOP)/src/printf.c

random.lo:	$(TOP)/src/random.c $(HDR)
	$(LTCOMPILE) $(TEMP_STORE) -c $(TOP)/src/random.c

resolve.lo:	$(TOP)/src/resolve.c $(HDR)
	$(LTCOMPILE) $(TEMP_STORE) -c $(TOP)/src/resolve.c

rowset.lo:	$(TOP)/src/rowset.c $(HDR)
	$(LTCOMPILE) $(TEMP_STORE) -c $(TOP)/src/rowset.c

select.lo:	$(TOP)/src/select.c $(HDR)
	$(LTCOMPILE) $(TEMP_STORE) -c $(TOP)/src/select.c

status.lo:	$(TOP)/src/status.c $(HDR)
	$(LTCOMPILE) $(TEMP_STORE) -c $(TOP)/src/status.c

table.lo:	$(TOP)/src/table.c $(HDR)
	$(LTCOMPILE) $(TEMP_STORE) -c $(TOP)/src/table.c

threads.lo:	$(TOP)/src/threads.c $(HDR)
	$(LTCOMPILE) $(TEMP_STORE) -c $(TOP)/src/threads.c

tokenize.lo:	$(TOP)/src/tokenize.c keywordhash.h $(HDR)
	$(LTCOMPILE) $(TEMP_STORE) -c $(TOP)/src/tokenize.c

treeview.lo:	$(TOP)/src/treeview.c $(HDR)
	$(LTCOMPILE) $(TEMP_STORE) -c $(TOP)/src/treeview.c

trigger.lo:	$(TOP)/src/trigger.c $(HDR)
	$(LTCOMPILE) $(TEMP_STORE) -c $(TOP)/src/trigger.c

update.lo:	$(TOP)/src/update.c $(HDR)
	$(LTCOMPILE) $(TEMP_STORE) -c $(TOP)/src/update.c

utf.lo:	$(TOP)/src/utf.c $(HDR)
	$(LTCOMPILE) $(TEMP_STORE) -c $(TOP)/src/utf.c

util.lo:	$(TOP)/src/util.c $(HDR)
	$(LTCOMPILE) $(TEMP_STORE) -c $(TOP)/src/util.c

vacuum.lo:	$(TOP)/src/vacuum.c $(HDR)
	$(LTCOMPILE) $(TEMP_STORE) -c $(TOP)/src/vacuum.c

vdbe.lo:	$(TOP)/src/vdbe.c $(HDR)
	$(LTCOMPILE) $(TEMP_STORE) -c $(TOP)/src/vdbe.c

vdbeapi.lo:	$(TOP)/src/vdbeapi.c $(HDR)
	$(LTCOMPILE) $(TEMP_STORE) -c $(TOP)/src/vdbeapi.c

vdbeaux.lo:	$(TOP)/src/vdbeaux.c $(HDR)
	$(LTCOMPILE) $(TEMP_STORE) -c $(TOP)/src/vdbeaux.c

vdbeblob.lo:	$(TOP)/src/vdbeblob.c $(HDR)
	$(LTCOMPILE) $(TEMP_STORE) -c $(TOP)/src/vdbeblob.c

vdbemem.lo:	$(TOP)/src/vdbemem.c $(HDR)
	$(LTCOMPILE) $(TEMP_STORE) -c $(TOP)/src/vdbemem.c

vdbesort.lo:	$(TOP)/src/vdbesort.c $(HDR)
	$(LTCOMPILE) $(TEMP_STORE) -c $(TOP)/src/vdbesort.c

vdbetrace.lo:	$(TOP)/src/vdbetrace.c $(HDR)
	$(LTCOMPILE) $(TEMP_STORE) -c $(TOP)/src/vdbetrace.c

vtab.lo:	$(TOP)/src/vtab.c $(HDR)
	$(LTCOMPILE) $(TEMP_STORE) -c $(TOP)/src/vtab.c

wal.lo:	$(TOP)/src/wal.c $(HDR)
	$(LTCOMPILE) $(TEMP_STORE) -c $(TOP)/src/wal.c

walker.lo:	$(TOP)/src/walker.c $(HDR)
	$(LTCOMPILE) $(TEMP_STORE) -c $(TOP)/src/walker.c

where.lo:	$(TOP)/src/where.c $(HDR)
	$(LTCOMPILE) $(TEMP_STORE) -c $(TOP)/src/where.c

wherecode.lo:	$(TOP)/src/wherecode.c $(HDR)
	$(LTCOMPILE) $(TEMP_STORE) -c $(TOP)/src/wherecode.c

whereexpr.lo:	$(TOP)/src/whereexpr.c $(HDR)
	$(LTCOMPILE) $(TEMP_STORE) -c $(TOP)/src/whereexpr.c

tclsqlite.lo:	$(TOP)/src/tclsqlite.c $(HDR)
	$(LTCOMPILE) -DUSE_TCL_STUBS=1 -c $(TOP)/src/tclsqlite.c

tclsqlite-shell.lo:	$(TOP)/src/tclsqlite.c $(HDR)
	$(LTCOMPILE) -DTCLSH=1 -o $@ -c $(TOP)/src/tclsqlite.c

tclsqlite-stubs.lo:	$(TOP)/src/tclsqlite.c $(HDR)
	$(LTCOMPILE) -DUSE_TCL_STUBS=1 -o $@ -c $(TOP)/src/tclsqlite.c

tclsqlite3$(TEXE):	tclsqlite-shell.lo libsqlite3.la
	$(LTLINK) -o $@ tclsqlite-shell.lo \
		 libsqlite3.la $(LIBTCL)

# Rules to build opcodes.c and opcodes.h
#
opcodes.c:	opcodes.h $(TOP)/tool/mkopcodec.tcl
	$(TCLSH_CMD) $(TOP)/tool/mkopcodec.tcl opcodes.h >opcodes.c

opcodes.h:	parse.h $(TOP)/src/vdbe.c $(TOP)/tool/mkopcodeh.tcl
	cat parse.h $(TOP)/src/vdbe.c | $(TCLSH_CMD) $(TOP)/tool/mkopcodeh.tcl >opcodes.h

# Rules to build parse.c and parse.h - the outputs of lemon.
#
parse.h:	parse.c

parse.c:	$(TOP)/src/parse.y lemon$(BEXE) $(TOP)/tool/addopcodes.tcl
	cp $(TOP)/src/parse.y .
	rm -f parse.h
	./lemon$(BEXE) $(OPT_FEATURE_FLAGS) $(OPTS) parse.y
	mv parse.h parse.h.temp
	$(TCLSH_CMD) $(TOP)/tool/addopcodes.tcl parse.h.temp >parse.h

sqlite3.h:	$(TOP)/src/sqlite.h.in $(TOP)/manifest.uuid $(TOP)/VERSION
	$(TCLSH_CMD) $(TOP)/tool/mksqlite3h.tcl $(TOP) >sqlite3.h

keywordhash.h:	$(TOP)/tool/mkkeywordhash.c
	$(BCC) -o mkkeywordhash$(BEXE) $(OPT_FEATURE_FLAGS) $(OPTS) $(TOP)/tool/mkkeywordhash.c
	./mkkeywordhash$(BEXE) >keywordhash.h



# Rules to build the extension objects.
#
icu.lo:	$(TOP)/ext/icu/icu.c $(HDR) $(EXTHDR)
	$(LTCOMPILE) -DSQLITE_CORE -c $(TOP)/ext/icu/icu.c

fts2.lo:	$(TOP)/ext/fts2/fts2.c $(HDR) $(EXTHDR)
	$(LTCOMPILE) -DSQLITE_CORE -c $(TOP)/ext/fts2/fts2.c

fts2_hash.lo:	$(TOP)/ext/fts2/fts2_hash.c $(HDR) $(EXTHDR)
	$(LTCOMPILE) -DSQLITE_CORE -c $(TOP)/ext/fts2/fts2_hash.c

fts2_icu.lo:	$(TOP)/ext/fts2/fts2_icu.c $(HDR) $(EXTHDR)
	$(LTCOMPILE) -DSQLITE_CORE -c $(TOP)/ext/fts2/fts2_icu.c

fts2_porter.lo:	$(TOP)/ext/fts2/fts2_porter.c $(HDR) $(EXTHDR)
	$(LTCOMPILE) -DSQLITE_CORE -c $(TOP)/ext/fts2/fts2_porter.c

fts2_tokenizer.lo:	$(TOP)/ext/fts2/fts2_tokenizer.c $(HDR) $(EXTHDR)
	$(LTCOMPILE) -DSQLITE_CORE -c $(TOP)/ext/fts2/fts2_tokenizer.c

fts2_tokenizer1.lo:	$(TOP)/ext/fts2/fts2_tokenizer1.c $(HDR) $(EXTHDR)
	$(LTCOMPILE) -DSQLITE_CORE -c $(TOP)/ext/fts2/fts2_tokenizer1.c

fts3.lo:	$(TOP)/ext/fts3/fts3.c $(HDR) $(EXTHDR)
	$(LTCOMPILE) -DSQLITE_CORE -c $(TOP)/ext/fts3/fts3.c

fts3_aux.lo:	$(TOP)/ext/fts3/fts3_aux.c $(HDR) $(EXTHDR)
	$(LTCOMPILE) -DSQLITE_CORE -c $(TOP)/ext/fts3/fts3_aux.c

fts3_expr.lo:	$(TOP)/ext/fts3/fts3_expr.c $(HDR) $(EXTHDR)
	$(LTCOMPILE) -DSQLITE_CORE -c $(TOP)/ext/fts3/fts3_expr.c

fts3_hash.lo:	$(TOP)/ext/fts3/fts3_hash.c $(HDR) $(EXTHDR)
	$(LTCOMPILE) -DSQLITE_CORE -c $(TOP)/ext/fts3/fts3_hash.c

fts3_icu.lo:	$(TOP)/ext/fts3/fts3_icu.c $(HDR) $(EXTHDR)
	$(LTCOMPILE) -DSQLITE_CORE -c $(TOP)/ext/fts3/fts3_icu.c

fts3_porter.lo:	$(TOP)/ext/fts3/fts3_porter.c $(HDR) $(EXTHDR)
	$(LTCOMPILE) -DSQLITE_CORE -c $(TOP)/ext/fts3/fts3_porter.c

fts3_snippet.lo:	$(TOP)/ext/fts3/fts3_snippet.c $(HDR) $(EXTHDR)
	$(LTCOMPILE) -DSQLITE_CORE -c $(TOP)/ext/fts3/fts3_snippet.c

fts3_tokenizer.lo:	$(TOP)/ext/fts3/fts3_tokenizer.c $(HDR) $(EXTHDR)
	$(LTCOMPILE) -DSQLITE_CORE -c $(TOP)/ext/fts3/fts3_tokenizer.c

fts3_tokenizer1.lo:	$(TOP)/ext/fts3/fts3_tokenizer1.c $(HDR) $(EXTHDR)
	$(LTCOMPILE) -DSQLITE_CORE -c $(TOP)/ext/fts3/fts3_tokenizer1.c

fts3_tokenize_vtab.lo:	$(TOP)/ext/fts3/fts3_tokenize_vtab.c $(HDR) $(EXTHDR)
	$(LTCOMPILE) -DSQLITE_CORE -c $(TOP)/ext/fts3/fts3_tokenize_vtab.c

fts3_unicode.lo:	$(TOP)/ext/fts3/fts3_unicode.c $(HDR) $(EXTHDR)
	$(LTCOMPILE) -DSQLITE_CORE -c $(TOP)/ext/fts3/fts3_unicode.c

fts3_unicode2.lo:	$(TOP)/ext/fts3/fts3_unicode2.c $(HDR) $(EXTHDR)
	$(LTCOMPILE) -DSQLITE_CORE -c $(TOP)/ext/fts3/fts3_unicode2.c

fts3_write.lo:	$(TOP)/ext/fts3/fts3_write.c $(HDR) $(EXTHDR)
	$(LTCOMPILE) -DSQLITE_CORE -c $(TOP)/ext/fts3/fts3_write.c

rtree.lo:	$(TOP)/ext/rtree/rtree.c $(HDR) $(EXTHDR)
	$(LTCOMPILE) -DSQLITE_CORE -c $(TOP)/ext/rtree/rtree.c

sqlite3session.lo:	$(TOP)/ext/session/sqlite3session.c $(HDR) $(EXTHDR)
	$(LTCOMPILE) -DSQLITE_CORE -c $(TOP)/ext/session/sqlite3session.c

json1.lo:	$(TOP)/ext/misc/json1.c
	$(LTCOMPILE) -DSQLITE_CORE -c $(TOP)/ext/misc/json1.c

# FTS5 things
#
FTS5_SRC = \
   $(TOP)/ext/fts5/fts5.h \
   $(TOP)/ext/fts5/fts5Int.h \
   $(TOP)/ext/fts5/fts5_aux.c \
   $(TOP)/ext/fts5/fts5_buffer.c \
   $(TOP)/ext/fts5/fts5_main.c \
   $(TOP)/ext/fts5/fts5_config.c \
   $(TOP)/ext/fts5/fts5_expr.c \
   $(TOP)/ext/fts5/fts5_hash.c \
   $(TOP)/ext/fts5/fts5_index.c \
   fts5parse.c fts5parse.h \
   $(TOP)/ext/fts5/fts5_storage.c \
   $(TOP)/ext/fts5/fts5_tokenize.c \
   $(TOP)/ext/fts5/fts5_unicode2.c \
   $(TOP)/ext/fts5/fts5_varint.c \
   $(TOP)/ext/fts5/fts5_vocab.c  \

fts5parse.c:	$(TOP)/ext/fts5/fts5parse.y lemon 
	cp $(TOP)/ext/fts5/fts5parse.y .
	rm -f fts5parse.h
	./lemon $(OPTS) fts5parse.y

fts5parse.h: fts5parse.c

fts5.c: $(FTS5_SRC)
	$(TCLSH_CMD) $(TOP)/ext/fts5/tool/mkfts5c.tcl
	cp $(TOP)/ext/fts5/fts5.h .

fts5.lo:	fts5.c $(HDR) $(EXTHDR)
	$(LTCOMPILE) -DSQLITE_CORE -c fts5.c

sqlite3rbu.lo:	$(TOP)/ext/rbu/sqlite3rbu.c $(HDR) $(EXTHDR)
	$(LTCOMPILE) -DSQLITE_CORE -c $(TOP)/ext/rbu/sqlite3rbu.c


# Rules to build the 'testfixture' application.
#
# If using the amalgamation, use sqlite3.c directly to build the test
# fixture.  Otherwise link against libsqlite3.la.  (This distinction is
# necessary because the test fixture requires non-API symbols which are
# hidden when the library is built via the amalgamation).
#
TESTFIXTURE_FLAGS  = -DTCLSH=1 -DSQLITE_TEST=1 -DSQLITE_CRASH_TEST=1
TESTFIXTURE_FLAGS += -DSQLITE_SERVER=1 -DSQLITE_PRIVATE="" -DSQLITE_CORE 
TESTFIXTURE_FLAGS += -DBUILD_sqlite
TESTFIXTURE_FLAGS += -DSQLITE_SERIES_CONSTRAINT_VERIFY=1
TESTFIXTURE_FLAGS += -DSQLITE_DEFAULT_PAGE_SIZE=1024

TESTFIXTURE_SRC0 = $(TESTSRC2) libsqlite3.la
TESTFIXTURE_SRC1 = sqlite3.c
TESTFIXTURE_SRC = $(TESTSRC) $(TOP)/src/tclsqlite.c
TESTFIXTURE_SRC += $(TESTFIXTURE_SRC$(USE_AMALGAMATION))

testfixture$(TEXE):	$(TESTFIXTURE_SRC)
	$(LTLINK) -DSQLITE_NO_SYNC=1 $(TEMP_STORE) $(TESTFIXTURE_FLAGS) \
		-o $@ $(TESTFIXTURE_SRC) $(LIBTCL) $(TLIBS)

# A very detailed test running most or all test cases
fulltest:	$(TESTPROGS) fuzztest
	./testfixture$(TEXE) $(TOP)/test/all.test $(TESTOPTS)

# Really really long testing
soaktest:	$(TESTPROGS)
	./testfixture$(TEXE) $(TOP)/test/all.test -soak=1 $(TESTOPTS)

# Do extra testing but not everything.
fulltestonly:	$(TESTPROGS) fuzztest
	./testfixture$(TEXE) $(TOP)/test/full.test

# Fuzz testing
fuzztest:	fuzzcheck$(TEXE) $(FUZZDATA)
	./fuzzcheck$(TEXE) $(FUZZDATA)

fastfuzztest:	fuzzcheck$(TEXE) $(FUZZDATA)
	./fuzzcheck$(TEXE) --limit-mem 100M $(FUZZDATA)

valgrindfuzz:	fuzzcheck$(TEXT) $(FUZZDATA)
	valgrind ./fuzzcheck$(TEXE) --cell-size-check --limit-mem 10M --timeout 600 $(FUZZDATA)

# Minimal testing that runs in less than 3 minutes
#
quicktest:	./testfixture$(TEXE)
	./testfixture$(TEXE) $(TOP)/test/extraquick.test $(TESTOPTS)

# This is the common case.  Run many tests that do not take too long,
# including fuzzcheck, sqlite3_analyzer, and sqldiff tests.
#
test:	$(TESTPROGS) sourcetest fastfuzztest
	./testfixture$(TEXE) $(TOP)/test/veryquick.test $(TESTOPTS)

# Run a test using valgrind.  This can take a really long time
# because valgrind is so much slower than a native machine.
#
valgrindtest:	$(TESTPROGS) valgrindfuzz
	OMIT_MISUSE=1 valgrind -v ./testfixture$(TEXE) $(TOP)/test/permutations.test valgrind $(TESTOPTS)

# A very fast test that checks basic sanity.  The name comes from
# the 60s-era electronics testing:  "Turn it on and see if smoke
# comes out."
#
smoketest:	$(TESTPROGS) fuzzcheck$(TEXE)
	./testfixture$(TEXE) $(TOP)/test/main.test $(TESTOPTS)

sqlite3_analyzer.c: sqlite3.c $(TOP)/src/tclsqlite.c $(TOP)/tool/spaceanal.tcl
	echo "#define TCLSH 2" > $@
	echo "#define SQLITE_ENABLE_DBSTAT_VTAB 1" >> $@
	cat sqlite3.c $(TOP)/src/tclsqlite.c >> $@
	echo "static const char *tclsh_main_loop(void){" >> $@
	echo "static const char *zMainloop = " >> $@
	$(TCLSH_CMD) $(TOP)/tool/tostr.tcl $(TOP)/tool/spaceanal.tcl >> $@
	echo "; return zMainloop; }" >> $@

sqlite3_analyzer$(TEXE): sqlite3_analyzer.c
	$(LTLINK) sqlite3_analyzer.c -o $@ $(LIBTCL) $(TLIBS)

showdb$(TEXE):	$(TOP)/tool/showdb.c sqlite3.lo
	$(LTLINK) -o $@ $(TOP)/tool/showdb.c sqlite3.lo $(TLIBS)

showstat4$(TEXE):	$(TOP)/tool/showstat4.c sqlite3.lo
	$(LTLINK) -o $@ $(TOP)/tool/showstat4.c sqlite3.lo $(TLIBS)

showjournal$(TEXE):	$(TOP)/tool/showjournal.c sqlite3.lo
	$(LTLINK) -o $@ $(TOP)/tool/showjournal.c sqlite3.lo $(TLIBS)

showwal$(TEXE):	$(TOP)/tool/showwal.c sqlite3.lo
	$(LTLINK) -o $@ $(TOP)/tool/showwal.c sqlite3.lo $(TLIBS)

changeset$(TEXE):	$(TOP)/ext/session/changeset.c sqlite3.lo
	$(LTLINK) -o $@ $(TOP)/ext/session/changeset.c sqlite3.lo $(TLIBS)

rollback-test$(TEXE):	$(TOP)/tool/rollback-test.c sqlite3.lo
	$(LTLINK) -o $@ $(TOP)/tool/rollback-test.c sqlite3.lo $(TLIBS)

LogEst$(TEXE):	$(TOP)/tool/logest.c sqlite3.h
	$(LTLINK) -I. -o $@ $(TOP)/tool/logest.c

wordcount$(TEXE):	$(TOP)/test/wordcount.c sqlite3.c
	$(LTLINK) -o $@ $(TOP)/test/wordcount.c sqlite3.c $(TLIBS)

speedtest1$(TEXE):	$(TOP)/test/speedtest1.c sqlite3.lo
	$(LTLINK) -o $@ $(TOP)/test/speedtest1.c sqlite3.lo $(TLIBS)

rbu$(EXE): $(TOP)/ext/rbu/rbu.c $(TOP)/ext/rbu/sqlite3rbu.c sqlite3.lo 
	$(LTLINK) -I. -o $@ $(TOP)/ext/rbu/rbu.c sqlite3.lo $(TLIBS)

loadfts$(EXE): $(TOP)/tool/loadfts.c libsqlite3.la
	$(LTLINK) $(TOP)/tool/loadfts.c libsqlite3.la -o $@ $(TLIBS)

# This target will fail if the SQLite amalgamation contains any exported
# symbols that do not begin with "sqlite3_". It is run as part of the
# releasetest.tcl script.
#
checksymbols: sqlite3.lo
	nm -g --defined-only sqlite3.o | egrep -v ' sqlite3(changeset|session)?_' ; test $$? -ne 0
	echo '0 errors out of 1 tests'

# Build the amalgamation-autoconf package.  The amalamgation-tarball target builds
# a tarball named for the version number.  Ex:  sqlite-autoconf-3110000.tar.gz.
# The snapshot-tarball target builds a tarball named by the SHA1 hash
#
amalgamation-tarball: sqlite3.c
	TOP=$(TOP) sh $(TOP)/tool/mkautoconfamal.sh --normal

snapshot-tarball: sqlite3.c
	TOP=$(TOP) sh $(TOP)/tool/mkautoconfamal.sh --snapshot

# The next two rules are used to support the "threadtest" target. Building
# threadtest runs a few thread-safety tests that are implemented in C. This
# target is invoked by the releasetest.tcl script.
# 
THREADTEST3_SRC = $(TOP)/test/threadtest3.c    \
                  $(TOP)/test/tt3_checkpoint.c \
                  $(TOP)/test/tt3_index.c      \
                  $(TOP)/test/tt3_vacuum.c      \
                  $(TOP)/test/tt3_stress.c      \
                  $(TOP)/test/tt3_lookaside1.c

threadtest3$(TEXE): sqlite3.lo $(THREADTEST3_SRC)
	$(LTLINK) $(TOP)/test/threadtest3.c $(TOP)/src/test_multiplex.c sqlite3.lo -o $@ $(TLIBS)

threadtest: threadtest3$(TEXE)
	./threadtest3$(TEXE)

releasetest:	
	$(TCLSH_CMD) $(TOP)/test/releasetest.tcl

# Standard install and cleanup targets
#
lib_install:	libsqlite3.la
	$(INSTALL) -d $(DESTDIR)$(libdir)
	$(LTINSTALL) libsqlite3.la $(DESTDIR)$(libdir)
	
install:	sqlite3$(TEXE) lib_install sqlite3.h sqlite3.pc ${HAVE_TCL:1=tcl_install}
	$(INSTALL) -d $(DESTDIR)$(bindir)
	$(LTINSTALL) sqlite3$(TEXE) $(DESTDIR)$(bindir)
	$(INSTALL) -d $(DESTDIR)$(includedir)
	$(INSTALL) -m 0644 sqlite3.h $(DESTDIR)$(includedir)
	$(INSTALL) -m 0644 $(TOP)/src/sqlite3ext.h $(DESTDIR)$(includedir)
	$(INSTALL) -d $(DESTDIR)$(pkgconfigdir)
	$(INSTALL) -m 0644 sqlite3.pc $(DESTDIR)$(pkgconfigdir)

pkgIndex.tcl:
	echo 'package ifneeded sqlite3 $(RELEASE) [list load $(TCLLIBDIR)/libtclsqlite3$(SHLIB_SUFFIX) sqlite3]' > $@
tcl_install:	lib_install libtclsqlite3.la pkgIndex.tcl
	$(INSTALL) -d $(DESTDIR)$(TCLLIBDIR)/sqlite3
	$(LTINSTALL) libtclsqlite3.la $(DESTDIR)$(TCLLIBDIR)/sqlite3
	rm -f $(DESTDIR)$(TCLLIBDIR)/sqlite3/libtclsqlite3.la $(DESTDIR)$(TCLLIBDIR)/sqlite3/libtclsqlite3.a
	$(INSTALL) -m 0644 pkgIndex.tcl $(DESTDIR)$(TCLLIBDIR)/sqlite3

clean:	
	rm -f *.lo *.la *.o sqlite3$(TEXE) libsqlite3.la
	rm -f sqlite3.h opcodes.*
	rm -rf .libs .deps
	rm -f lemon$(BEXE) lempar.c parse.* sqlite*.tar.gz
	rm -f mkkeywordhash$(BEXE) keywordhash.h
	rm -f *.da *.bb *.bbg gmon.out
	rm -rf tsrc .target_source
	rm -f tclsqlite3$(TEXE)
	rm -f testfixture$(TEXE) test.db
	rm -f LogEst$(TEXE) fts3view$(TEXE) rollback-test$(TEXE) showdb$(TEXE)
	rm -f showjournal$(TEXE) showstat4$(TEXE) showwal$(TEXE) speedtest1$(TEXE)
	rm -f wordcount$(TEXE) changeset$(TEXE)
	rm -f sqlite3.dll sqlite3.lib sqlite3.exp sqlite3.def
	rm -f sqlite3.c
	rm -f sqlite3rc.h
	rm -f shell.c sqlite3ext.h
	rm -f sqlite3_analyzer$(TEXE) sqlite3_analyzer.c
	rm -f sqlite-*-output.vsix
	rm -f mptester mptester.exe
	rm -f rbu rbu.exe
	rm -f srcck1 srcck1.exe
	rm -f fuzzershell fuzzershell.exe
	rm -f fuzzcheck fuzzcheck.exe
	rm -f sqldiff sqldiff.exe
	rm -f fts5.* fts5parse.*

distclean:	clean
	rm -f config.h config.log config.status libtool Makefile sqlite3.pc

#
# Windows section
#
dll: sqlite3.dll

REAL_LIBOBJ = $(LIBOBJ:%.lo=.libs/%.o)

$(REAL_LIBOBJ): $(LIBOBJ)

sqlite3.def: $(REAL_LIBOBJ)
	echo 'EXPORTS' >sqlite3.def
	nm $(REAL_LIBOBJ) | grep ' T ' | grep ' _sqlite3_' \
		| sed 's/^.* _//' >>sqlite3.def

sqlite3.dll: $(REAL_LIBOBJ) sqlite3.def
	$(TCC) -shared -o $@ sqlite3.def \
		-Wl,"--strip-all" $(REAL_LIBOBJ)<|MERGE_RESOLUTION|>--- conflicted
+++ resolved
@@ -345,14 +345,12 @@
   $(TOP)/ext/rtree/rtree.h \
   $(TOP)/ext/rtree/rtree.c
 SRC += \
-<<<<<<< HEAD
   $(TOP)/ext/sqlrr/sqlrr.h \
-  $(TOP)/ext/sqlrr/sqlrr.c \
-=======
+  $(TOP)/ext/sqlrr/sqlrr.c
+SRC += \
   $(TOP)/ext/session/sqlite3session.c \
   $(TOP)/ext/session/sqlite3session.h
 SRC += \
->>>>>>> 26f7977c
   $(TOP)/ext/rbu/sqlite3rbu.h \
   $(TOP)/ext/rbu/sqlite3rbu.c
 SRC += \
